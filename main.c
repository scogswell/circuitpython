/*
 * This file is part of the MicroPython project, http://micropython.org/
 *
 * The MIT License (MIT)
 *
 * Copyright (c) 2016-2017 Scott Shawcroft for Adafruit Industries
 *
 * Permission is hereby granted, free of charge, to any person obtaining a copy
 * of this software and associated documentation files (the "Software"), to deal
 * in the Software without restriction, including without limitation the rights
 * to use, copy, modify, merge, publish, distribute, sublicense, and/or sell
 * copies of the Software, and to permit persons to whom the Software is
 * furnished to do so, subject to the following conditions:
 *
 * The above copyright notice and this permission notice shall be included in
 * all copies or substantial portions of the Software.
 *
 * THE SOFTWARE IS PROVIDED "AS IS", WITHOUT WARRANTY OF ANY KIND, EXPRESS OR
 * IMPLIED, INCLUDING BUT NOT LIMITED TO THE WARRANTIES OF MERCHANTABILITY,
 * FITNESS FOR A PARTICULAR PURPOSE AND NONINFRINGEMENT. IN NO EVENT SHALL THE
 * AUTHORS OR COPYRIGHT HOLDERS BE LIABLE FOR ANY CLAIM, DAMAGES OR OTHER
 * LIABILITY, WHETHER IN AN ACTION OF CONTRACT, TORT OR OTHERWISE, ARISING FROM,
 * OUT OF OR IN CONNECTION WITH THE SOFTWARE OR THE USE OR OTHER DEALINGS IN
 * THE SOFTWARE.
 */

#include <stdint.h>
#include <string.h>

#include "extmod/vfs.h"
#include "extmod/vfs_fat.h"

#include "genhdr/mpversion.h"
#include "py/nlr.h"
#include "py/compile.h"
#include "py/frozenmod.h"
#include "py/mphal.h"
#include "py/runtime.h"
#include "py/repl.h"
#include "py/gc.h"
#include "py/stackctrl.h"

#include "lib/mp-readline/readline.h"
#include "lib/utils/pyexec.h"

#include "background.h"
#include "mpconfigboard.h"
#include "supervisor/background_callback.h"
#include "supervisor/board.h"
#include "supervisor/cpu.h"
#include "supervisor/filesystem.h"
#include "supervisor/memory.h"
#include "supervisor/port.h"
#include "supervisor/serial.h"
#include "supervisor/shared/autoreload.h"
#include "supervisor/shared/rgb_led_status.h"
#include "supervisor/shared/safe_mode.h"
#include "supervisor/shared/stack.h"
#include "supervisor/shared/status_leds.h"
#include "supervisor/shared/translate.h"
#include "supervisor/shared/workflow.h"
#include "supervisor/usb.h"
#include "supervisor/workflow.h"

#include "shared-bindings/microcontroller/__init__.h"
#include "shared-bindings/microcontroller/Processor.h"
#include "shared-bindings/supervisor/Runtime.h"

#if CIRCUITPY_ALARM
#include "shared-bindings/alarm/__init__.h"
#endif

#if CIRCUITPY_BLEIO
#include "shared-bindings/_bleio/__init__.h"
#include "supervisor/shared/bluetooth.h"
#endif

#if CIRCUITPY_BOARD
#include "shared-module/board/__init__.h"
#endif

#if CIRCUITPY_CANIO
#include "common-hal/canio/CAN.h"
#endif

#if CIRCUITPY_DISPLAYIO
#include "shared-module/displayio/__init__.h"
#endif

#if CIRCUITPY_MEMORYMONITOR
#include "shared-module/memorymonitor/__init__.h"
#endif

#if CIRCUITPY_NETWORK
#include "shared-module/network/__init__.h"
#endif

#if CIRCUITPY_USB_HID
#include "shared-module/usb_hid/__init__.h"
#endif

#if CIRCUITPY_WIFI
#include "shared-bindings/wifi/__init__.h"
#endif

#if MICROPY_ENABLE_PYSTACK
static size_t PLACE_IN_DTCM_BSS(_pystack[CIRCUITPY_PYSTACK_SIZE / sizeof(size_t)]);
#endif

static void reset_devices(void) {
#if CIRCUITPY_BLEIO_HCI
    bleio_reset();
#endif
}

STATIC void start_mp(supervisor_allocation* heap) {
    reset_status_led();
    autoreload_stop();
    supervisor_workflow_reset();

    // Stack limit should be less than real stack size, so we have a chance
    // to recover from limit hit.  (Limit is measured in bytes.)
    mp_stack_ctrl_init();

    if (stack_get_bottom() != NULL) {
        mp_stack_set_limit(stack_get_length() - 1024);
    }


#if MICROPY_MAX_STACK_USAGE
    // _ezero (same as _ebss) is an int, so start 4 bytes above it.
    if (stack_get_bottom() != NULL) {
        mp_stack_set_bottom(stack_get_bottom());
        mp_stack_fill_with_sentinel();
    }
#endif

    // Sync the file systems in case any used RAM from the GC to cache. As soon
    // as we re-init the GC all bets are off on the cache.
    filesystem_flush();

    // Clear the readline history. It references the heap we're about to destroy.
    readline_init0();

    #if MICROPY_ENABLE_PYSTACK
    mp_pystack_init(_pystack, _pystack + (sizeof(_pystack) / sizeof(size_t)));
    #endif

    #if MICROPY_ENABLE_GC
    gc_init(heap->ptr, heap->ptr + get_allocation_length(heap) / 4);
    #endif
    mp_init();
    mp_obj_list_init(mp_sys_path, 0);
    mp_obj_list_append(mp_sys_path, MP_OBJ_NEW_QSTR(MP_QSTR_)); // current dir (or base dir of the script)
    mp_obj_list_append(mp_sys_path, MP_OBJ_NEW_QSTR(MP_QSTR__slash_));
    // Frozen modules are in their own pseudo-dir, e.g., ".frozen".
    // Prioritize .frozen over /lib.
    mp_obj_list_append(mp_sys_path, MP_OBJ_NEW_QSTR(MP_FROZEN_FAKE_DIR_QSTR));
    mp_obj_list_append(mp_sys_path, MP_OBJ_NEW_QSTR(MP_QSTR__slash_lib));

    mp_obj_list_init(mp_sys_argv, 0);

    #if CIRCUITPY_ALARM
    // Record which alarm woke us up, if any. An object may be created so the heap must be functional.
    shared_alarm_save_wake_alarm();
    // Reset alarm module only after we retrieved the wakeup alarm.
    alarm_reset();
    #endif

    #if CIRCUITPY_NETWORK
    network_module_init();
    #endif
}

STATIC void stop_mp(void) {
    #if CIRCUITPY_NETWORK
    network_module_deinit();
    #endif

    #if MICROPY_VFS
    mp_vfs_mount_t *vfs = MP_STATE_VM(vfs_mount_table);

    // Unmount all heap allocated vfs mounts.
    while (gc_nbytes(vfs) > 0) {
        vfs = vfs->next;
    }
    MP_STATE_VM(vfs_mount_table) = vfs;
    MP_STATE_VM(vfs_cur) = vfs;
    #endif

    background_callback_reset();

    #if CIRCUITPY_USB
    usb_background();
    #endif

    gc_deinit();
}

#define STRING_LIST(...) {__VA_ARGS__, ""}

// Look for the first file that exists in the list of filenames, using mp_import_stat().
// Return its index. If no file found, return -1.
STATIC const char* first_existing_file_in_list(const char * const * filenames) {
    for (int i = 0; filenames[i] != (char*)""; i++) {
        mp_import_stat_t stat = mp_import_stat(filenames[i]);
        if (stat == MP_IMPORT_STAT_FILE) {
            return filenames[i];
        }
    }
    return NULL;
}

STATIC bool maybe_run_list(const char * const * filenames, pyexec_result_t* exec_result) {
    const char* filename = first_existing_file_in_list(filenames);
    if (filename == NULL) {
        return false;
    }
    mp_hal_stdout_tx_str(filename);
    const compressed_string_t* compressed = translate(" output:\n");
    char decompressed[decompress_length(compressed)];
    decompress(compressed, decompressed);
    mp_hal_stdout_tx_str(decompressed);
    pyexec_file(filename, exec_result);
    return true;
}

STATIC void cleanup_after_vm(supervisor_allocation* heap) {
    // Reset port-independent devices, like CIRCUITPY_BLEIO_HCI.
    reset_devices();
    // Turn off the display and flush the filesystem before the heap disappears.
    #if CIRCUITPY_DISPLAYIO
    reset_displays();
    #endif
    #if CIRCUITPY_MEMORYMONITOR
    memorymonitor_reset();
    #endif
    filesystem_flush();
    stop_mp();
    free_memory(heap);
    supervisor_move_memory();

    #if CIRCUITPY_CANIO
    common_hal_canio_reset();
    #endif

    // reset_board_busses() first because it may release pins from the never_reset state, so that
    // reset_port() can reset them.
    #if CIRCUITPY_BOARD
    reset_board_busses();
    #endif
    reset_port();
    reset_board();
    reset_status_led();
}

STATIC void print_code_py_status_message(safe_mode_t safe_mode) {
    if (autoreload_is_enabled()) {
        serial_write_compressed(translate("Auto-reload is on. Simply save files over USB to run them or enter REPL to disable.\n"));
    } else {
        serial_write_compressed(translate("Auto-reload is off.\n"));
    }
    if (safe_mode != NO_SAFE_MODE) {
        serial_write_compressed(translate("Running in safe mode! "));
        serial_write_compressed(translate("Not running saved code.\n"));
    }
}

STATIC bool run_code_py(safe_mode_t safe_mode) {
    bool serial_connected_at_start = serial_connected();
    #if CIRCUITPY_AUTORELOAD_DELAY_MS > 0
    serial_write("\n");
    print_code_py_status_message(safe_mode);
    print_safe_mode_message(safe_mode);
    serial_write("\n");
    #endif

    pyexec_result_t result;

    result.return_code = 0;
    result.exception_type = NULL;
    result.exception_line = 0;

    bool found_main = false;

    if (safe_mode == NO_SAFE_MODE) {
        new_status_color(MAIN_RUNNING);

        static const char * const supported_filenames[] = STRING_LIST(
            "code.txt", "code.py", "main.py", "main.txt");
        #if CIRCUITPY_FULL_BUILD
        static const char * const double_extension_filenames[] = STRING_LIST(
            "code.txt.py", "code.py.txt", "code.txt.txt","code.py.py",
            "main.txt.py", "main.py.txt", "main.txt.txt","main.py.py");
        #endif

        stack_resize();
        filesystem_flush();
        supervisor_allocation* heap = allocate_remaining_memory();

        // Prepare the VM state. Includes an alarm check/reset for sleep.
        start_mp(heap);

<<<<<<< HEAD
        // This is where the user's python code is actually executed:
=======
        #if CIRCUITPY_USB
        usb_setup_with_vm();
        #endif

>>>>>>> 4eb4f148
        found_main = maybe_run_list(supported_filenames, &result);
        // If that didn't work, double check the extensions
        #if CIRCUITPY_FULL_BUILD
        if (!found_main){
            found_main = maybe_run_list(double_extension_filenames, &result);
            if (found_main) {
                serial_write_compressed(translate("WARNING: Your code filename has two extensions\n"));
            }
        }
        #endif

        // Finished executing python code. Cleanup includes a board reset.
        cleanup_after_vm(heap);

        if (result.return_code & PYEXEC_FORCED_EXIT) {
            return reload_requested;
        }

        if (reload_requested && result.return_code == PYEXEC_EXCEPTION) {
            serial_write_compressed(translate("\nCode stopped by auto-reload.\n"));
        } else {
            serial_write_compressed(translate("\nCode done running.\n"));
        }
    }

    // Program has finished running.

    bool printed_press_any_key = false;
    #if CIRCUITPY_DISPLAYIO
    bool refreshed_epaper_display = false;
    #endif

    rgb_status_animation_t animation;
    prep_rgb_status_animation(&result, found_main, safe_mode, &animation);
    bool fake_sleeping = false;
    while (true) {
        RUN_BACKGROUND_TASKS;

        // If a reload was requested by the supervisor or autoreload, return
        if (reload_requested) {
            #if CIRCUITPY_ALARM
            if (fake_sleeping) {
                board_init();
            }
            #endif
            reload_requested = false;
            return true;
        }

        // If interrupted by keyboard, return
        if (serial_connected() && serial_bytes_available()) {
            #if CIRCUITPY_ALARM
            if (fake_sleeping) {
                board_init();
            }
            #endif
            // Skip REPL if reload was requested.
            bool ctrl_d = serial_read() == CHAR_CTRL_D;
            if (ctrl_d) {
                supervisor_set_run_reason(RUN_REASON_REPL_RELOAD);
            }
            return ctrl_d;
        }

        // Check for a deep sleep alarm and restart the VM. This can happen if
        // an alarm alerts faster than our USB delay or if we pretended to deep
        // sleep.
        #if CIRCUITPY_ALARM
        if (fake_sleeping && common_hal_alarm_woken_from_sleep()) {
            serial_write_compressed(translate("Woken up by alarm.\n"));
            board_init();
            supervisor_set_run_reason(RUN_REASON_STARTUP);
            return true;
        }
        #endif

        // If messages haven't been printed yet, print them
        if (!printed_press_any_key && serial_connected()) {
            if (!serial_connected_at_start) {
                print_code_py_status_message(safe_mode);
            }

            print_safe_mode_message(safe_mode);
            serial_write("\n");
            serial_write_compressed(translate("Press any key to enter the REPL. Use CTRL-D to reload.\n"));
            printed_press_any_key = true;
        }
        if (!serial_connected()) {
            serial_connected_at_start = false;
            printed_press_any_key = false;
        }

        // Refresh the ePaper display if we have one. That way it'll show an error message.
        #if CIRCUITPY_DISPLAYIO
        // Don't refresh the display if we're about to deep sleep.
        #if CIRCUITPY_ALARM
        refreshed_epaper_display = refreshed_epaper_display || result.return_code & PYEXEC_DEEP_SLEEP;
        #endif
        if (!refreshed_epaper_display) {
            refreshed_epaper_display = maybe_refresh_epaperdisplay();
        }
        #endif

        // Sleep until our next interrupt.
        #if CIRCUITPY_ALARM
        if (result.return_code & PYEXEC_DEEP_SLEEP) {
            // Make sure we have been awake long enough for USB to connect (enumeration delay).
            int64_t connecting_delay_ticks = CIRCUITPY_USB_CONNECTED_SLEEP_DELAY * 1024 - port_get_raw_ticks(NULL);
            // Until it's safe to decide whether we're real/fake sleeping, just run the RGB
            if (connecting_delay_ticks < 0 && !fake_sleeping) {
                fake_sleeping = true;
                new_status_color(BLACK);
                board_deinit();
                if (!supervisor_workflow_active()) {
                    // Enter true deep sleep. When we wake up we'll be back at the
                    // top of main(), not in this loop.
                    common_hal_alarm_enter_deep_sleep();
                    // Does not return.
                } else {
                    serial_write_compressed(translate("Pretending to deep sleep until alarm, CTRL-C or file write.\n"));
                }
            }
        }
        #endif

        if (!fake_sleeping) {
            tick_rgb_status_animation(&animation);
        } else {
            // This waits until a pretend deep sleep alarm occurs. They are set
            // during common_hal_alarm_set_deep_sleep_alarms. On some platforms
            // it may also return due to another interrupt, that's why we check
            // for deep sleep alarms above. If it wasn't a deep sleep alarm,
            // then we'll idle here again.

            #if CIRCUITPY_ALARM
                common_hal_alarm_pretending_deep_sleep();
            #else
                port_idle_until_interrupt();
            #endif
        }
    }
}

FIL* boot_output_file;

STATIC void __attribute__ ((noinline)) run_boot_py(safe_mode_t safe_mode) {
    // If not in safe mode, run boot before initing USB and capture output in a file.

    // There is USB setup to do even if boot.py is not actually run.
    const bool ok_to_run = filesystem_present()
        && safe_mode == NO_SAFE_MODE
        && MP_STATE_VM(vfs_mount_table) != NULL;

    static const char * const boot_py_filenames[] = STRING_LIST("settings.txt", "settings.py", "boot.py", "boot.txt");
    bool skip_boot_output = false;

    if (ok_to_run) {
        new_status_color(BOOT_RUNNING);

        #ifdef CIRCUITPY_BOOT_OUTPUT_FILE
        FIL file_pointer;
        boot_output_file = &file_pointer;

        // Get the base filesystem.
        FATFS *fs = &((fs_user_mount_t *) MP_STATE_VM(vfs_mount_table)->obj)->fatfs;

        bool have_boot_py = first_existing_file_in_list(boot_py_filenames) != NULL;

        // If there's no boot.py file that might write some changing output,
        // read the existing copy of CIRCUITPY_BOOT_OUTPUT_FILE and see if its contents
        // match the version info we would print anyway. If so, skip writing CIRCUITPY_BOOT_OUTPUT_FILE.
        // This saves wear and tear on the flash and also prevents filesystem damage if power is lost
        // during the write, which may happen due to bobbling the power connector or weak power.

        static const size_t NUM_CHARS_TO_COMPARE = 160;
        if (!have_boot_py && f_open(fs, boot_output_file, CIRCUITPY_BOOT_OUTPUT_FILE, FA_READ) == FR_OK) {

            char file_contents[NUM_CHARS_TO_COMPARE];
            UINT chars_read = 0;
            f_read(boot_output_file, file_contents, NUM_CHARS_TO_COMPARE, &chars_read);
            f_close(boot_output_file);
            skip_boot_output =
                // + 2 accounts for  \r\n.
                chars_read == strlen(MICROPY_FULL_VERSION_INFO) + 2 &&
                strncmp(file_contents, MICROPY_FULL_VERSION_INFO, strlen(MICROPY_FULL_VERSION_INFO)) == 0;
        }

        if (!skip_boot_output) {
            // Wait 1.5 seconds before opening CIRCUITPY_BOOT_OUTPUT_FILE for write,
            // in case power is momentary or will fail shortly due to, say a low, battery.
            if (common_hal_mcu_processor_get_reset_reason() == RESET_REASON_POWER_ON) {
                mp_hal_delay_ms(1500);
            }
            // USB isn't up, so we can write the file.
            filesystem_set_internal_writable_by_usb(false);
            f_open(fs, boot_output_file, CIRCUITPY_BOOT_OUTPUT_FILE, FA_WRITE | FA_CREATE_ALWAYS);

            // Switch the filesystem back to non-writable by Python now instead of later,
            // since boot.py might change it back to writable.
            filesystem_set_internal_writable_by_usb(true);

            // Write version info to boot_out.txt.
            mp_hal_stdout_tx_str(MICROPY_FULL_VERSION_INFO);
            mp_hal_stdout_tx_str("\r\n");
        }
        #endif

        filesystem_flush();
    }

    // Do USB setup even if boot.py is not run.

    supervisor_allocation* heap = allocate_remaining_memory();
    start_mp(heap);

#if CIRCUITPY_USB
    // Set up default USB values after boot.py VM starts but before running boot.py.
    usb_set_defaults();
#endif

    // TODO(tannewt): Re-add support for flashing boot error output.
    if (ok_to_run) {
        bool found_boot = maybe_run_list(boot_py_filenames, NULL);
        (void) found_boot;

        #ifdef CIRCUITPY_BOOT_OUTPUT_FILE
        if (!skip_boot_output) {
            f_close(boot_output_file);
            filesystem_flush();
        }
        boot_output_file = NULL;
        #endif
    }


#if CIRCUITPY_USB

    // Some data needs to be carried over from the USB settings in boot.py
    // to the next VM, while the heap is still available.
    // Its size can vary, so save it temporarily on the stack,
    // and then when the heap goes away, copy it in into a
    // storage_allocation.

    size_t size = usb_boot_py_data_size();
    uint8_t usb_boot_py_data[size];
    usb_get_boot_py_data(usb_boot_py_data, size);
#endif

    cleanup_after_vm(heap);

#if CIRCUITPY_USB
    // Now give back the data we saved from the heap going away.
    usb_return_boot_py_data(usb_boot_py_data, size);
#endif
}

STATIC int run_repl(void) {
    int exit_code = PYEXEC_FORCED_EXIT;
    stack_resize();
    filesystem_flush();
    supervisor_allocation* heap = allocate_remaining_memory();
    start_mp(heap);

    #if CIRCUITPY_USB
    usb_setup_with_vm();
    #endif

    autoreload_suspend();
    new_status_color(REPL_RUNNING);
    if (pyexec_mode_kind == PYEXEC_MODE_RAW_REPL) {
        exit_code = pyexec_raw_repl();
    } else {
        exit_code = pyexec_friendly_repl();
    }
    cleanup_after_vm(heap);
    autoreload_resume();
    return exit_code;
}

int __attribute__((used)) main(void) {
    // initialise the cpu and peripherals
    safe_mode_t safe_mode = port_init();

    // Turn on LEDs
    init_status_leds();
    rgb_led_status_init();

    // Wait briefly to give a reset window where we'll enter safe mode after the reset.
    if (safe_mode == NO_SAFE_MODE) {
        safe_mode = wait_for_safe_mode_reset();
    }

    stack_init();

    // Create a new filesystem only if we're not in a safe mode.
    // A power brownout here could make it appear as if there's
    // no SPI flash filesystem, and we might erase the existing one.
    filesystem_init(safe_mode == NO_SAFE_MODE, false);

    // displays init after filesystem, since they could share the flash SPI
    board_init();

    // Start the debug serial
    serial_early_init();

    // Reset everything and prep MicroPython to run boot.py.
    reset_port();
    // Port-independent devices, like CIRCUITPY_BLEIO_HCI.
    reset_devices();
    reset_board();

    // This is first time we are running CircuitPython after a reset or power-up.
    supervisor_set_run_reason(RUN_REASON_STARTUP);

    // If not in safe mode turn on autoreload by default but before boot.py in case it wants to change it.
    if (safe_mode == NO_SAFE_MODE) {
        autoreload_enable();
    }

    // By default our internal flash is readonly to local python code and
    // writable over USB. Set it here so that boot.py can change it.
    filesystem_set_internal_concurrent_write_protection(true);
    filesystem_set_internal_writable_by_usb(true);

    run_boot_py(safe_mode);

    // Start USB after giving boot.py a chance to tweak behavior.
    #if CIRCUITPY_USB
    // Setup USB connection after heap is available.
    // It needs the heap to build descriptors.
    usb_init();
    #endif

    // Set up any other serial connection.
    serial_init();

    #if CIRCUITPY_BLEIO
    supervisor_start_bluetooth();
    #endif

    // Boot script is finished, so now go into REPL/main mode.
    int exit_code = PYEXEC_FORCED_EXIT;
    bool skip_repl = true;
    bool first_run = true;
    for (;;) {
        if (!skip_repl) {
            exit_code = run_repl();
            supervisor_set_run_reason(RUN_REASON_REPL_RELOAD);
        }
        if (exit_code == PYEXEC_FORCED_EXIT) {
            if (!first_run) {
                serial_write_compressed(translate("soft reboot\n"));
            }
            first_run = false;
            skip_repl = run_code_py(safe_mode);
        } else if (exit_code != 0) {
            break;
        }
    }
    mp_deinit();
    return 0;
}

void gc_collect(void) {
    gc_collect_start();

    mp_uint_t regs[10];
    mp_uint_t sp = cpu_get_regs_and_sp(regs);

    // This collects root pointers from the VFS mount table. Some of them may
    // have lost their references in the VM even though they are mounted.
    gc_collect_root((void**)&MP_STATE_VM(vfs_mount_table), sizeof(mp_vfs_mount_t) / sizeof(mp_uint_t));

    background_callback_gc_collect();

    #if CIRCUITPY_ALARM
    common_hal_alarm_gc_collect();
    #endif

    #if CIRCUITPY_DISPLAYIO
    displayio_gc_collect();
    #endif

    #if CIRCUITPY_BLEIO
    common_hal_bleio_gc_collect();
    #endif

    #if CIRCUITPY_USB_HID
    usb_hid_gc_collect();
    #endif

    #if CIRCUITPY_WIFI
    common_hal_wifi_gc_collect();
    #endif

    // This naively collects all object references from an approximate stack
    // range.
    gc_collect_root((void**)sp, ((uint32_t)port_stack_get_top() - sp) / sizeof(uint32_t));
    gc_collect_end();
}

void NORETURN nlr_jump_fail(void *val) {
    reset_into_safe_mode(MICROPY_NLR_JUMP_FAIL);
    while (true) {}
}

void NORETURN __fatal_error(const char *msg) {
    reset_into_safe_mode(MICROPY_FATAL_ERROR);
    while (true) {}
}

#ifndef NDEBUG
void MP_WEAK __assert_func(const char *file, int line, const char *func, const char *expr) {
    mp_printf(&mp_plat_print, "Assertion '%s' failed, at file %s:%d\n", expr, file, line);
    __fatal_error("Assertion failed");
}
#endif<|MERGE_RESOLUTION|>--- conflicted
+++ resolved
@@ -301,14 +301,11 @@
         // Prepare the VM state. Includes an alarm check/reset for sleep.
         start_mp(heap);
 
-<<<<<<< HEAD
-        // This is where the user's python code is actually executed:
-=======
         #if CIRCUITPY_USB
         usb_setup_with_vm();
         #endif
 
->>>>>>> 4eb4f148
+        // This is where the user's python code is actually executed:
         found_main = maybe_run_list(supported_filenames, &result);
         // If that didn't work, double check the extensions
         #if CIRCUITPY_FULL_BUILD
