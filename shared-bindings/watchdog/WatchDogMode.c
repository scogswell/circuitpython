/*
 * This file is part of the MicroPython project, http://micropython.org/
 *
 * The MIT License (MIT)
 *
 * Copyright (c) 2023 MicroDev
 *
 * Permission is hereby granted, free of charge, to any person obtaining a copy
 * of this software and associated documentation files (the "Software"), to deal
 * in the Software without restriction, including without limitation the rights
 * to use, copy, modify, merge, publish, distribute, sublicense, and/or sell
 * copies of the Software, and to permit persons to whom the Software is
 * furnished to do so, subject to the following conditions:
 *
 * The above copyright notice and this permission notice shall be included in
 * all copies or substantial portions of the Software.
 *
 * THE SOFTWARE IS PROVIDED "AS IS", WITHOUT WARRANTY OF ANY KIND, EXPRESS OR
 * IMPLIED, INCLUDING BUT NOT LIMITED TO THE WARRANTIES OF MERCHANTABILITY,
 * FITNESS FOR A PARTICULAR PURPOSE AND NONINFRINGEMENT. IN NO EVENT SHALL THE
 * AUTHORS OR COPYRIGHT HOLDERS BE LIABLE FOR ANY CLAIM, DAMAGES OR OTHER
 * LIABILITY, WHETHER IN AN ACTION OF CONTRACT, TORT OR OTHERWISE, ARISING FROM,
 * OUT OF OR IN CONNECTION WITH THE SOFTWARE OR THE USE OR OTHER DEALINGS IN
 * THE SOFTWARE.
 */

#include "py/enum.h"

#include "shared-bindings/watchdog/WatchDogMode.h"

MAKE_ENUM_VALUE(watchdog_watchdogmode_type, watchdogmode, RAISE, WATCHDOGMODE_RAISE);
MAKE_ENUM_VALUE(watchdog_watchdogmode_type, watchdogmode, RESET, WATCHDOGMODE_RESET);

//| class WatchDogMode:
//|     """Run state of the watchdog timer."""
//|
//|     RAISE: WatchDogMode
//|     """Raise an exception when the `WatchDogTimer` expires."""
//|
//|     RESET: WatchDogMode
//|     """Reset the system when the `WatchDogTimer` expires."""
//|
MAKE_ENUM_MAP(watchdog_watchdogmode) {
    MAKE_ENUM_MAP_ENTRY(watchdogmode, RAISE),
    MAKE_ENUM_MAP_ENTRY(watchdogmode, RESET),
};
STATIC MP_DEFINE_CONST_DICT(watchdog_watchdogmode_locals_dict, watchdog_watchdogmode_locals_table);

MAKE_PRINTER(watchdog, watchdog_watchdogmode);

<<<<<<< HEAD
MP_DEFINE_CONST_OBJ_TYPE(
    watchdog_watchdogmode_type,
    MP_QSTR_WatchDogMode,
    MP_TYPE_FLAG_NONE,
    print, watchdog_watchdogmode_print,
    locals_dict, &watchdog_watchdogmode_locals_dict
    );
=======
MAKE_ENUM_TYPE(watchdog, WatchDogMode, watchdog_watchdogmode);
>>>>>>> 426e54fb
<|MERGE_RESOLUTION|>--- conflicted
+++ resolved
@@ -48,14 +48,4 @@
 
 MAKE_PRINTER(watchdog, watchdog_watchdogmode);
 
-<<<<<<< HEAD
-MP_DEFINE_CONST_OBJ_TYPE(
-    watchdog_watchdogmode_type,
-    MP_QSTR_WatchDogMode,
-    MP_TYPE_FLAG_NONE,
-    print, watchdog_watchdogmode_print,
-    locals_dict, &watchdog_watchdogmode_locals_dict
-    );
-=======
-MAKE_ENUM_TYPE(watchdog, WatchDogMode, watchdog_watchdogmode);
->>>>>>> 426e54fb
+MAKE_ENUM_TYPE(watchdog, WatchDogMode, watchdog_watchdogmode);