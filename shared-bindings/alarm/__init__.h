--- conflicted
+++ resolved
@@ -40,15 +40,9 @@
 // call alarm_woken_from_sleep to see if we've been woken by an alarm and if so,
 // it will exit idle as if deep sleep was exited.
 extern void common_hal_alarm_set_deep_sleep_alarms(size_t n_alarms, const mp_obj_t *alarms);
-<<<<<<< HEAD
-// Deep sleep is entered outside of the VM so we omit the `common_hal_` prefix.
-extern NORETURN void alarm_enter_deep_sleep(void);
-extern          void alarm_pretending_deep_sleep(void);
-=======
 
 extern NORETURN void common_hal_alarm_enter_deep_sleep(void);
 extern void common_hal_alarm_pretending_deep_sleep(void);
->>>>>>> 11b9a5e6
 
 // Fetches value from module dict.
 extern mp_obj_t shared_alarm_get_wake_alarm(void);
