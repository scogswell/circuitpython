/*
 * This file is part of the MicroPython project, http://micropython.org/
 *
 * The MIT License (MIT)
 *
 * Copyright (c) 2016 Scott Shawcroft
 *
 * Permission is hereby granted, free of charge, to any person obtaining a copy
 * of this software and associated documentation files (the "Software"), to deal
 * in the Software without restriction, including without limitation the rights
 * to use, copy, modify, merge, publish, distribute, sublicense, and/or sell
 * copies of the Software, and to permit persons to whom the Software is
 * furnished to do so, subject to the following conditions:
 *
 * The above copyright notice and this permission notice shall be included in
 * all copies or substantial portions of the Software.
 *
 * THE SOFTWARE IS PROVIDED "AS IS", WITHOUT WARRANTY OF ANY KIND, EXPRESS OR
 * IMPLIED, INCLUDING BUT NOT LIMITED TO THE WARRANTIES OF MERCHANTABILITY,
 * FITNESS FOR A PARTICULAR PURPOSE AND NONINFRINGEMENT. IN NO EVENT SHALL THE
 * AUTHORS OR COPYRIGHT HOLDERS BE LIABLE FOR ANY CLAIM, DAMAGES OR OTHER
 * LIABILITY, WHETHER IN AN ACTION OF CONTRACT, TORT OR OTHERWISE, ARISING FROM,
 * OUT OF OR IN CONNECTION WITH THE SOFTWARE OR THE USE OR OTHER DEALINGS IN
 * THE SOFTWARE.
 */

// This file contains all of the Python API definitions for the
// busio.SPI class.

#include <string.h>

#include "shared-bindings/microcontroller/Pin.h"
#include "shared-bindings/busio/SPI.h"
#include "shared-bindings/util.h"

#include "lib/utils/buffer_helper.h"
#include "lib/utils/context_manager_helpers.h"
#include "py/mperrno.h"
#include "py/objproperty.h"
#include "py/runtime.h"

//| .. currentmodule:: busio
//|
//| :class:`SPI` -- a 3-4 wire serial protocol
//| -----------------------------------------------
//|
//| SPI is a serial protocol that has exclusive pins for data in and out of the
//| master.  It is typically faster than :py:class:`~busio.I2C` because a
//| separate pin is used to control the active slave rather than a transitted
//| address. This class only manages three of the four SPI lines: `!clock`,
//| `!MOSI`, `!MISO`. Its up to the client to manage the appropriate slave
//| select line. (This is common because multiple slaves can share the `!clock`,
//| `!MOSI` and `!MISO` lines and therefore the hardware.)
//|
//| .. class:: SPI(clock, MOSI=None, MISO=None)
//|
//|    Construct an SPI object on the given pins.
//|
//|   .. seealso:: Using this class directly requires careful lock management.
//|       Instead, use :class:`~adafruit_bus_device.spi_device.SPIDevice` to
//|       manage locks.
//|
//|   .. seealso:: Using this class to directly read registers requires manual
//|       bit unpacking. Instead, use an existing driver or make one with
//|       :ref:`Register <register-module-reference>` data descriptors.
//|
//|   :param ~microcontroller.Pin clock: the pin to use for the clock.
//|   :param ~microcontroller.Pin MOSI: the Master Out Slave In pin.
//|   :param ~microcontroller.Pin MISO: the Master In Slave Out pin.
//|

// TODO(tannewt): Support LSB SPI.
STATIC mp_obj_t busio_spi_make_new(const mp_obj_type_t *type, size_t n_args, size_t n_kw, const mp_obj_t *pos_args) {
    mp_arg_check_num(n_args, n_kw, 0, MP_OBJ_FUN_ARGS_MAX, true);
    busio_spi_obj_t *self = m_new_obj(busio_spi_obj_t);
    self->base.type = &busio_spi_type;
    mp_map_t kw_args;
    mp_map_init_fixed_table(&kw_args, n_kw, pos_args + n_args);
    enum { ARG_clock, ARG_MOSI, ARG_MISO };
    static const mp_arg_t allowed_args[] = {
        { MP_QSTR_clock, MP_ARG_REQUIRED | MP_ARG_OBJ },
        { MP_QSTR_MOSI, MP_ARG_OBJ, {.u_obj = mp_const_none} },
        { MP_QSTR_MISO, MP_ARG_OBJ, {.u_obj = mp_const_none} },
    };
    mp_arg_val_t args[MP_ARRAY_SIZE(allowed_args)];
    mp_arg_parse_all(n_args, pos_args, &kw_args, MP_ARRAY_SIZE(allowed_args), allowed_args, args);
    assert_pin(args[ARG_clock].u_obj, false);
    assert_pin(args[ARG_MOSI].u_obj, true);
    assert_pin(args[ARG_MISO].u_obj, true);
    const mcu_pin_obj_t* clock = MP_OBJ_TO_PTR(args[ARG_clock].u_obj);
    assert_pin_free(clock);
    const mcu_pin_obj_t* mosi = MP_OBJ_TO_PTR(args[ARG_MOSI].u_obj);
    assert_pin_free(mosi);
    const mcu_pin_obj_t* miso = MP_OBJ_TO_PTR(args[ARG_MISO].u_obj);
    assert_pin_free(miso);
    common_hal_busio_spi_construct(self, clock, mosi, miso);
    return (mp_obj_t)self;
}

//|   .. method:: SPI.deinit()
//|
//|      Turn off the SPI bus.
//|
STATIC mp_obj_t busio_spi_obj_deinit(mp_obj_t self_in) {
    busio_spi_obj_t *self = MP_OBJ_TO_PTR(self_in);
    common_hal_busio_spi_deinit(self);
    return mp_const_none;
}
MP_DEFINE_CONST_FUN_OBJ_1(busio_spi_deinit_obj, busio_spi_obj_deinit);

//|   .. method:: SPI.__enter__()
//|
//|     No-op used by Context Managers.
//|
//  Provided by context manager helper.

//|   .. method:: SPI.__exit__()
//|
//|     Automatically deinitializes the hardware when exiting a context. See
//|     :ref:`lifetime-and-contextmanagers` for more info.
//|
STATIC mp_obj_t busio_spi_obj___exit__(size_t n_args, const mp_obj_t *args) {
    (void)n_args;
    common_hal_busio_spi_deinit(args[0]);
    return mp_const_none;
}
STATIC MP_DEFINE_CONST_FUN_OBJ_VAR_BETWEEN(busio_spi_obj___exit___obj, 4, 4, busio_spi_obj___exit__);

static void check_lock(busio_spi_obj_t *self) {
    asm("");
    if (!common_hal_busio_spi_has_lock(self)) {
        mp_raise_RuntimeError("Function requires lock");
    }
}

//|   .. method:: SPI.configure(\*, baudrate=100000, polarity=0, phase=0, bits=8)
//|
//|     Configures the SPI bus. Only valid when locked.
//|
//|     :param int baudrate: the desired clock rate in Hertz. The actual clock rate may be higher or lower
//|       due to the granularity of available clock settings.
//|       Check the `frequency` attribute for the actual clock rate.
//|       **Note:** on the SAMD21, it is possible to set the baud rate to 24 MHz, but that
//|       speed is not guaranteed to work. 12 MHz is the next available lower speed, and is
//|       within spec for the SAMD21.
//|     :param int polarity: the base state of the clock line (0 or 1)
//|     :param int phase: the edge of the clock that data is captured. First (0)
//|       or second (1). Rising or falling depends on clock polarity.
//|     :param int bits: the number of bits per word
//|
STATIC mp_obj_t busio_spi_configure(size_t n_args, const mp_obj_t *pos_args, mp_map_t *kw_args) {
    enum { ARG_baudrate, ARG_polarity, ARG_phase, ARG_bits };
    static const mp_arg_t allowed_args[] = {
        { MP_QSTR_baudrate, MP_ARG_KW_ONLY | MP_ARG_INT, {.u_int = 100000} },
        { MP_QSTR_polarity, MP_ARG_KW_ONLY | MP_ARG_INT, {.u_int = 0} },
        { MP_QSTR_phase, MP_ARG_KW_ONLY | MP_ARG_INT, {.u_int = 0} },
        { MP_QSTR_bits, MP_ARG_KW_ONLY | MP_ARG_INT, {.u_int = 8} },
    };
    busio_spi_obj_t *self = MP_OBJ_TO_PTR(pos_args[0]);
    raise_error_if_deinited(common_hal_busio_spi_deinited(self));
    check_lock(self);
    mp_arg_val_t args[MP_ARRAY_SIZE(allowed_args)];
    mp_arg_parse_all(n_args - 1, pos_args + 1, kw_args, MP_ARRAY_SIZE(allowed_args), allowed_args, args);

    uint8_t polarity = args[ARG_polarity].u_int;
    if (polarity != 0 && polarity != 1) {
        mp_raise_ValueError("Invalid polarity");
    }
    uint8_t phase = args[ARG_phase].u_int;
    if (phase != 0 && phase != 1) {
        mp_raise_ValueError("Invalid phase");
    }
    uint8_t bits = args[ARG_bits].u_int;
    if (bits != 8 && bits != 9) {
        mp_raise_ValueError("Invalid number of bits");
    }

    if (!common_hal_busio_spi_configure(self, args[ARG_baudrate].u_int,
                                           polarity, phase, bits)) {
        mp_raise_OSError(MP_EIO);
    }
    return mp_const_none;
}
MP_DEFINE_CONST_FUN_OBJ_KW(busio_spi_configure_obj, 1, busio_spi_configure);

//|   .. method:: SPI.try_lock()
//|
//|     Attempts to grab the SPI lock. Returns True on success.
//|
//|     :return: True when lock has been grabbed
//|     :rtype: bool
//|
STATIC mp_obj_t busio_spi_obj_try_lock(mp_obj_t self_in) {
    busio_spi_obj_t *self = MP_OBJ_TO_PTR(self_in);
    raise_error_if_deinited(common_hal_busio_spi_deinited(self));
    return mp_obj_new_bool(common_hal_busio_spi_try_lock(self));
}
MP_DEFINE_CONST_FUN_OBJ_1(busio_spi_try_lock_obj, busio_spi_obj_try_lock);

//|   .. method:: SPI.unlock()
//|
//|     Releases the SPI lock.
//|
STATIC mp_obj_t busio_spi_obj_unlock(mp_obj_t self_in) {
    busio_spi_obj_t *self = MP_OBJ_TO_PTR(self_in);
    raise_error_if_deinited(common_hal_busio_spi_deinited(self));
    common_hal_busio_spi_unlock(self);
    return mp_const_none;
}
MP_DEFINE_CONST_FUN_OBJ_1(busio_spi_unlock_obj, busio_spi_obj_unlock);

//|   .. method:: SPI.write(buffer, \*, start=0, end=len(buffer))
//|
//|     Write the data contained in ``buffer``. The SPI object must be locked.
//|     If the buffer is empty, nothing happens.
//|
//|     :param bytearray buffer: Write out the data in this buffer
//|     :param int start: Start of the slice of ``buffer`` to write out: ``buffer[start:end]``
//|     :param int end: End of the slice; this index is not included
//|
STATIC mp_obj_t busio_spi_write(size_t n_args, const mp_obj_t *pos_args, mp_map_t *kw_args) {
    enum { ARG_buffer, ARG_start, ARG_end };
    static const mp_arg_t allowed_args[] = {
        { MP_QSTR_buffer,     MP_ARG_REQUIRED | MP_ARG_OBJ, {.u_obj = MP_OBJ_NULL} },
        { MP_QSTR_start,      MP_ARG_KW_ONLY | MP_ARG_INT, {.u_int = 0} },
        { MP_QSTR_end,        MP_ARG_KW_ONLY | MP_ARG_INT, {.u_int = INT_MAX} },
    };
    busio_spi_obj_t *self = MP_OBJ_TO_PTR(pos_args[0]);
    raise_error_if_deinited(common_hal_busio_spi_deinited(self));
    check_lock(self);
    mp_arg_val_t args[MP_ARRAY_SIZE(allowed_args)];
    mp_arg_parse_all(n_args - 1, pos_args + 1, kw_args, MP_ARRAY_SIZE(allowed_args), allowed_args, args);

    mp_buffer_info_t bufinfo;
    mp_get_buffer_raise(args[ARG_buffer].u_obj, &bufinfo, MP_BUFFER_READ);
    int32_t start = args[ARG_start].u_int;
    uint32_t length = bufinfo.len;
    normalize_buffer_bounds(&start, args[ARG_end].u_int, &length);

    if (length == 0) {
        return mp_const_none;
    }

    bool ok = common_hal_busio_spi_write(self, ((uint8_t*)bufinfo.buf) + start, length);
    if (!ok) {
        mp_raise_OSError(MP_EIO);
    }
    return mp_const_none;
}
MP_DEFINE_CONST_FUN_OBJ_KW(busio_spi_write_obj, 2, busio_spi_write);


//|   .. method:: SPI.readinto(buffer, \*, start=0, end=len(buffer), write_value=0)
//|
//|     Read into ``buffer`` while writing ``write_value`` for each byte read.
//|     The SPI object must be locked.
//|     If the number of bytes to read is 0, nothing happens.
//|
//|     :param bytearray buffer: Read data into this buffer
//|     :param int start: Start of the slice of ``buffer`` to read into: ``buffer[start:end]``
//|     :param int end: End of the slice; this index is not included 
//|     :param int write_value: Value to write while reading. (Usually ignored.)
//|
STATIC mp_obj_t busio_spi_readinto(size_t n_args, const mp_obj_t *pos_args, mp_map_t *kw_args) {
    enum { ARG_buffer, ARG_start, ARG_end, ARG_write_value };
    static const mp_arg_t allowed_args[] = {
        { MP_QSTR_buffer,     MP_ARG_REQUIRED | MP_ARG_OBJ, {.u_obj = MP_OBJ_NULL} },
        { MP_QSTR_start,      MP_ARG_KW_ONLY | MP_ARG_INT, {.u_int = 0} },
        { MP_QSTR_end,        MP_ARG_KW_ONLY | MP_ARG_INT, {.u_int = INT_MAX} },
        { MP_QSTR_write_value,MP_ARG_KW_ONLY | MP_ARG_INT, {.u_int = 0} },
    };
    busio_spi_obj_t *self = MP_OBJ_TO_PTR(pos_args[0]);
    raise_error_if_deinited(common_hal_busio_spi_deinited(self));
    check_lock(self);
    mp_arg_val_t args[MP_ARRAY_SIZE(allowed_args)];
    mp_arg_parse_all(n_args - 1, pos_args + 1, kw_args, MP_ARRAY_SIZE(allowed_args), allowed_args, args);

    mp_buffer_info_t bufinfo;
    mp_get_buffer_raise(args[ARG_buffer].u_obj, &bufinfo, MP_BUFFER_WRITE);
    int32_t start = args[ARG_start].u_int;
    uint32_t length = bufinfo.len;
    normalize_buffer_bounds(&start, args[ARG_end].u_int, &length);

    if (length == 0) {
        return mp_const_none;
    }

    bool ok = common_hal_busio_spi_read(self, ((uint8_t*)bufinfo.buf) + start, length, args[ARG_write_value].u_int);
    if (!ok) {
        mp_raise_OSError(MP_EIO);
    }
    return mp_const_none;
}
MP_DEFINE_CONST_FUN_OBJ_KW(busio_spi_readinto_obj, 2, busio_spi_readinto);

//|   .. method:: SPI.write_readinto(buffer_out, buffer_in, \*, out_start=0, out_end=len(buffer_out), in_start=0, in_end=len(buffer_in))
//|
//|     Write out the data in ``buffer_out`` while simultaneously reading data into ``buffer_in``.
//|     The SPI object must be locked.
//|     The lengths of the slices defined by ``buffer_out[out_start:out_end]`` and ``buffer_in[in_start:in_end]``
//|     must be equal.
//|     If buffer slice lengths are both 0, nothing happens.
//|
//|     :param bytearray buffer_out: Write out the data in this buffer
//|     :param bytearray buffer_in: Read data into this buffer
//|     :param int out_start: Start of the slice of buffer_out to write out: ``buffer_out[out_start:out_end]``
//|     :param int out_end: End of the slice; this index is not included 
//|     :param int in_start: Start of the slice of ``buffer_in`` to read into: ``buffer_in[in_start:in_end]``
//|     :param int in_end: End of the slice; this index is not included
//|
STATIC mp_obj_t busio_spi_write_readinto(size_t n_args, const mp_obj_t *pos_args, mp_map_t *kw_args) {
    enum { ARG_buffer_out, ARG_buffer_in, ARG_out_start, ARG_out_end, ARG_in_start, ARG_in_end };
    static const mp_arg_t allowed_args[] = {
        { MP_QSTR_buffer_out,    MP_ARG_REQUIRED | MP_ARG_OBJ, {.u_obj = MP_OBJ_NULL} },
        { MP_QSTR_buffer_in,     MP_ARG_REQUIRED | MP_ARG_OBJ, {.u_obj = MP_OBJ_NULL} },
        { MP_QSTR_out_start,     MP_ARG_KW_ONLY | MP_ARG_INT, {.u_int = 0} },
        { MP_QSTR_out_end,       MP_ARG_KW_ONLY | MP_ARG_INT, {.u_int = INT_MAX} },
        { MP_QSTR_in_start,      MP_ARG_KW_ONLY | MP_ARG_INT, {.u_int = 0} },
        { MP_QSTR_in_end,        MP_ARG_KW_ONLY | MP_ARG_INT, {.u_int = INT_MAX} },
    };
    busio_spi_obj_t *self = MP_OBJ_TO_PTR(pos_args[0]);
    raise_error_if_deinited(common_hal_busio_spi_deinited(self));
    check_lock(self);
    mp_arg_val_t args[MP_ARRAY_SIZE(allowed_args)];
    mp_arg_parse_all(n_args - 1, pos_args + 1, kw_args, MP_ARRAY_SIZE(allowed_args), allowed_args, args);

    mp_buffer_info_t buf_out_info;
    mp_get_buffer_raise(args[ARG_buffer_out].u_obj, &buf_out_info, MP_BUFFER_READ);
    int32_t out_start = args[ARG_out_start].u_int;
    uint32_t out_length = buf_out_info.len;
    normalize_buffer_bounds(&out_start, args[ARG_out_end].u_int, &out_length);

    mp_buffer_info_t buf_in_info;
    mp_get_buffer_raise(args[ARG_buffer_in].u_obj, &buf_in_info, MP_BUFFER_WRITE);
    int32_t in_start = args[ARG_in_start].u_int;
    uint32_t in_length = buf_in_info.len;
    normalize_buffer_bounds(&in_start, args[ARG_in_end].u_int, &in_length);

    if (out_length != in_length) {
        mp_raise_ValueError("buffer slices must be of equal length");
    }

    if (out_length == 0) {
        return mp_const_none;
    }

    bool ok = common_hal_busio_spi_transfer(self,
                                            ((uint8_t*)buf_out_info.buf) + out_start,
                                            ((uint8_t*)buf_in_info.buf) + in_start,
                                            out_length);
    if (!ok) {
        mp_raise_OSError(MP_EIO);
    }
    return mp_const_none;
}
MP_DEFINE_CONST_FUN_OBJ_KW(busio_spi_write_readinto_obj, 2, busio_spi_write_readinto);

<<<<<<< HEAD
//|   .. attribute:: frequency
//|
//|     The actual SPI bus frequency. This may not match the frequency requested
//|     due to internal limitations.
//|
STATIC mp_obj_t busio_spi_obj_get_frequency(mp_obj_t self_in) {
    busio_spi_obj_t *self = MP_OBJ_TO_PTR(self_in);
    raise_error_if_deinited(common_hal_busio_spi_deinited(self));
    return MP_OBJ_NEW_SMALL_INT(common_hal_busio_spi_get_frequency(self));
}
MP_DEFINE_CONST_FUN_OBJ_1(busio_spi_get_frequency_obj, busio_spi_obj_get_frequency);

const mp_obj_property_t busio_spi_frequency_obj = {
    .base.type = &mp_type_property,
    .proxy = {(mp_obj_t)&busio_spi_get_frequency_obj,
              (mp_obj_t)&mp_const_none_obj,
              (mp_obj_t)&mp_const_none_obj},
};

=======
>>>>>>> 892d5cda
STATIC const mp_rom_map_elem_t busio_spi_locals_dict_table[] = {
    { MP_ROM_QSTR(MP_QSTR_deinit), MP_ROM_PTR(&busio_spi_deinit_obj) },
    { MP_ROM_QSTR(MP_QSTR___enter__), MP_ROM_PTR(&default___enter___obj) },
    { MP_ROM_QSTR(MP_QSTR___exit__), MP_ROM_PTR(&busio_spi_obj___exit___obj) },

    { MP_ROM_QSTR(MP_QSTR_configure), MP_ROM_PTR(&busio_spi_configure_obj) },
    { MP_ROM_QSTR(MP_QSTR_try_lock), MP_ROM_PTR(&busio_spi_try_lock_obj) },
    { MP_ROM_QSTR(MP_QSTR_unlock), MP_ROM_PTR(&busio_spi_unlock_obj) },

    { MP_ROM_QSTR(MP_QSTR_readinto), MP_ROM_PTR(&busio_spi_readinto_obj) },
    { MP_ROM_QSTR(MP_QSTR_write), MP_ROM_PTR(&busio_spi_write_obj) },
    { MP_ROM_QSTR(MP_QSTR_write_readinto), MP_ROM_PTR(&busio_spi_write_readinto_obj) },
<<<<<<< HEAD
    { MP_ROM_QSTR(MP_QSTR_frequency), MP_ROM_PTR(&busio_spi_frequency_obj) }
=======
>>>>>>> 892d5cda
};
STATIC MP_DEFINE_CONST_DICT(busio_spi_locals_dict, busio_spi_locals_dict_table);

const mp_obj_type_t busio_spi_type = {
   { &mp_type_type },
   .name = MP_QSTR_SPI,
   .make_new = busio_spi_make_new,
   .locals_dict = (mp_obj_dict_t*)&busio_spi_locals_dict,
};<|MERGE_RESOLUTION|>--- conflicted
+++ resolved
@@ -258,7 +258,7 @@
 //|
 //|     :param bytearray buffer: Read data into this buffer
 //|     :param int start: Start of the slice of ``buffer`` to read into: ``buffer[start:end]``
-//|     :param int end: End of the slice; this index is not included 
+//|     :param int end: End of the slice; this index is not included
 //|     :param int write_value: Value to write while reading. (Usually ignored.)
 //|
 STATIC mp_obj_t busio_spi_readinto(size_t n_args, const mp_obj_t *pos_args, mp_map_t *kw_args) {
@@ -304,7 +304,7 @@
 //|     :param bytearray buffer_out: Write out the data in this buffer
 //|     :param bytearray buffer_in: Read data into this buffer
 //|     :param int out_start: Start of the slice of buffer_out to write out: ``buffer_out[out_start:out_end]``
-//|     :param int out_end: End of the slice; this index is not included 
+//|     :param int out_end: End of the slice; this index is not included
 //|     :param int in_start: Start of the slice of ``buffer_in`` to read into: ``buffer_in[in_start:in_end]``
 //|     :param int in_end: End of the slice; this index is not included
 //|
@@ -355,7 +355,6 @@
 }
 MP_DEFINE_CONST_FUN_OBJ_KW(busio_spi_write_readinto_obj, 2, busio_spi_write_readinto);
 
-<<<<<<< HEAD
 //|   .. attribute:: frequency
 //|
 //|     The actual SPI bus frequency. This may not match the frequency requested
@@ -375,8 +374,6 @@
               (mp_obj_t)&mp_const_none_obj},
 };
 
-=======
->>>>>>> 892d5cda
 STATIC const mp_rom_map_elem_t busio_spi_locals_dict_table[] = {
     { MP_ROM_QSTR(MP_QSTR_deinit), MP_ROM_PTR(&busio_spi_deinit_obj) },
     { MP_ROM_QSTR(MP_QSTR___enter__), MP_ROM_PTR(&default___enter___obj) },
@@ -389,10 +386,7 @@
     { MP_ROM_QSTR(MP_QSTR_readinto), MP_ROM_PTR(&busio_spi_readinto_obj) },
     { MP_ROM_QSTR(MP_QSTR_write), MP_ROM_PTR(&busio_spi_write_obj) },
     { MP_ROM_QSTR(MP_QSTR_write_readinto), MP_ROM_PTR(&busio_spi_write_readinto_obj) },
-<<<<<<< HEAD
     { MP_ROM_QSTR(MP_QSTR_frequency), MP_ROM_PTR(&busio_spi_frequency_obj) }
-=======
->>>>>>> 892d5cda
 };
 STATIC MP_DEFINE_CONST_DICT(busio_spi_locals_dict, busio_spi_locals_dict_table);
 
