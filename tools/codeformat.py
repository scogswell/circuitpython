#!/usr/bin/env python3
#
# This file is part of the MicroPython project, http://micropython.org/
#
# The MIT License (MIT)
#
# Copyright (c) 2020 Damien P. George
# Copyright (c) 2020 Jim Mussared
#
# Permission is hereby granted, free of charge, to any person obtaining a copy
# of this software and associated documentation files (the "Software"), to deal
# in the Software without restriction, including without limitation the rights
# to use, copy, modify, merge, publish, distribute, sublicense, and/or sell
# copies of the Software, and to permit persons to whom the Software is
# furnished to do so, subject to the following conditions:
#
# The above copyright notice and this permission notice shall be included in
# all copies or substantial portions of the Software.
#
# THE SOFTWARE IS PROVIDED "AS IS", WITHOUT WARRANTY OF ANY KIND, EXPRESS OR
# IMPLIED, INCLUDING BUT NOT LIMITED TO THE WARRANTIES OF MERCHANTABILITY,
# FITNESS FOR A PARTICULAR PURPOSE AND NONINFRINGEMENT. IN NO EVENT SHALL THE
# AUTHORS OR COPYRIGHT HOLDERS BE LIABLE FOR ANY CLAIM, DAMAGES OR OTHER
# LIABILITY, WHETHER IN AN ACTION OF CONTRACT, TORT OR OTHERWISE, ARISING FROM,
# OUT OF OR IN CONNECTION WITH THE SOFTWARE OR THE USE OR OTHER DEALINGS IN
# THE SOFTWARE.

import argparse
import glob
import fnmatch
import itertools
import os
import pathlib
import re
import sys
import subprocess

# Relative to top-level repo dir.
PATHS = [
    # C
<<<<<<< HEAD
    "main.c",
    "devices/**/*.[ch]",
    "drivers/bus/*.[ch]",
=======
    "drivers/ninaw10/*.[ch]",
>>>>>>> da4b38e7
    "extmod/*.[ch]",
    "shared/netutils/*.[ch]",
    "shared/timeutils/*.[ch]",
    "shared/runtime/*.[ch]",
    "mpy-cross/**/*.[ch]",
    "ports/**/*.[ch]",
    "py/**/*.[ch]",
    "shared-bindings/**/*.[ch]",
    "shared-module/**/*.[ch]",
    "supervisor/**/*.[ch]",
    # Python
    "extmod/*.py",
    "ports/**/*.py",
    "ports/mimxrt/**/*.[ch]",
    "py/**/*.py",
    "tools/**/*.py",
    "tests/**/*.py",
]

EXCLUSIONS = [
    # STM32 build includes generated Python code.
    "ports/*/build*",
    # gitignore in ports/unix ignores *.py, so also do it here.
    "ports/unix/*.py",
    # not real python files
    "tests/**/repl_*.py",
    # needs careful attention before applying automatic formatting
    "tests/basics/*.py",
]

# None of the standard Python path matching routines implement the matching
# we want, which is most like git's "pathspec" version of globs.
# In particular, we want "**/" to match all directories.
# This routine is sufficient to work with the patterns we have, but
# subtle cases like character classes that contain meta-characters
# are not covered
def git_glob_to_regex(pat):
    def transform(m):
        m = m.group(0)
        if m == "*":
            return "[^/]*"
        if m == "**/":
            return "(.*/)?"
        if m == "?":
            return "[^/]"
        if m == ".":
            return r"\."
        return m

    result = [transform(part) for part in re.finditer(r"(\*\*/|[*?.]|[^*?.]+)", pat)]
    return "(^" + "".join(result) + "$)"


# Create a single, complicated regular expression that matches exactly the
# files we want, accounting for the PATHS as well as the EXCLUSIONS.
path_re = (
    ""
    # First a negative lookahead assertion that it doesn't match
    # any of the EXCLUSIONS
    + "(?!"
    + "|".join(git_glob_to_regex(pat) for pat in EXCLUSIONS)
    + ")"
    # Then a positive match for any of the PATHS
    + "(?:"
    + "|".join(git_glob_to_regex(pat) for pat in PATHS)
    + ")"
)
path_rx = re.compile(path_re)

# Path to repo top-level dir.
TOP = os.path.abspath(os.path.join(os.path.dirname(__file__), ".."))

UNCRUSTIFY_CFG = os.path.join(TOP, "tools/uncrustify.cfg")

C_EXTS = (
    ".c",
    ".h",
)
PY_EXTS = (".py",)


def check_uncrustify_version():
    version = subprocess.check_output(
        ["uncrustify", "--version"], encoding="utf-8", errors="replace"
    )
    if version < "Uncrustify-0.71":
        raise SystemExit(f"codeformat.py requires Uncrustify 0.71 or newer, got {version}")


# Transform a filename argument relative to the current directory into one
# relative to the TOP directory, which is what we need when checking against
# path_rx.
def relative_filename(arg):
    return str(pathlib.Path(arg).resolve().relative_to(TOP))


def list_files(args):
    return sorted(arg for arg in args if path_rx.match(relative_filename(arg)))


def fixup_c(filename):
    # Read file.
    with open(filename) as f:
        lines = f.readlines()

    # Write out file with fixups.
    with open(filename, "w", newline="") as f:
        dedent_stack = []
        i = 0
        while lines:
            # Get next line.
            i += 1
            l = lines.pop(0)

            # Revert "// |" back to "//| "
            if l.startswith("// |"):
                l = "//|" + l[4:]

            # Dedent #'s to match indent of following line (not previous line).
            m = re.match(r"( +)#(if |ifdef |ifndef |elif |else|endif)", l)
            if m:
                indent = len(m.group(1))
                directive = m.group(2)
                if directive in ("if ", "ifdef ", "ifndef "):
                    l_next = lines[0]
                    indent_next = len(re.match(r"( *)", l_next).group(1))
                    if indent - 4 == indent_next and re.match(r" +(} else |case )", l_next):
                        # This #-line (and all associated ones) needs dedenting by 4 spaces.
                        l = l[4:]
                        dedent_stack.append(indent - 4)
                    else:
                        # This #-line does not need dedenting.
                        dedent_stack.append(-1)
                elif dedent_stack:
                    if dedent_stack[-1] >= 0:
                        # This associated #-line needs dedenting to match the #if.
                        indent_diff = indent - dedent_stack[-1]
                        assert indent_diff >= 0
                        l = l[indent_diff:]
                    if directive == "endif":
                        dedent_stack.pop()

            # Write out line.
            f.write(l)

        assert not dedent_stack, filename


def main():
    cmd_parser = argparse.ArgumentParser(
        description="Auto-format C and Python files -- to be used via pre-commit only."
    )
    cmd_parser.add_argument("-c", action="store_true", help="Format C code only")
    cmd_parser.add_argument("-p", action="store_true", help="Format Python code only")
    cmd_parser.add_argument("-v", action="store_true", help="Enable verbose output")
    cmd_parser.add_argument("--dry-run", action="store_true", help="Print, don't act")
    cmd_parser.add_argument("files", nargs="+", help="Run on specific globs")
    args = cmd_parser.parse_args()

    if args.dry_run:
        print(" ".join(sys.argv))

    # Setting only one of -c or -p disables the other. If both or neither are set, then do both.
    format_c = args.c or not args.p
    format_py = args.p or not args.c

    # Expand the arguments passed on the command line, subject to the PATHS and EXCLUSIONS
    files = list_files(args.files)

    # Extract files matching a specific language.
    def lang_files(exts):
        for file in files:
            if os.path.splitext(file)[1].lower() in exts:
                yield file

    # Run tool on N files at a time (to avoid making the command line too long).
    def batch(cmd, files, N=200):
        while True:
            file_args = list(itertools.islice(files, N))
            if not file_args:
                break
            if args.dry_run:
                print(" ".join(cmd + file_args))
            else:
                subprocess.call(cmd + file_args)

    # Format C files with uncrustify.
    if format_c:
        check_uncrustify_version()
        command = ["uncrustify", "-c", UNCRUSTIFY_CFG, "-lC", "--no-backup"]
        if not args.v:
            command.append("-q")
        batch(command, lang_files(C_EXTS))
        for file in lang_files(C_EXTS):
            fixup_c(file)

    # Format Python files with black.
    if format_py:
        command = ["black", "--fast", "--line-length=99"]
        if args.v:
            command.append("-v")
        else:
            command.append("-q")
        batch(command, lang_files(PY_EXTS))


if __name__ == "__main__":
    main()<|MERGE_RESOLUTION|>--- conflicted
+++ resolved
@@ -38,13 +38,8 @@
 # Relative to top-level repo dir.
 PATHS = [
     # C
-<<<<<<< HEAD
     "main.c",
     "devices/**/*.[ch]",
-    "drivers/bus/*.[ch]",
-=======
-    "drivers/ninaw10/*.[ch]",
->>>>>>> da4b38e7
     "extmod/*.[ch]",
     "shared/netutils/*.[ch]",
     "shared/timeutils/*.[ch]",
@@ -58,7 +53,6 @@
     # Python
     "extmod/*.py",
     "ports/**/*.py",
-    "ports/mimxrt/**/*.[ch]",
     "py/**/*.py",
     "tools/**/*.py",
     "tests/**/*.py",
