#!/usr/bin/env python3

# This file is part of the MicroPython project, http://micropython.org/
# The MIT License (MIT)
# Copyright (c) 2019 Damien P. George

import os
import subprocess
import sys
import argparse

# Paths for host executables
CPYTHON3 = os.getenv("MICROPY_CPYTHON3", "python3")
MICROPYTHON = os.getenv("MICROPY_MICROPYTHON", "../ports/unix/build-coverage/micropython")

NATMOD_EXAMPLE_DIR = "../examples/natmod/"

# Supported tests and their corresponding mpy module
TEST_MAPPINGS = {
<<<<<<< HEAD
    "uheapq": "uheapq/uheapq_$(ARCH).mpy",
    "urandom": "urandom/urandom_$(ARCH).mpy",
    "ure": "ure/ure_$(ARCH).mpy",
    "zlib": "zlib/zlib_$(ARCH).mpy",
=======
    "btree": "btree/btree_$(ARCH).mpy",
    "deflate": "deflate/deflate_$(ARCH).mpy",
    "framebuf": "framebuf/framebuf_$(ARCH).mpy",
    "heapq": "heapq/heapq_$(ARCH).mpy",
    "random": "random/random_$(ARCH).mpy",
    "re": "re/re_$(ARCH).mpy",
>>>>>>> e00a1440
}

# Code to allow a target MicroPython to import an .mpy from RAM
injected_import_hook_code = """\
import sys, os, io
class __File(io.IOBase):
  def __init__(self):
    self.off = 0
  def ioctl(self, request, arg):
    return 0
  def readinto(self, buf):
    buf[:] = memoryview(__buf)[self.off:self.off + len(buf)]
    self.off += len(buf)
    return len(buf)
class __FS:
  def mount(self, readonly, mkfs):
    pass
  def chdir(self, path):
    pass
  def stat(self, path):
    if path == '/__injected.mpy':
      return tuple(0 for _ in range(10))
    else:
      raise OSError(-2) # ENOENT
  def open(self, path, mode):
    return __File()
os.mount(__FS(), '/__remote')
<<<<<<< HEAD
os.chdir('/__remote')
=======
sys.path.insert(0, '/__remote')
>>>>>>> e00a1440
sys.modules['{}'] = __import__('__injected')
"""


class TargetSubprocess:
    def __init__(self, cmd):
        self.cmd = cmd

    def close(self):
        pass

    def run_script(self, script):
        try:
            p = subprocess.run(
                self.cmd, stdout=subprocess.PIPE, stderr=subprocess.STDOUT, input=script
            )
            return p.stdout, None
        except subprocess.CalledProcessError as er:
            return b"", er


class TargetPyboard:
    def __init__(self, pyb):
        self.pyb = pyb
        self.pyb.enter_raw_repl()

    def close(self):
        self.pyb.exit_raw_repl()
        self.pyb.close()

    def run_script(self, script):
        try:
            self.pyb.enter_raw_repl()
            output = self.pyb.exec_(script)
            output = output.replace(b"\r\n", b"\n")
            return output, None
        except pyboard.PyboardError as er:
            return b"", er


def run_tests(target_truth, target, args, stats):
    for test_file in args.files:
        # Find supported test
        for k, v in TEST_MAPPINGS.items():
            if test_file.find(k) != -1:
                test_module = k
                test_mpy = v.replace("$(ARCH)", args.arch)
                break
        else:
            print("----  {} - no matching mpy".format(test_file))
            continue

        # Read test script
        with open(test_file, "rb") as f:
            test_file_data = f.read()

        # Create full test with embedded .mpy
        test_script = b"import sys\nsys.path.remove('')\n\n"
        try:
            with open(NATMOD_EXAMPLE_DIR + test_mpy, "rb") as f:
                test_script += b"__buf=" + bytes(repr(f.read()), "ascii") + b"\n"
        except OSError:
            print("----  {} - mpy file not compiled".format(test_file))
            continue
        test_script += bytes(injected_import_hook_code.format(test_module), "ascii")
        test_script += test_file_data

        # Run test under MicroPython
        result_out, error = target.run_script(test_script)

        # Work out result of test
        extra = ""
        if error is None and result_out == b"SKIP\n":
            result = "SKIP"
        elif error is not None:
            result = "FAIL"
            extra = " - " + str(error)
        else:
            # Check result against truth
            try:
                with open(test_file + ".exp", "rb") as f:
                    result_exp = f.read()
                error = None
            except OSError:
                result_exp, error = target_truth.run_script(test_file_data)
            if error is not None:
                result = "TRUTH FAIL"
            elif result_out != result_exp:
                result = "FAIL"
                print(result_out)
            else:
                result = "pass"

        # Accumulate statistics
        stats["total"] += 1
        if result == "pass":
            stats["pass"] += 1
        elif result == "SKIP":
            stats["skip"] += 1
        else:
            stats["fail"] += 1

        # Print result
        print("{:4}  {}{}".format(result, test_file, extra))


def main():
    cmd_parser = argparse.ArgumentParser(
        description="Run dynamic-native-module tests under MicroPython"
    )
    cmd_parser.add_argument(
        "-p", "--pyboard", action="store_true", help="run tests via pyboard.py"
    )
    cmd_parser.add_argument(
        "-d", "--device", default="/dev/ttyACM0", help="the device for pyboard.py"
    )
    cmd_parser.add_argument(
        "-a", "--arch", default="x64", help="native architecture of the target"
    )
    cmd_parser.add_argument("files", nargs="*", help="input test files")
    args = cmd_parser.parse_args()

    target_truth = TargetSubprocess([CPYTHON3])

    if args.pyboard:
        global pyboard
        sys.path.append("../tools")
        import pyboard

        target = TargetPyboard(pyboard.Pyboard(args.device))
    else:
        target = TargetSubprocess([MICROPYTHON])

    stats = {"total": 0, "pass": 0, "fail": 0, "skip": 0}
    run_tests(target_truth, target, args, stats)

    target.close()
    target_truth.close()

    print("{} tests performed".format(stats["total"]))
    print("{} tests passed".format(stats["pass"]))
    if stats["fail"]:
        print("{} tests failed".format(stats["fail"]))
    if stats["skip"]:
        print("{} tests skipped".format(stats["skip"]))

    if stats["fail"]:
        sys.exit(1)


if __name__ == "__main__":
    main()<|MERGE_RESOLUTION|>--- conflicted
+++ resolved
@@ -17,20 +17,10 @@
 
 # Supported tests and their corresponding mpy module
 TEST_MAPPINGS = {
-<<<<<<< HEAD
-    "uheapq": "uheapq/uheapq_$(ARCH).mpy",
-    "urandom": "urandom/urandom_$(ARCH).mpy",
-    "ure": "ure/ure_$(ARCH).mpy",
-    "zlib": "zlib/zlib_$(ARCH).mpy",
-=======
-    "btree": "btree/btree_$(ARCH).mpy",
-    "deflate": "deflate/deflate_$(ARCH).mpy",
-    "framebuf": "framebuf/framebuf_$(ARCH).mpy",
     "heapq": "heapq/heapq_$(ARCH).mpy",
     "random": "random/random_$(ARCH).mpy",
     "re": "re/re_$(ARCH).mpy",
->>>>>>> e00a1440
-}
+    "zlib": "zlib/zlib_$(ARCH).mpy",}
 
 # Code to allow a target MicroPython to import an .mpy from RAM
 injected_import_hook_code = """\
@@ -57,11 +47,7 @@
   def open(self, path, mode):
     return __File()
 os.mount(__FS(), '/__remote')
-<<<<<<< HEAD
-os.chdir('/__remote')
-=======
 sys.path.insert(0, '/__remote')
->>>>>>> e00a1440
 sys.modules['{}'] = __import__('__injected')
 """
 
