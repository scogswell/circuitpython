--- conflicted
+++ resolved
@@ -2,13 +2,9 @@
     try:
         from time import ticks_us, ticks_diff
     except ImportError:
-        from time import perf_counter
+        import time
 
-<<<<<<< HEAD
         ticks_us = lambda: int(time.monotonic_ns() // 1000)
-=======
-        ticks_us = lambda: int(perf_counter() * 1000000)
->>>>>>> e00a1440
         ticks_diff = lambda a, b: a - b
 
     # Pick sensible parameters given N, M
