--- conflicted
+++ resolved
@@ -1,12 +1,8 @@
 # Test for VfsPosix
 
 try:
-<<<<<<< HEAD
     import gc
-    import uos
-=======
     import os
->>>>>>> 426e54fb
 
     os.VfsPosix
 except (ImportError, AttributeError):
@@ -82,7 +78,7 @@
     print("next_file_no <= base_file_no", next_file_no <= base_file_no)
 
 for n in names + [basefd, nextfd]:
-    uos.remove(n)
+    os.remove(n)
 
 # rename
 os.rename(temp_dir + "/test", temp_dir + "/test2")
