--- conflicted
+++ resolved
@@ -1,12 +1,8 @@
-<<<<<<< HEAD
 # test that the following do not use the heap:
 # - basic scheduling of tasks
 # - uasyncio.sleep_ms
 # - StreamWriter.write, stream is blocked and data to write is a bytes object
 # - StreamWriter.write, when stream is not blocked
-=======
-# test that basic scheduling of tasks, and asyncio.sleep_ms, does not use the heap
->>>>>>> 426e54fb
 
 import micropython
 
