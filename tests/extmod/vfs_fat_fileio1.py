try:
    import errno
    import os
except ImportError:
    print("SKIP")
    raise SystemExit

try:
    os.VfsFat
except AttributeError:
    print("SKIP")
    raise SystemExit


class RAMFS:
    SEC_SIZE = 512

    def __init__(self, blocks):
        self.data = bytearray(blocks * self.SEC_SIZE)

    # Don't do any allocations in the below functions because they may be called
    # during a gc_sweep from a finalizer.
    def readblocks(self, n, buf):
        for i in range(len(buf)):
            buf[i] = self.data[n * self.SEC_SIZE + i]
        return 0

    def writeblocks(self, n, buf):
        for i in range(len(buf)):
            self.data[n * self.SEC_SIZE + i] = buf[i]
        return 0

    def ioctl(self, op, arg):
        if op == 4:  # MP_BLOCKDEV_IOCTL_BLOCK_COUNT
            return len(self.data) // self.SEC_SIZE
        if op == 5:  # MP_BLOCKDEV_IOCTL_BLOCK_SIZE
            return self.SEC_SIZE


try:
    bdev = RAMFS(50)
    uos.VfsFat.mkfs(bdev)
except MemoryError:
    print("SKIP")
    raise SystemExit

<<<<<<< HEAD
vfs = uos.VfsFat(bdev)
uos.mount(vfs, "/ramdisk")
uos.chdir("/ramdisk")
=======
os.VfsFat.mkfs(bdev)
vfs = os.VfsFat(bdev)
os.mount(vfs, "/ramdisk")
os.chdir("/ramdisk")
>>>>>>> 426e54fb

# file IO
f = open("foo_file.txt", "w")
print(str(f)[:17], str(f)[-1:])
f.write("hello!")
f.flush()
f.close()
f.close()  # allowed
try:
    f.write("world!")
except OSError as e:
    print(e.errno == errno.EINVAL)

try:
    f.read()
except OSError as e:
    print(e.errno == errno.EINVAL)

try:
    f.flush()
except OSError as e:
    print(e.errno == errno.EINVAL)

try:
    open("foo_file.txt", "x")
except OSError as e:
    print(e.errno == errno.EEXIST)

with open("foo_file.txt", "a") as f:
    f.write("world!")

with open("foo_file.txt") as f2:
    print(f2.read())
    print(f2.tell())

    f2.seek(0, 0)  # SEEK_SET
    print(f2.read(1))

    f2.seek(0, 1)  # SEEK_CUR
    print(f2.read(1))
    f2.seek(2, 1)  # SEEK_CUR
    print(f2.read(1))

    f2.seek(-2, 2)  # SEEK_END
    print(f2.read(1))

# using constructor of FileIO type to open a file
# no longer working with new VFS sub-system
# FileIO = type(f)
# with FileIO("/ramdisk/foo_file.txt") as f:
#    print(f.read())

# dirs
vfs.mkdir("foo_dir")

try:
    vfs.rmdir("foo_file.txt")
except OSError as e:
    print(e.errno == 20)  # errno.ENOTDIR

vfs.remove("foo_file.txt")
print(list(vfs.ilistdir()))<|MERGE_RESOLUTION|>--- conflicted
+++ resolved
@@ -39,21 +39,14 @@
 
 try:
     bdev = RAMFS(50)
-    uos.VfsFat.mkfs(bdev)
+    os.VfsFat.mkfs(bdev)
 except MemoryError:
     print("SKIP")
     raise SystemExit
 
-<<<<<<< HEAD
-vfs = uos.VfsFat(bdev)
-uos.mount(vfs, "/ramdisk")
-uos.chdir("/ramdisk")
-=======
-os.VfsFat.mkfs(bdev)
 vfs = os.VfsFat(bdev)
 os.mount(vfs, "/ramdisk")
 os.chdir("/ramdisk")
->>>>>>> 426e54fb
 
 # file IO
 f = open("foo_file.txt", "w")
