/*
 * This file is part of the MicroPython project, http://micropython.org/
 *
 * The MIT License (MIT)
 *
 * SPDX-FileCopyrightText: Copyright (c) 2013, 2014 Damien P. George
 *
 * Permission is hereby granted, free of charge, to any person obtaining a copy
 * of this software and associated documentation files (the "Software"), to deal
 * in the Software without restriction, including without limitation the rights
 * to use, copy, modify, merge, publish, distribute, sublicense, and/or sell
 * copies of the Software, and to permit persons to whom the Software is
 * furnished to do so, subject to the following conditions:
 *
 * The above copyright notice and this permission notice shall be included in
 * all copies or substantial portions of the Software.
 *
 * THE SOFTWARE IS PROVIDED "AS IS", WITHOUT WARRANTY OF ANY KIND, EXPRESS OR
 * IMPLIED, INCLUDING BUT NOT LIMITED TO THE WARRANTIES OF MERCHANTABILITY,
 * FITNESS FOR A PARTICULAR PURPOSE AND NONINFRINGEMENT. IN NO EVENT SHALL THE
 * AUTHORS OR COPYRIGHT HOLDERS BE LIABLE FOR ANY CLAIM, DAMAGES OR OTHER
 * LIABILITY, WHETHER IN AN ACTION OF CONTRACT, TORT OR OTHERWISE, ARISING FROM,
 * OUT OF OR IN CONNECTION WITH THE SOFTWARE OR THE USE OR OTHER DEALINGS IN
 * THE SOFTWARE.
 */

#include <stdint.h>
#include <stdio.h>
#include <assert.h>
#include <string.h>

#include "py/mpconfig.h"

// wrapper around everything in this file
#if MICROPY_EMIT_X64

#include "py/asmx64.h"

/* all offsets are measured in multiples of 8 bytes */
#define WORD_SIZE                (8)

#define OPCODE_NOP               (0x90)
#define OPCODE_PUSH_R64          (0x50) /* +rq */
#define OPCODE_PUSH_I64          (0x68)
#define OPCODE_PUSH_M64          (0xff) /* /6 */
#define OPCODE_POP_R64           (0x58) /* +rq */
#define OPCODE_RET               (0xc3)
#define OPCODE_MOV_I8_TO_R8      (0xb0) /* +rb */
#define OPCODE_MOV_I64_TO_R64    (0xb8) /* +rq */
#define OPCODE_MOV_I32_TO_RM32   (0xc7)
#define OPCODE_MOV_R8_TO_RM8     (0x88) /* /r */
#define OPCODE_MOV_R64_TO_RM64   (0x89) /* /r */
#define OPCODE_MOV_RM64_TO_R64   (0x8b) /* /r */
#define OPCODE_MOVZX_RM8_TO_R64  (0xb6) /* 0x0f 0xb6/r */
#define OPCODE_MOVZX_RM16_TO_R64 (0xb7) /* 0x0f 0xb7/r */
#define OPCODE_LEA_MEM_TO_R64    (0x8d) /* /r */
#define OPCODE_AND_R64_TO_RM64   (0x21) /* /r */
#define OPCODE_OR_R64_TO_RM64    (0x09) /* /r */
#define OPCODE_XOR_R64_TO_RM64   (0x31) /* /r */
#define OPCODE_ADD_R64_TO_RM64   (0x01) /* /r */
#define OPCODE_ADD_I32_TO_RM32   (0x81) /* /0 */
#define OPCODE_ADD_I8_TO_RM32    (0x83) /* /0 */
#define OPCODE_SUB_R64_FROM_RM64 (0x29)
#define OPCODE_SUB_I32_FROM_RM64 (0x81) /* /5 */
#define OPCODE_SUB_I8_FROM_RM64  (0x83) /* /5 */
// #define OPCODE_SHL_RM32_BY_I8    (0xc1) /* /4 */
// #define OPCODE_SHR_RM32_BY_I8    (0xc1) /* /5 */
// #define OPCODE_SAR_RM32_BY_I8    (0xc1) /* /7 */
#define OPCODE_SHL_RM64_CL       (0xd3) /* /4 */
#define OPCODE_SAR_RM64_CL       (0xd3) /* /7 */
// #define OPCODE_CMP_I32_WITH_RM32 (0x81) /* /7 */
// #define OPCODE_CMP_I8_WITH_RM32  (0x83) /* /7 */
#define OPCODE_CMP_R64_WITH_RM64 (0x39) /* /r */
// #define OPCODE_CMP_RM32_WITH_R32 (0x3b)
#define OPCODE_TEST_R8_WITH_RM8  (0x84) /* /r */
#define OPCODE_TEST_R64_WITH_RM64 (0x85) /* /r */
#define OPCODE_JMP_REL8          (0xeb)
#define OPCODE_JMP_REL32         (0xe9)
#define OPCODE_JMP_RM64          (0xff) /* /4 */
#define OPCODE_JCC_REL8          (0x70) /* | jcc type */
#define OPCODE_JCC_REL32_A       (0x0f)
#define OPCODE_JCC_REL32_B       (0x80) /* | jcc type */
#define OPCODE_SETCC_RM8_A       (0x0f)
#define OPCODE_SETCC_RM8_B       (0x90) /* | jcc type, /0 */
#define OPCODE_CALL_REL32        (0xe8)
#define OPCODE_CALL_RM32         (0xff) /* /2 */
#define OPCODE_LEAVE             (0xc9)

#define MODRM_R64(x)    (((x) & 0x7) << 3)
#define MODRM_RM_DISP0  (0x00)
#define MODRM_RM_DISP8  (0x40)
#define MODRM_RM_DISP32 (0x80)
#define MODRM_RM_REG    (0xc0)
#define MODRM_RM_R64(x) ((x) & 0x7)

#define OP_SIZE_PREFIX (0x66)

#define REX_PREFIX  (0x40)
#define REX_W       (0x08)  // width
#define REX_R       (0x04)  // register
#define REX_X       (0x02)  // index
#define REX_B       (0x01)  // base
#define REX_W_FROM_R64(r64) ((r64) >> 0 & 0x08)
#define REX_R_FROM_R64(r64) ((r64) >> 1 & 0x04)
#define REX_X_FROM_R64(r64) ((r64) >> 2 & 0x02)
#define REX_B_FROM_R64(r64) ((r64) >> 3 & 0x01)

#define IMM32_L0(x) ((x) & 0xff)
#define IMM32_L1(x) (((x) >> 8) & 0xff)
#define IMM32_L2(x) (((x) >> 16) & 0xff)
#define IMM32_L3(x) (((x) >> 24) & 0xff)
#define IMM64_L4(x) (((x) >> 32) & 0xff)
#define IMM64_L5(x) (((x) >> 40) & 0xff)
#define IMM64_L6(x) (((x) >> 48) & 0xff)
#define IMM64_L7(x) (((x) >> 56) & 0xff)

#define UNSIGNED_FIT8(x) (((x) & 0xffffffffffffff00) == 0)
#define UNSIGNED_FIT32(x) (((x) & 0xffffffff00000000) == 0)
#define SIGNED_FIT8(x) (((x) & 0xffffff80) == 0) || (((x) & 0xffffff80) == 0xffffff80)

static inline byte *asm_x64_get_cur_to_write_bytes(asm_x64_t *as, int n) {
    return mp_asm_base_get_cur_to_write_bytes(&as->base, n);
}

STATIC void asm_x64_write_byte_1(asm_x64_t *as, byte b1) {
    byte *c = asm_x64_get_cur_to_write_bytes(as, 1);
    if (c != NULL) {
        c[0] = b1;
    }
}

STATIC void asm_x64_write_byte_2(asm_x64_t *as, byte b1, byte b2) {
    byte *c = asm_x64_get_cur_to_write_bytes(as, 2);
    if (c != NULL) {
        c[0] = b1;
        c[1] = b2;
    }
}

STATIC void asm_x64_write_byte_3(asm_x64_t *as, byte b1, byte b2, byte b3) {
    byte *c = asm_x64_get_cur_to_write_bytes(as, 3);
    if (c != NULL) {
        c[0] = b1;
        c[1] = b2;
        c[2] = b3;
    }
}

STATIC void asm_x64_write_word32(asm_x64_t *as, int w32) {
    byte *c = asm_x64_get_cur_to_write_bytes(as, 4);
    if (c != NULL) {
        c[0] = IMM32_L0(w32);
        c[1] = IMM32_L1(w32);
        c[2] = IMM32_L2(w32);
        c[3] = IMM32_L3(w32);
    }
}

STATIC void asm_x64_write_word64(asm_x64_t *as, int64_t w64) {
    byte *c = asm_x64_get_cur_to_write_bytes(as, 8);
    if (c != NULL) {
        c[0] = IMM32_L0(w64);
        c[1] = IMM32_L1(w64);
        c[2] = IMM32_L2(w64);
        c[3] = IMM32_L3(w64);
        c[4] = IMM64_L4(w64);
        c[5] = IMM64_L5(w64);
        c[6] = IMM64_L6(w64);
        c[7] = IMM64_L7(w64);
    }
}

/* unused
STATIC void asm_x64_write_word32_to(asm_x64_t *as, int offset, int w32) {
    byte* c;
    assert(offset + 4 <= as->code_size);
    c = as->code_base + offset;
    c[0] = IMM32_L0(w32);
    c[1] = IMM32_L1(w32);
    c[2] = IMM32_L2(w32);
    c[3] = IMM32_L3(w32);
}
*/

STATIC void asm_x64_write_r64_disp(asm_x64_t *as, int r64, int disp_r64, int disp_offset) {
    uint8_t rm_disp;
    if (disp_offset == 0 && (disp_r64 & 7) != ASM_X64_REG_RBP) {
        rm_disp = MODRM_RM_DISP0;
    } else if (SIGNED_FIT8(disp_offset)) {
        rm_disp = MODRM_RM_DISP8;
    } else {
        rm_disp = MODRM_RM_DISP32;
    }
    asm_x64_write_byte_1(as, MODRM_R64(r64) | rm_disp | MODRM_RM_R64(disp_r64));
    if ((disp_r64 & 7) == ASM_X64_REG_RSP) {
        // Special case for rsp and r12, they need a SIB byte
        asm_x64_write_byte_1(as, 0x24);
    }
    if (rm_disp == MODRM_RM_DISP8) {
        asm_x64_write_byte_1(as, IMM32_L0(disp_offset));
    } else if (rm_disp == MODRM_RM_DISP32) {
        asm_x64_write_word32(as, disp_offset);
    }
}

STATIC void asm_x64_generic_r64_r64(asm_x64_t *as, int dest_r64, int src_r64, int op) {
    asm_x64_write_byte_3(as, REX_PREFIX | REX_W | REX_R_FROM_R64(src_r64) | REX_B_FROM_R64(dest_r64), op, MODRM_R64(src_r64) | MODRM_RM_REG | MODRM_RM_R64(dest_r64));
}

void asm_x64_nop(asm_x64_t *as) {
    asm_x64_write_byte_1(as, OPCODE_NOP);
}

void asm_x64_push_r64(asm_x64_t *as, int src_r64) {
    if (src_r64 < 8) {
        asm_x64_write_byte_1(as, OPCODE_PUSH_R64 | src_r64);
    } else {
        asm_x64_write_byte_2(as, REX_PREFIX | REX_B, OPCODE_PUSH_R64 | (src_r64 & 7));
    }
}

/*
void asm_x64_push_i32(asm_x64_t *as, int src_i32) {
    asm_x64_write_byte_1(as, OPCODE_PUSH_I64);
    asm_x64_write_word32(as, src_i32); // will be sign extended to 64 bits
}
*/

/*
void asm_x64_push_disp(asm_x64_t *as, int src_r64, int src_offset) {
    assert(src_r64 < 8);
    asm_x64_write_byte_1(as, OPCODE_PUSH_M64);
    asm_x64_write_r64_disp(as, 6, src_r64, src_offset);
}
*/

void asm_x64_pop_r64(asm_x64_t *as, int dest_r64) {
    if (dest_r64 < 8) {
        asm_x64_write_byte_1(as, OPCODE_POP_R64 | dest_r64);
    } else {
        asm_x64_write_byte_2(as, REX_PREFIX | REX_B, OPCODE_POP_R64 | (dest_r64 & 7));
    }
}

STATIC void asm_x64_ret(asm_x64_t *as) {
    asm_x64_write_byte_1(as, OPCODE_RET);
}

void asm_x64_mov_r64_r64(asm_x64_t *as, int dest_r64, int src_r64) {
    asm_x64_generic_r64_r64(as, dest_r64, src_r64, OPCODE_MOV_R64_TO_RM64);
}

void asm_x64_mov_r8_to_mem8(asm_x64_t *as, int src_r64, int dest_r64, int dest_disp) {
    if (src_r64 < 8 && dest_r64 < 8) {
        asm_x64_write_byte_1(as, OPCODE_MOV_R8_TO_RM8);
    } else {
        asm_x64_write_byte_2(as, REX_PREFIX | REX_R_FROM_R64(src_r64) | REX_B_FROM_R64(dest_r64), OPCODE_MOV_R8_TO_RM8);
    }
    asm_x64_write_r64_disp(as, src_r64, dest_r64, dest_disp);
}

void asm_x64_mov_r16_to_mem16(asm_x64_t *as, int src_r64, int dest_r64, int dest_disp) {
    if (src_r64 < 8 && dest_r64 < 8) {
        asm_x64_write_byte_2(as, OP_SIZE_PREFIX, OPCODE_MOV_R64_TO_RM64);
    } else {
        asm_x64_write_byte_3(as, OP_SIZE_PREFIX, REX_PREFIX | REX_R_FROM_R64(src_r64) | REX_B_FROM_R64(dest_r64), OPCODE_MOV_R64_TO_RM64);
    }
    asm_x64_write_r64_disp(as, src_r64, dest_r64, dest_disp);
}

void asm_x64_mov_r32_to_mem32(asm_x64_t *as, int src_r64, int dest_r64, int dest_disp) {
    if (src_r64 < 8 && dest_r64 < 8) {
        asm_x64_write_byte_1(as, OPCODE_MOV_R64_TO_RM64);
    } else {
        asm_x64_write_byte_2(as, REX_PREFIX | REX_R_FROM_R64(src_r64) | REX_B_FROM_R64(dest_r64), OPCODE_MOV_R64_TO_RM64);
    }
    asm_x64_write_r64_disp(as, src_r64, dest_r64, dest_disp);
}

void asm_x64_mov_r64_to_mem64(asm_x64_t *as, int src_r64, int dest_r64, int dest_disp) {
    // use REX prefix for 64 bit operation
    asm_x64_write_byte_2(as, REX_PREFIX | REX_W | REX_R_FROM_R64(src_r64) | REX_B_FROM_R64(dest_r64), OPCODE_MOV_R64_TO_RM64);
    asm_x64_write_r64_disp(as, src_r64, dest_r64, dest_disp);
}

void asm_x64_mov_mem8_to_r64zx(asm_x64_t *as, int src_r64, int src_disp, int dest_r64) {
    assert(src_r64 < 8);
    if (dest_r64 < 8) {
        asm_x64_write_byte_2(as, 0x0f, OPCODE_MOVZX_RM8_TO_R64);
    } else {
        asm_x64_write_byte_3(as, REX_PREFIX | REX_R, 0x0f, OPCODE_MOVZX_RM8_TO_R64);
    }
    asm_x64_write_r64_disp(as, dest_r64, src_r64, src_disp);
}

void asm_x64_mov_mem16_to_r64zx(asm_x64_t *as, int src_r64, int src_disp, int dest_r64) {
    assert(src_r64 < 8);
    if (dest_r64 < 8) {
        asm_x64_write_byte_2(as, 0x0f, OPCODE_MOVZX_RM16_TO_R64);
    } else {
        asm_x64_write_byte_3(as, REX_PREFIX | REX_R, 0x0f, OPCODE_MOVZX_RM16_TO_R64);
    }
    asm_x64_write_r64_disp(as, dest_r64, src_r64, src_disp);
}

void asm_x64_mov_mem32_to_r64zx(asm_x64_t *as, int src_r64, int src_disp, int dest_r64) {
    assert(src_r64 < 8);
    if (dest_r64 < 8) {
        asm_x64_write_byte_1(as, OPCODE_MOV_RM64_TO_R64);
    } else {
        asm_x64_write_byte_2(as, REX_PREFIX | REX_R, OPCODE_MOV_RM64_TO_R64);
    }
    asm_x64_write_r64_disp(as, dest_r64, src_r64, src_disp);
}

void asm_x64_mov_mem64_to_r64(asm_x64_t *as, int src_r64, int src_disp, int dest_r64) {
    // use REX prefix for 64 bit operation
    asm_x64_write_byte_2(as, REX_PREFIX | REX_W | REX_R_FROM_R64(dest_r64) | REX_B_FROM_R64(src_r64), OPCODE_MOV_RM64_TO_R64);
    asm_x64_write_r64_disp(as, dest_r64, src_r64, src_disp);
}

STATIC void asm_x64_lea_disp_to_r64(asm_x64_t *as, int src_r64, int src_disp, int dest_r64) {
    // use REX prefix for 64 bit operation
    assert(src_r64 < 8);
    assert(dest_r64 < 8);
    asm_x64_write_byte_2(as, REX_PREFIX | REX_W, OPCODE_LEA_MEM_TO_R64);
    asm_x64_write_r64_disp(as, dest_r64, src_r64, src_disp);
}

/*
void asm_x64_mov_i8_to_r8(asm_x64_t *as, int src_i8, int dest_r64) {
    assert(dest_r64 < 8);
    asm_x64_write_byte_2(as, OPCODE_MOV_I8_TO_R8 | dest_r64, src_i8);
}
*/

STATIC void asm_x64_mov_i32_to_r64(asm_x64_t *as, int src_i32, int dest_r64) {
    // cpu defaults to i32 to r64, with zero extension
    if (dest_r64 < 8) {
        asm_x64_write_byte_1(as, OPCODE_MOV_I64_TO_R64 | dest_r64);
    } else {
        asm_x64_write_byte_2(as, REX_PREFIX | REX_B, OPCODE_MOV_I64_TO_R64 | (dest_r64 & 7));
    }
    asm_x64_write_word32(as, src_i32);
}

void asm_x64_mov_i64_to_r64(asm_x64_t *as, int64_t src_i64, int dest_r64) {
    // cpu defaults to i32 to r64
    // to mov i64 to r64 need to use REX prefix
    asm_x64_write_byte_2(as,
        REX_PREFIX | REX_W | (dest_r64 < 8 ? 0 : REX_B),
        OPCODE_MOV_I64_TO_R64 | (dest_r64 & 7));
    asm_x64_write_word64(as, src_i64);
}

void asm_x64_mov_i64_to_r64_optimised(asm_x64_t *as, int64_t src_i64, int dest_r64) {
    // TODO use movzx, movsx if possible
    if (UNSIGNED_FIT32(src_i64)) {
        // 5 bytes
        asm_x64_mov_i32_to_r64(as, src_i64 & 0xffffffff, dest_r64);
    } else {
        // 10 bytes
        asm_x64_mov_i64_to_r64(as, src_i64, dest_r64);
    }
}

void asm_x64_and_r64_r64(asm_x64_t *as, int dest_r64, int src_r64) {
    asm_x64_generic_r64_r64(as, dest_r64, src_r64, OPCODE_AND_R64_TO_RM64);
}

void asm_x64_or_r64_r64(asm_x64_t *as, int dest_r64, int src_r64) {
    asm_x64_generic_r64_r64(as, dest_r64, src_r64, OPCODE_OR_R64_TO_RM64);
}

void asm_x64_xor_r64_r64(asm_x64_t *as, int dest_r64, int src_r64) {
    asm_x64_generic_r64_r64(as, dest_r64, src_r64, OPCODE_XOR_R64_TO_RM64);
}

void asm_x64_shl_r64_cl(asm_x64_t *as, int dest_r64) {
    asm_x64_generic_r64_r64(as, dest_r64, 4, OPCODE_SHL_RM64_CL);
}

void asm_x64_sar_r64_cl(asm_x64_t *as, int dest_r64) {
    asm_x64_generic_r64_r64(as, dest_r64, 7, OPCODE_SAR_RM64_CL);
}

void asm_x64_add_r64_r64(asm_x64_t *as, int dest_r64, int src_r64) {
    asm_x64_generic_r64_r64(as, dest_r64, src_r64, OPCODE_ADD_R64_TO_RM64);
}

void asm_x64_sub_r64_r64(asm_x64_t *as, int dest_r64, int src_r64) {
    asm_x64_generic_r64_r64(as, dest_r64, src_r64, OPCODE_SUB_R64_FROM_RM64);
}

void asm_x64_mul_r64_r64(asm_x64_t *as, int dest_r64, int src_r64) {
    // imul reg64, reg/mem64 -- 0x0f 0xaf /r
    asm_x64_write_byte_1(as, REX_PREFIX | REX_W | REX_R_FROM_R64(dest_r64) | REX_B_FROM_R64(src_r64));
    asm_x64_write_byte_3(as, 0x0f, 0xaf, MODRM_R64(dest_r64) | MODRM_RM_REG | MODRM_RM_R64(src_r64));
}

/*
void asm_x64_sub_i32_from_r32(asm_x64_t *as, int src_i32, int dest_r32) {
    if (SIGNED_FIT8(src_i32)) {
        // defaults to 32 bit operation
        asm_x64_write_byte_2(as, OPCODE_SUB_I8_FROM_RM64, MODRM_R64(5) | MODRM_RM_REG | MODRM_RM_R64(dest_r32));
        asm_x64_write_byte_1(as, src_i32 & 0xff);
    } else {
        // defaults to 32 bit operation
        asm_x64_write_byte_2(as, OPCODE_SUB_I32_FROM_RM64, MODRM_R64(5) | MODRM_RM_REG | MODRM_RM_R64(dest_r32));
        asm_x64_write_word32(as, src_i32);
    }
}
*/

STATIC void asm_x64_sub_r64_i32(asm_x64_t *as, int dest_r64, int src_i32) {
    assert(dest_r64 < 8);
    if (SIGNED_FIT8(src_i32)) {
        // use REX prefix for 64 bit operation
        asm_x64_write_byte_3(as, REX_PREFIX | REX_W, OPCODE_SUB_I8_FROM_RM64, MODRM_R64(5) | MODRM_RM_REG | MODRM_RM_R64(dest_r64));
        asm_x64_write_byte_1(as, src_i32 & 0xff);
    } else {
        // use REX prefix for 64 bit operation
        asm_x64_write_byte_3(as, REX_PREFIX | REX_W, OPCODE_SUB_I32_FROM_RM64, MODRM_R64(5) | MODRM_RM_REG | MODRM_RM_R64(dest_r64));
        asm_x64_write_word32(as, src_i32);
    }
}

/*
void asm_x64_shl_r32_by_imm(asm_x64_t *as, int r32, int imm) {
    asm_x64_write_byte_2(as, OPCODE_SHL_RM32_BY_I8, MODRM_R64(4) | MODRM_RM_REG | MODRM_RM_R64(r32));
    asm_x64_write_byte_1(as, imm);
}

void asm_x64_shr_r32_by_imm(asm_x64_t *as, int r32, int imm) {
    asm_x64_write_byte_2(as, OPCODE_SHR_RM32_BY_I8, MODRM_R64(5) | MODRM_RM_REG | MODRM_RM_R64(r32));
    asm_x64_write_byte_1(as, imm);
}

void asm_x64_sar_r32_by_imm(asm_x64_t *as, int r32, int imm) {
    asm_x64_write_byte_2(as, OPCODE_SAR_RM32_BY_I8, MODRM_R64(7) | MODRM_RM_REG | MODRM_RM_R64(r32));
    asm_x64_write_byte_1(as, imm);
}
*/

void asm_x64_cmp_r64_with_r64(asm_x64_t *as, int src_r64_a, int src_r64_b) {
    asm_x64_generic_r64_r64(as, src_r64_b, src_r64_a, OPCODE_CMP_R64_WITH_RM64);
}

/*
void asm_x64_cmp_i32_with_r32(asm_x64_t *as, int src_i32, int src_r32) {
    if (SIGNED_FIT8(src_i32)) {
        asm_x64_write_byte_2(as, OPCODE_CMP_I8_WITH_RM32, MODRM_R64(7) | MODRM_RM_REG | MODRM_RM_R64(src_r32));
        asm_x64_write_byte_1(as, src_i32 & 0xff);
    } else {
        asm_x64_write_byte_2(as, OPCODE_CMP_I32_WITH_RM32, MODRM_R64(7) | MODRM_RM_REG | MODRM_RM_R64(src_r32));
        asm_x64_write_word32(as, src_i32);
    }
}
*/

void asm_x64_test_r8_with_r8(asm_x64_t *as, int src_r64_a, int src_r64_b) {
    assert(src_r64_a < 8);
    assert(src_r64_b < 8);
    asm_x64_write_byte_2(as, OPCODE_TEST_R8_WITH_RM8, MODRM_R64(src_r64_a) | MODRM_RM_REG | MODRM_RM_R64(src_r64_b));
}

void asm_x64_test_r64_with_r64(asm_x64_t *as, int src_r64_a, int src_r64_b) {
    asm_x64_generic_r64_r64(as, src_r64_b, src_r64_a, OPCODE_TEST_R64_WITH_RM64);
}

void asm_x64_setcc_r8(asm_x64_t *as, int jcc_type, int dest_r8) {
    assert(dest_r8 < 8);
    asm_x64_write_byte_3(as, OPCODE_SETCC_RM8_A, OPCODE_SETCC_RM8_B | jcc_type, MODRM_R64(0) | MODRM_RM_REG | MODRM_RM_R64(dest_r8));
}

void asm_x64_jmp_reg(asm_x64_t *as, int src_r64) {
    assert(src_r64 < 8);
    asm_x64_write_byte_2(as, OPCODE_JMP_RM64, MODRM_R64(4) | MODRM_RM_REG | MODRM_RM_R64(src_r64));
}

STATIC mp_uint_t get_label_dest(asm_x64_t *as, mp_uint_t label) {
    assert(label < as->base.max_num_labels);
    return as->base.label_offsets[label];
}

void asm_x64_jmp_label(asm_x64_t *as, mp_uint_t label) {
    mp_uint_t dest = get_label_dest(as, label);
    mp_int_t rel = dest - as->base.code_offset;
    if (dest != (mp_uint_t)-1 && rel < 0) {
        // is a backwards jump, so we know the size of the jump on the first pass
        // calculate rel assuming 8 bit relative jump
        rel -= 2;
        if (SIGNED_FIT8(rel)) {
            asm_x64_write_byte_2(as, OPCODE_JMP_REL8, rel & 0xff);
        } else {
            rel += 2;
            goto large_jump;
        }
    } else {
        // is a forwards jump, so need to assume it's large
    large_jump:
        rel -= 5;
        asm_x64_write_byte_1(as, OPCODE_JMP_REL32);
        asm_x64_write_word32(as, rel);
    }
}

void asm_x64_jcc_label(asm_x64_t *as, int jcc_type, mp_uint_t label) {
    mp_uint_t dest = get_label_dest(as, label);
    mp_int_t rel = dest - as->base.code_offset;
    if (dest != (mp_uint_t)-1 && rel < 0) {
        // is a backwards jump, so we know the size of the jump on the first pass
        // calculate rel assuming 8 bit relative jump
        rel -= 2;
        if (SIGNED_FIT8(rel)) {
            asm_x64_write_byte_2(as, OPCODE_JCC_REL8 | jcc_type, rel & 0xff);
        } else {
            rel += 2;
            goto large_jump;
        }
    } else {
        // is a forwards jump, so need to assume it's large
    large_jump:
        rel -= 6;
        asm_x64_write_byte_2(as, OPCODE_JCC_REL32_A, OPCODE_JCC_REL32_B | jcc_type);
        asm_x64_write_word32(as, rel);
    }
}

void asm_x64_entry(asm_x64_t *as, int num_locals) {
    assert(num_locals >= 0);
    asm_x64_push_r64(as, ASM_X64_REG_RBP);
    asm_x64_push_r64(as, ASM_X64_REG_RBX);
    asm_x64_push_r64(as, ASM_X64_REG_R12);
    asm_x64_push_r64(as, ASM_X64_REG_R13);
    num_locals |= 1; // make it odd so stack is aligned on 16 byte boundary
    asm_x64_sub_r64_i32(as, ASM_X64_REG_RSP, num_locals * WORD_SIZE);
    as->num_locals = num_locals;
}

void asm_x64_exit(asm_x64_t *as) {
    asm_x64_sub_r64_i32(as, ASM_X64_REG_RSP, -as->num_locals * WORD_SIZE);
    asm_x64_pop_r64(as, ASM_X64_REG_R13);
    asm_x64_pop_r64(as, ASM_X64_REG_R12);
    asm_x64_pop_r64(as, ASM_X64_REG_RBX);
    asm_x64_pop_r64(as, ASM_X64_REG_RBP);
    asm_x64_ret(as);
}

// locals:
//  - stored on the stack in ascending order
//  - numbered 0 through as->num_locals-1
//  - RSP points to the first local
//
//  | RSP
//  v
//  l0  l1  l2  ...  l(n-1)
//  ^                ^
//  | low address    | high address in RAM
//
STATIC int asm_x64_local_offset_from_rsp(asm_x64_t *as, int local_num) {
    (void)as;
    // Stack is full descending, RSP points to local0
    return local_num * WORD_SIZE;
}

void asm_x64_mov_local_to_r64(asm_x64_t *as, int src_local_num, int dest_r64) {
    asm_x64_mov_mem64_to_r64(as, ASM_X64_REG_RSP, asm_x64_local_offset_from_rsp(as, src_local_num), dest_r64);
}

void asm_x64_mov_r64_to_local(asm_x64_t *as, int src_r64, int dest_local_num) {
    asm_x64_mov_r64_to_mem64(as, src_r64, ASM_X64_REG_RSP, asm_x64_local_offset_from_rsp(as, dest_local_num));
}

void asm_x64_mov_local_addr_to_r64(asm_x64_t *as, int local_num, int dest_r64) {
    int offset = asm_x64_local_offset_from_rsp(as, local_num);
    if (offset == 0) {
        asm_x64_mov_r64_r64(as, dest_r64, ASM_X64_REG_RSP);
    } else {
        asm_x64_lea_disp_to_r64(as, ASM_X64_REG_RSP, offset, dest_r64);
    }
}

void asm_x64_mov_reg_pcrel(asm_x64_t *as, int dest_r64, mp_uint_t label) {
    mp_uint_t dest = get_label_dest(as, label);
    mp_int_t rel = dest - (as->base.code_offset + 7);
    asm_x64_write_byte_3(as, REX_PREFIX | REX_W | REX_R_FROM_R64(dest_r64), OPCODE_LEA_MEM_TO_R64, MODRM_R64(dest_r64) | MODRM_RM_R64(5));
    asm_x64_write_word32(as, rel);
}

/*
void asm_x64_push_local(asm_x64_t *as, int local_num) {
    asm_x64_push_disp(as, ASM_X64_REG_RSP, asm_x64_local_offset_from_rsp(as, local_num));
}

void asm_x64_push_local_addr(asm_x64_t *as, int local_num, int temp_r64) {
    asm_x64_mov_r64_r64(as, temp_r64, ASM_X64_REG_RSP);
    asm_x64_add_i32_to_r32(as, asm_x64_local_offset_from_rsp(as, local_num), temp_r64);
    asm_x64_push_r64(as, temp_r64);
}
*/

/*
   can't use these because code might be relocated when resized

void asm_x64_call(asm_x64_t *as, void* func) {
    asm_x64_sub_i32_from_r32(as, 8, ASM_X64_REG_RSP);
    asm_x64_write_byte_1(as, OPCODE_CALL_REL32);
    asm_x64_write_word32(as, func - (void*)(as->code_cur + 4));
    asm_x64_mov_r64_r64(as, ASM_X64_REG_RSP, ASM_X64_REG_RBP);
}

void asm_x64_call_i1(asm_x64_t *as, void* func, int i1) {
    asm_x64_sub_i32_from_r32(as, 8, ASM_X64_REG_RSP);
    asm_x64_sub_i32_from_r32(as, 12, ASM_X64_REG_RSP);
    asm_x64_push_i32(as, i1);
    asm_x64_write_byte_1(as, OPCODE_CALL_REL32);
    asm_x64_write_word32(as, func - (void*)(as->code_cur + 4));
    asm_x64_add_i32_to_r32(as, 16, ASM_X64_REG_RSP);
    asm_x64_mov_r64_r64(as, ASM_X64_REG_RSP, ASM_X64_REG_RBP);
}
*/

void asm_x64_call_ind(asm_x64_t *as, size_t fun_id, int temp_r64) {
    assert(temp_r64 < 8);
<<<<<<< HEAD
    #ifdef __LP64__
    asm_x64_mov_i64_to_r64_optimised(as, (int64_t)ptr, temp_r64);
    #else
    // If we get here, sizeof(int) == sizeof(void*).
    asm_x64_mov_i64_to_r64_optimised(as, (int64_t)(unsigned int)ptr, temp_r64);
    #endif
=======
    asm_x64_mov_mem64_to_r64(as, ASM_X64_REG_FUN_TABLE, fun_id * WORD_SIZE, temp_r64);
>>>>>>> b057fb8a
    asm_x64_write_byte_2(as, OPCODE_CALL_RM32, MODRM_R64(2) | MODRM_RM_REG | MODRM_RM_R64(temp_r64));
}

#endif // MICROPY_EMIT_X64<|MERGE_RESOLUTION|>--- conflicted
+++ resolved
@@ -3,7 +3,7 @@
  *
  * The MIT License (MIT)
  *
- * SPDX-FileCopyrightText: Copyright (c) 2013, 2014 Damien P. George
+ * Copyright (c) 2013, 2014 Damien P. George
  *
  * Permission is hereby granted, free of charge, to any person obtaining a copy
  * of this software and associated documentation files (the "Software"), to deal
@@ -623,16 +623,7 @@
 
 void asm_x64_call_ind(asm_x64_t *as, size_t fun_id, int temp_r64) {
     assert(temp_r64 < 8);
-<<<<<<< HEAD
-    #ifdef __LP64__
-    asm_x64_mov_i64_to_r64_optimised(as, (int64_t)ptr, temp_r64);
-    #else
-    // If we get here, sizeof(int) == sizeof(void*).
-    asm_x64_mov_i64_to_r64_optimised(as, (int64_t)(unsigned int)ptr, temp_r64);
-    #endif
-=======
     asm_x64_mov_mem64_to_r64(as, ASM_X64_REG_FUN_TABLE, fun_id * WORD_SIZE, temp_r64);
->>>>>>> b057fb8a
     asm_x64_write_byte_2(as, OPCODE_CALL_RM32, MODRM_R64(2) | MODRM_RM_REG | MODRM_RM_R64(temp_r64));
 }
 
