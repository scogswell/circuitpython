/*
 * This file is part of the MicroPython project, http://micropython.org/
 *
 * The MIT License (MIT)
 *
 * Copyright (c) 2021 Yonatan Goldschmidt
 *
 * Permission is hereby granted, free of charge, to any person obtaining a copy
 * of this software and associated documentation files (the "Software"), to deal
 * in the Software without restriction, including without limitation the rights
 * to use, copy, modify, merge, publish, distribute, sublicense, and/or sell
 * copies of the Software, and to permit persons to whom the Software is
 * furnished to do so, subject to the following conditions:
 *
 * The above copyright notice and this permission notice shall be included in
 * all copies or substantial portions of the Software.
 *
 * THE SOFTWARE IS PROVIDED "AS IS", WITHOUT WARRANTY OF ANY KIND, EXPRESS OR
 * IMPLIED, INCLUDING BUT NOT LIMITED TO THE WARRANTIES OF MERCHANTABILITY,
 * FITNESS FOR A PARTICULAR PURPOSE AND NONINFRINGEMENT. IN NO EVENT SHALL THE
 * AUTHORS OR COPYRIGHT HOLDERS BE LIABLE FOR ANY CLAIM, DAMAGES OR OTHER
 * LIABILITY, WHETHER IN AN ACTION OF CONTRACT, TORT OR OTHERWISE, ARISING FROM,
 * OUT OF OR IN CONNECTION WITH THE SOFTWARE OR THE USE OR OTHER DEALINGS IN
 * THE SOFTWARE.
 */

#include "py/mpstate.h" // needed for NLR defs

#if defined(MICROPY_NLR_AARCH64) && MICROPY_NLR_AARCH64

// AArch64 callee-saved registers are x19-x29.
// https://en.wikipedia.org/wiki/Calling_convention#ARM_(A64)

// Implemented purely as inline assembly; inside a function, we have to deal with undoing the prologue, restoring
// SP and LR. This way, we don't.
__asm(
    #if defined(__APPLE__) && defined(__MACH__)
    "_nlr_push:              \n"
    ".global _nlr_push       \n"
    #else
    "nlr_push:               \n"
    ".global nlr_push        \n"
    #endif
    "mov x9, sp              \n"
    "stp lr,  x9,  [x0,  #16]\n" // 16 == offsetof(nlr_buf_t, regs)
    "stp x19, x20, [x0,  #32]\n"
    "stp x21, x22, [x0,  #48]\n"
    "stp x23, x24, [x0,  #64]\n"
    "stp x25, x26, [x0,  #80]\n"
    "stp x27, x28, [x0,  #96]\n"
    "str x29,      [x0, #112]\n"
    #if defined(__APPLE__) && defined(__MACH__)
<<<<<<< HEAD
    "b _nlr_push_tail         \n" // do the rest in C
=======
    "b _nlr_push_tail        \n" // do the rest in C
>>>>>>> 7c51cb23
    #else
    "b nlr_push_tail         \n" // do the rest in C
    #endif
    );

NORETURN void nlr_jump(void *val) {
    MP_NLR_JUMP_HEAD(val, top)

    MP_STATIC_ASSERT(offsetof(nlr_buf_t, regs) == 16); // asm assumes it

    __asm volatile (
        "ldr x29,      [%0, #112]\n"
        "ldp x27, x28, [%0,  #96]\n"
        "ldp x25, x26, [%0,  #80]\n"
        "ldp x23, x24, [%0,  #64]\n"
        "ldp x21, x22, [%0,  #48]\n"
        "ldp x19, x20, [%0,  #32]\n"
        "ldp lr,  x9,  [%0,  #16]\n" // 16 == offsetof(nlr_buf_t, regs)
        "mov sp, x9              \n"
        "mov x0, #1              \n"  // non-local return
        "ret                     \n"
        :
        : "r" (top)
        :
        );

    MP_UNREACHABLE
}

#endif // MICROPY_NLR_AARCH64<|MERGE_RESOLUTION|>--- conflicted
+++ resolved
@@ -50,11 +50,7 @@
     "stp x27, x28, [x0,  #96]\n"
     "str x29,      [x0, #112]\n"
     #if defined(__APPLE__) && defined(__MACH__)
-<<<<<<< HEAD
-    "b _nlr_push_tail         \n" // do the rest in C
-=======
     "b _nlr_push_tail        \n" // do the rest in C
->>>>>>> 7c51cb23
     #else
     "b nlr_push_tail         \n" // do the rest in C
     #endif
