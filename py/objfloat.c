/*
 * This file is part of the MicroPython project, http://micropython.org/
 *
 * The MIT License (MIT)
 *
 * SPDX-FileCopyrightText: Copyright (c) 2013, 2014 Damien P. George
 *
 * Permission is hereby granted, free of charge, to any person obtaining a copy
 * of this software and associated documentation files (the "Software"), to deal
 * in the Software without restriction, including without limitation the rights
 * to use, copy, modify, merge, publish, distribute, sublicense, and/or sell
 * copies of the Software, and to permit persons to whom the Software is
 * furnished to do so, subject to the following conditions:
 *
 * The above copyright notice and this permission notice shall be included in
 * all copies or substantial portions of the Software.
 *
 * THE SOFTWARE IS PROVIDED "AS IS", WITHOUT WARRANTY OF ANY KIND, EXPRESS OR
 * IMPLIED, INCLUDING BUT NOT LIMITED TO THE WARRANTIES OF MERCHANTABILITY,
 * FITNESS FOR A PARTICULAR PURPOSE AND NONINFRINGEMENT. IN NO EVENT SHALL THE
 * AUTHORS OR COPYRIGHT HOLDERS BE LIABLE FOR ANY CLAIM, DAMAGES OR OTHER
 * LIABILITY, WHETHER IN AN ACTION OF CONTRACT, TORT OR OTHERWISE, ARISING FROM,
 * OUT OF OR IN CONNECTION WITH THE SOFTWARE OR THE USE OR OTHER DEALINGS IN
 * THE SOFTWARE.
 */

#include <stdlib.h>
#include <stdio.h>
#include <string.h>
#include <assert.h>

#include "py/parsenum.h"
#include "py/runtime.h"

#include "supervisor/shared/translate.h"

#if MICROPY_PY_BUILTINS_FLOAT

#include <math.h>
#include "py/formatfloat.h"

#pragma GCC diagnostic push
#pragma GCC diagnostic ignored "-Wfloat-equal"

#if MICROPY_OBJ_REPR != MICROPY_OBJ_REPR_C && MICROPY_OBJ_REPR != MICROPY_OBJ_REPR_D

// M_E and M_PI are not part of the math.h standard and may not be defined
#ifndef M_E
#define M_E (2.7182818284590452354)
#endif
#ifndef M_PI
#define M_PI (3.14159265358979323846)
#endif

typedef struct _mp_obj_float_t {
    mp_obj_base_t base;
    mp_float_t value;
} mp_obj_float_t;

const mp_obj_float_t mp_const_float_e_obj = {{&mp_type_float}, M_E};
const mp_obj_float_t mp_const_float_pi_obj = {{&mp_type_float}, M_PI};

#endif

#if MICROPY_FLOAT_HIGH_QUALITY_HASH
// must return actual integer value if it fits in mp_int_t
mp_int_t mp_float_hash(mp_float_t src) {
    #if MICROPY_FLOAT_IMPL == MICROPY_FLOAT_IMPL_DOUBLE
    typedef uint64_t mp_float_uint_t;
    #elif MICROPY_FLOAT_IMPL == MICROPY_FLOAT_IMPL_FLOAT
    typedef uint32_t mp_float_uint_t;
    #endif
    union {
        mp_float_t f;
        #if MP_ENDIANNESS_LITTLE
        struct { mp_float_uint_t frc : MP_FLOAT_FRAC_BITS, exp : MP_FLOAT_EXP_BITS, sgn : 1;
        } p;
        #else
        struct { mp_float_uint_t sgn : 1, exp : MP_FLOAT_EXP_BITS, frc : MP_FLOAT_FRAC_BITS;
        } p;
        #endif
        mp_float_uint_t i;
    } u = {.f = src};

    mp_int_t val;
    const int adj_exp = (int)u.p.exp - MP_FLOAT_EXP_BIAS;
    if (adj_exp < 0) {
        // value < 1; must be sure to handle 0.0 correctly (ie return 0)
        val = u.i;
    } else {
        // if adj_exp is max then: u.p.frc==0 indicates inf, else NaN
        // else: 1 <= value
        mp_float_uint_t frc = u.p.frc | ((mp_float_uint_t)1 << MP_FLOAT_FRAC_BITS);

        if (adj_exp <= MP_FLOAT_FRAC_BITS) {
            // number may have a fraction; xor the integer part with the fractional part
            val = (frc >> (MP_FLOAT_FRAC_BITS - adj_exp))
                ^ (frc & (((mp_float_uint_t)1 << (MP_FLOAT_FRAC_BITS - adj_exp)) - 1));
        } else if ((unsigned int)adj_exp < BITS_PER_BYTE * sizeof(mp_int_t) - 1) {
            // the number is a (big) whole integer and will fit in val's signed-width
            val = (mp_int_t)frc << (adj_exp - MP_FLOAT_FRAC_BITS);
        } else {
            // integer part will overflow val's width so just use what bits we can
            val = frc;
        }
    }

    if (u.p.sgn) {
        val = -(mp_uint_t)val;
    }

    return val;
}
#endif

STATIC void float_print(const mp_print_t *print, mp_obj_t o_in, mp_print_kind_t kind) {
    (void)kind;
    mp_float_t o_val = mp_obj_float_get(o_in);
    #if MICROPY_FLOAT_IMPL == MICROPY_FLOAT_IMPL_FLOAT
    char buf[16];
    #if MICROPY_OBJ_REPR == MICROPY_OBJ_REPR_C
    const int precision = 6;
    #else
    const int precision = 7;
    #endif
    #else
    char buf[32];
    const int precision = 16;
    #endif
    mp_format_float(o_val, buf, sizeof(buf), 'g', precision, '\0');
    mp_print_str(print, buf);
    if (strchr(buf, '.') == NULL && strchr(buf, 'e') == NULL && strchr(buf, 'n') == NULL) {
        // Python floats always have decimal point (unless inf or nan)
        mp_print_str(print, ".0");
    }
}

STATIC mp_obj_t float_make_new(const mp_obj_type_t *type_in, size_t n_args, const mp_obj_t *args, mp_map_t *kw_args) {
    (void)type_in;
    mp_arg_check_num(n_args, kw_args, 0, 1, false);

    switch (n_args) {
        case 0:
            return mp_obj_new_float(0);

        case 1:
        default: {
            mp_buffer_info_t bufinfo;
            if (mp_get_buffer(args[0], &bufinfo, MP_BUFFER_READ)) {
                // a textual representation, parse it
                return mp_parse_num_decimal(bufinfo.buf, bufinfo.len, false, false, NULL);
            } else if (mp_obj_is_float(args[0])) {
                // a float, just return it
                return args[0];
            } else {
                // something else, try to cast it to a float
                return mp_obj_new_float(mp_obj_get_float(args[0]));
            }
        }
    }
}

STATIC mp_obj_t float_unary_op(mp_unary_op_t op, mp_obj_t o_in) {
    mp_float_t val = mp_obj_float_get(o_in);
    switch (op) {
        case MP_UNARY_OP_BOOL:
            return mp_obj_new_bool(val != 0);
        case MP_UNARY_OP_HASH:
            return MP_OBJ_NEW_SMALL_INT(mp_float_hash(val));
        case MP_UNARY_OP_POSITIVE:
            return o_in;
        case MP_UNARY_OP_NEGATIVE:
            return mp_obj_new_float(-val);
        case MP_UNARY_OP_ABS: {
            if (signbit(val)) {
                return mp_obj_new_float(-val);
            } else {
                return o_in;
            }
        }
        default:
            return MP_OBJ_NULL;      // op not supported
    }
}

STATIC mp_obj_t float_binary_op(mp_binary_op_t op, mp_obj_t lhs_in, mp_obj_t rhs_in) {
    mp_float_t lhs_val = mp_obj_float_get(lhs_in);
    #if MICROPY_PY_BUILTINS_COMPLEX
    if (MP_OBJ_IS_TYPE(rhs_in, &mp_type_complex)) {
        return mp_obj_complex_binary_op(op, lhs_val, 0, rhs_in);
    } else
    #endif
    {
        return mp_obj_float_binary_op(op, lhs_val, rhs_in);
    }
}

const mp_obj_type_t mp_type_float = {
    { &mp_type_type },
    .name = MP_QSTR_float,
    .print = float_print,
    .make_new = float_make_new,
    .unary_op = float_unary_op,
    .binary_op = float_binary_op,
};

#if MICROPY_OBJ_REPR != MICROPY_OBJ_REPR_C && MICROPY_OBJ_REPR != MICROPY_OBJ_REPR_D

mp_obj_t mp_obj_new_float(mp_float_t value) {
    mp_obj_float_t *o = m_new(mp_obj_float_t, 1);
    o->base.type = &mp_type_float;
    o->value = value;
    return MP_OBJ_FROM_PTR(o);
}

mp_float_t mp_obj_float_get(mp_obj_t self_in) {
    assert(mp_obj_is_float(self_in));
    mp_obj_float_t *self = MP_OBJ_TO_PTR(self_in);
    return self->value;
}

#endif

STATIC void mp_obj_float_divmod(mp_float_t *x, mp_float_t *y) {
    // logic here follows that of CPython
    // https://docs.python.org/3/reference/expressions.html#binary-arithmetic-operations
    // x == (x//y)*y + (x%y)
    // divmod(x, y) == (x//y, x%y)
    mp_float_t mod = MICROPY_FLOAT_C_FUN(fmod)(*x, *y);
    mp_float_t div = (*x - mod) / *y;

    // Python specs require that mod has same sign as second operand
    if (mod == 0.0) {
        mod = MICROPY_FLOAT_C_FUN(copysign)(0.0, *y);
    } else {
        if ((mod < 0.0) != (*y < 0.0)) {
            mod += *y;
            div -= 1.0;
        }
    }

    mp_float_t floordiv;
    if (div == 0.0) {
        // if division is zero, take the correct sign of zero
        floordiv = MICROPY_FLOAT_C_FUN(copysign)(0.0, *x / *y);
    } else {
        // Python specs require that x == (x//y)*y + (x%y)
        floordiv = MICROPY_FLOAT_C_FUN(floor)(div);
        if (div - floordiv > 0.5) {
            floordiv += 1.0;
        }
    }

    // return results
    *x = floordiv;
    *y = mod;
}

mp_obj_t mp_obj_float_binary_op(mp_binary_op_t op, mp_float_t lhs_val, mp_obj_t rhs_in) {
    mp_float_t rhs_val;
    if (!mp_obj_get_float_maybe(rhs_in, &rhs_val)) {
        return MP_OBJ_NULL; // op not supported
    }

    switch (op) {
        case MP_BINARY_OP_ADD:
        case MP_BINARY_OP_INPLACE_ADD:
            lhs_val += rhs_val;
            break;
        case MP_BINARY_OP_SUBTRACT:
        case MP_BINARY_OP_INPLACE_SUBTRACT:
            lhs_val -= rhs_val;
            break;
        case MP_BINARY_OP_MULTIPLY:
        case MP_BINARY_OP_INPLACE_MULTIPLY:
            lhs_val *= rhs_val;
            break;
        case MP_BINARY_OP_FLOOR_DIVIDE:
        case MP_BINARY_OP_INPLACE_FLOOR_DIVIDE:
            if (rhs_val == 0) {
            zero_division_error:
<<<<<<< HEAD
                mp_raise_msg(&mp_type_ZeroDivisionError, translate("division by zero"));
=======
                mp_raise_msg(&mp_type_ZeroDivisionError, "divide by zero");
>>>>>>> b057fb8a
            }
            // Python specs require that x == (x//y)*y + (x%y) so we must
            // call divmod to compute the correct floor division, which
            // returns the floor divide in lhs_val.
            mp_obj_float_divmod(&lhs_val, &rhs_val);
            break;
        case MP_BINARY_OP_TRUE_DIVIDE:
        case MP_BINARY_OP_INPLACE_TRUE_DIVIDE:
            if (rhs_val == 0) {
                goto zero_division_error;
            }
            lhs_val /= rhs_val;
            break;
        case MP_BINARY_OP_MODULO:
        case MP_BINARY_OP_INPLACE_MODULO:
            if (rhs_val == 0) {
                goto zero_division_error;
            }
            lhs_val = MICROPY_FLOAT_C_FUN(fmod)(lhs_val, rhs_val);
            // Python specs require that mod has same sign as second operand
            if (lhs_val == 0.0) {
                lhs_val = MICROPY_FLOAT_C_FUN(copysign)(0.0, rhs_val);
            } else {
                if ((lhs_val < 0.0) != (rhs_val < 0.0)) {
                    lhs_val += rhs_val;
                }
            }
            break;
        case MP_BINARY_OP_POWER:
        case MP_BINARY_OP_INPLACE_POWER:
            if (lhs_val == 0 && rhs_val < 0 && !isinf(rhs_val)) {
                goto zero_division_error;
            }
            if (lhs_val < 0 && rhs_val != MICROPY_FLOAT_C_FUN(floor)(rhs_val)) {
                #if MICROPY_PY_BUILTINS_COMPLEX
                return mp_obj_complex_binary_op(MP_BINARY_OP_POWER, lhs_val, 0, rhs_in);
                #else
                mp_raise_ValueError(translate("complex values not supported"));
                #endif
            }
            lhs_val = MICROPY_FLOAT_C_FUN(pow)(lhs_val, rhs_val);
            break;
        case MP_BINARY_OP_DIVMOD: {
            if (rhs_val == 0) {
                goto zero_division_error;
            }
            mp_obj_float_divmod(&lhs_val, &rhs_val);
            mp_obj_t tuple[2] = {
                mp_obj_new_float(lhs_val),
                mp_obj_new_float(rhs_val),
            };
            return mp_obj_new_tuple(2, tuple);
        }
        case MP_BINARY_OP_LESS:
            return mp_obj_new_bool(lhs_val < rhs_val);
        case MP_BINARY_OP_MORE:
            return mp_obj_new_bool(lhs_val > rhs_val);
        case MP_BINARY_OP_EQUAL:
            return mp_obj_new_bool(lhs_val == rhs_val);
        case MP_BINARY_OP_LESS_EQUAL:
            return mp_obj_new_bool(lhs_val <= rhs_val);
        case MP_BINARY_OP_MORE_EQUAL:
            return mp_obj_new_bool(lhs_val >= rhs_val);

        default:
            return MP_OBJ_NULL; // op not supported
    }
    return mp_obj_new_float(lhs_val);
}

// Convert a uint64_t to a 32-bit float without invoking the double-precision math routines,
// which are large.
mp_float_t uint64_to_float(uint64_t ui64) {
    // 4294967296 = 2^32
    return (mp_float_t)((uint32_t)(ui64 >> 32) * 4294967296.0f + (uint32_t)(ui64 & 0xffffffff));
}

// Convert a uint64_t to a 32-bit float to a uint64_t without invoking extra math routines.
// which are large.
// Assume f >= 0.
uint64_t float_to_uint64(float f) {
    // 4294967296 = 2^32
    const uint32_t upper_half = (uint32_t)(f / 4294967296.0f);
    const uint32_t lower_half = (uint32_t)f;
    return (((uint64_t)upper_half) << 32) + lower_half;
}
#pragma GCC diagnostic pop

#endif // MICROPY_PY_BUILTINS_FLOAT<|MERGE_RESOLUTION|>--- conflicted
+++ resolved
@@ -279,11 +279,7 @@
         case MP_BINARY_OP_INPLACE_FLOOR_DIVIDE:
             if (rhs_val == 0) {
             zero_division_error:
-<<<<<<< HEAD
                 mp_raise_msg(&mp_type_ZeroDivisionError, translate("division by zero"));
-=======
-                mp_raise_msg(&mp_type_ZeroDivisionError, "divide by zero");
->>>>>>> b057fb8a
             }
             // Python specs require that x == (x//y)*y + (x%y) so we must
             // call divmod to compute the correct floor division, which
