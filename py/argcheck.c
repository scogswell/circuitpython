--- conflicted
+++ resolved
@@ -40,19 +40,11 @@
     size_t n_args_max = (sig >> 1) & 0xffff;
 
     if (n_kw && !takes_kw) {
-<<<<<<< HEAD
-        if (MICROPY_ERROR_REPORTING == MICROPY_ERROR_REPORTING_TERSE) {
-            mp_arg_error_terse_mismatch();
-        } else {
-            mp_raise_TypeError(translate("function doesn't take keyword arguments"));
-        }
-=======
         #if MICROPY_ERROR_REPORTING == MICROPY_ERROR_REPORTING_TERSE
         mp_arg_error_terse_mismatch();
         #else
         mp_raise_TypeError(MP_ERROR_TEXT("function doesn't take keyword arguments"));
         #endif
->>>>>>> b0932fcf
     }
 
     if (n_args_min == n_args_max) {
@@ -60,13 +52,8 @@
             #if MICROPY_ERROR_REPORTING == MICROPY_ERROR_REPORTING_TERSE
             mp_arg_error_terse_mismatch();
             #else
-<<<<<<< HEAD
-            mp_raise_TypeError_varg(
-                translate("function takes %d positional arguments but %d were given"),
-=======
             mp_raise_msg_varg(&mp_type_TypeError,
                 MP_ERROR_TEXT("function takes %d positional arguments but %d were given"),
->>>>>>> b0932fcf
                 n_args_min, n_args);
             #endif
         }
@@ -75,26 +62,16 @@
             #if MICROPY_ERROR_REPORTING == MICROPY_ERROR_REPORTING_TERSE
             mp_arg_error_terse_mismatch();
             #else
-<<<<<<< HEAD
-            mp_raise_TypeError_varg(
-                translate("function missing %d required positional arguments"),
-=======
             mp_raise_msg_varg(&mp_type_TypeError,
                 MP_ERROR_TEXT("function missing %d required positional arguments"),
->>>>>>> b0932fcf
                 n_args_min - n_args);
             #endif
         } else if (n_args > n_args_max) {
             #if MICROPY_ERROR_REPORTING == MICROPY_ERROR_REPORTING_TERSE
             mp_arg_error_terse_mismatch();
             #else
-<<<<<<< HEAD
-            mp_raise_TypeError_varg(
-                translate("function expected at most %d arguments, got %d"),
-=======
             mp_raise_msg_varg(&mp_type_TypeError,
                 MP_ERROR_TEXT("function expected at most %d arguments, got %d"),
->>>>>>> b0932fcf
                 n_args_max, n_args);
             #endif
         }
@@ -130,12 +107,7 @@
                     #if MICROPY_ERROR_REPORTING == MICROPY_ERROR_REPORTING_TERSE
                     mp_arg_error_terse_mismatch();
                     #else
-<<<<<<< HEAD
-                    mp_raise_TypeError_varg(
-                        translate("'%q' argument required"), allowed[i].qst);
-=======
                     mp_raise_msg_varg(&mp_type_TypeError, MP_ERROR_TEXT("'%q' argument required"), allowed[i].qst);
->>>>>>> b0932fcf
                     #endif
                 }
                 out_vals[i] = allowed[i].defval;
@@ -160,11 +132,7 @@
         mp_arg_error_terse_mismatch();
         #else
         // TODO better error message
-<<<<<<< HEAD
-        mp_raise_TypeError(translate("extra positional arguments given"));
-=======
         mp_raise_TypeError(MP_ERROR_TEXT("extra positional arguments given"));
->>>>>>> b0932fcf
         #endif
     }
     if (kws_found < kws->used) {
@@ -172,11 +140,7 @@
         mp_arg_error_terse_mismatch();
         #else
         // TODO better error message
-<<<<<<< HEAD
-        mp_raise_TypeError(translate("extra keyword arguments given"));
-=======
         mp_raise_TypeError(MP_ERROR_TEXT("extra keyword arguments given"));
->>>>>>> b0932fcf
         #endif
     }
 }
@@ -188,19 +152,11 @@
 }
 
 NORETURN void mp_arg_error_terse_mismatch(void) {
-<<<<<<< HEAD
-    mp_raise_TypeError(translate("argument num/types mismatch"));
-=======
     mp_raise_TypeError(MP_ERROR_TEXT("argument num/types mismatch"));
->>>>>>> b0932fcf
 }
 
 #if MICROPY_CPYTHON_COMPAT
 NORETURN void mp_arg_error_unimpl_kw(void) {
-<<<<<<< HEAD
-    mp_raise_NotImplementedError(translate("keyword argument(s) not yet implemented - use normal args instead"));
-=======
     mp_raise_NotImplementedError(MP_ERROR_TEXT("keyword argument(s) not yet implemented - use normal args instead"));
->>>>>>> b0932fcf
 }
 #endif