--- conflicted
+++ resolved
@@ -43,17 +43,6 @@
     }
 }
 
-<<<<<<< HEAD
-const mp_obj_type_t mp_type_NoneType = {
-    { &mp_type_type },
-    .flags = MP_TYPE_FLAG_EXTENDED,
-    .name = MP_QSTR_NoneType,
-    .print = none_print,
-    MP_TYPE_EXTENDED_FIELDS(
-        .unary_op = mp_generic_unary_op,
-        ),
-};
-=======
 MP_DEFINE_CONST_OBJ_TYPE(
     mp_type_NoneType,
     MP_QSTR_NoneType,
@@ -61,7 +50,6 @@
     print, none_print,
     unary_op, mp_generic_unary_op
     );
->>>>>>> 294baf52
 
 #if !MICROPY_OBJ_IMMEDIATE_OBJS
 const mp_obj_none_t mp_const_none_obj = {{&mp_type_NoneType}};
