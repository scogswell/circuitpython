/*
 * This file is part of the MicroPython project, http://micropython.org/
 *
 * The MIT License (MIT)
 *
<<<<<<< HEAD
 * SPDX-FileCopyrightText: Copyright (c) 2013, 2014 Damien P. George
 * SPDX-FileCopyrightText: Copyright (c) 2014-2018 Paul Sokolovsky
=======
 * Copyright (c) 2013, 2014 Damien P. George
 * Copyright (c) 2014-2018 Paul Sokolovsky
>>>>>>> b0932fcf
 *
 * Permission is hereby granted, free of charge, to any person obtaining a copy
 * of this software and associated documentation files (the "Software"), to deal
 * in the Software without restriction, including without limitation the rights
 * to use, copy, modify, merge, publish, distribute, sublicense, and/or sell
 * copies of the Software, and to permit persons to whom the Software is
 * furnished to do so, subject to the following conditions:
 *
 * The above copyright notice and this permission notice shall be included in
 * all copies or substantial portions of the Software.
 *
 * THE SOFTWARE IS PROVIDED "AS IS", WITHOUT WARRANTY OF ANY KIND, EXPRESS OR
 * IMPLIED, INCLUDING BUT NOT LIMITED TO THE WARRANTIES OF MERCHANTABILITY,
 * FITNESS FOR A PARTICULAR PURPOSE AND NONINFRINGEMENT. IN NO EVENT SHALL THE
 * AUTHORS OR COPYRIGHT HOLDERS BE LIABLE FOR ANY CLAIM, DAMAGES OR OTHER
 * LIABILITY, WHETHER IN AN ACTION OF CONTRACT, TORT OR OTHERWISE, ARISING FROM,
 * OUT OF OR IN CONNECTION WITH THE SOFTWARE OR THE USE OR OTHER DEALINGS IN
 * THE SOFTWARE.
 */

#include <stdarg.h>
#include <stdio.h>
#include <string.h>
#include <assert.h>


#include "extmod/vfs.h"

#include "py/parsenum.h"
#include "py/compile.h"
#include "py/mperrno.h"
#include "py/objstr.h"
#include "py/objtuple.h"
#include "py/objtype.h"
#include "py/objlist.h"
#include "py/objtype.h"
#include "py/objmodule.h"
#include "py/objgenerator.h"
#include "py/smallint.h"
#include "py/runtime.h"
#include "py/builtin.h"
#include "py/stackctrl.h"
#include "py/gc.h"

#include "supervisor/shared/translate.h"

#if MICROPY_DEBUG_VERBOSE // print debugging info
#define DEBUG_PRINT (1)
#define DEBUG_printf DEBUG_printf
#define DEBUG_OP_printf(...) DEBUG_printf(__VA_ARGS__)
#else // don't print debugging info
#define DEBUG_printf(...) (void)0
#define DEBUG_OP_printf(...) (void)0
#endif

const mp_obj_module_t mp_module___main__ = {
    .base = { &mp_type_module },
    .globals = (mp_obj_dict_t *)&MP_STATE_VM(dict_main),
};

void mp_init(void) {
    qstr_init();

    // no pending exceptions to start with
    MP_STATE_VM(mp_pending_exception) = MP_OBJ_NULL;
    #if MICROPY_ENABLE_SCHEDULER
    MP_STATE_VM(sched_state) = MP_SCHED_IDLE;
    MP_STATE_VM(sched_idx) = 0;
    MP_STATE_VM(sched_len) = 0;
    #endif

    #if MICROPY_ENABLE_EMERGENCY_EXCEPTION_BUF
    mp_init_emergency_exception_buf();
    #endif

    #if MICROPY_KBD_EXCEPTION
    // initialise the exception object for raising KeyboardInterrupt
    MP_STATE_VM(mp_kbd_exception).base.type = &mp_type_KeyboardInterrupt;
    MP_STATE_VM(mp_kbd_exception).traceback_alloc = 0;
    MP_STATE_VM(mp_kbd_exception).traceback_len = 0;
    MP_STATE_VM(mp_kbd_exception).traceback_data = NULL;
    MP_STATE_VM(mp_kbd_exception).args = (mp_obj_tuple_t *)&mp_const_empty_tuple_obj;
    #endif

<<<<<<< HEAD
    MP_STATE_VM(mp_reload_exception).base.type = &mp_type_ReloadException;
    MP_STATE_VM(mp_reload_exception).traceback_alloc = 0;
    MP_STATE_VM(mp_reload_exception).traceback_len = 0;
    MP_STATE_VM(mp_reload_exception).traceback_data = NULL;
    MP_STATE_VM(mp_reload_exception).args = (mp_obj_tuple_t *)&mp_const_empty_tuple_obj;

    // call port specific initialization if any
    #ifdef MICROPY_PORT_INIT_FUNC
    MICROPY_PORT_INIT_FUNC;
    #endif

=======
>>>>>>> b0932fcf
    #if MICROPY_ENABLE_COMPILER
    // optimization disabled by default
    MP_STATE_VM(mp_optimise_value) = 0;
    #if MICROPY_EMIT_NATIVE
    MP_STATE_VM(default_emit_opt) = MP_EMIT_OPT_NONE;
    #endif
    #endif

    // init global module dict
    mp_obj_dict_init(&MP_STATE_VM(mp_loaded_modules_dict), 3);

    // initialise the __main__ module
    mp_obj_dict_init(&MP_STATE_VM(dict_main), 1);
    mp_obj_dict_store(MP_OBJ_FROM_PTR(&MP_STATE_VM(dict_main)), MP_OBJ_NEW_QSTR(MP_QSTR___name__), MP_OBJ_NEW_QSTR(MP_QSTR___main__));

    // locals = globals for outer module (see Objects/frameobject.c/PyFrame_New())
    mp_locals_set(&MP_STATE_VM(dict_main));
    mp_globals_set(&MP_STATE_VM(dict_main));

    #if MICROPY_CAN_OVERRIDE_BUILTINS
    // start with no extensions to builtins
    MP_STATE_VM(mp_module_builtins_override_dict) = NULL;
    #endif

<<<<<<< HEAD
    #ifdef MICROPY_FSUSERMOUNT
    // zero out the pointers to the user-mounted devices
    memset(MP_STATE_VM(fs_user_mount) + MICROPY_FATFS_NUM_PERSISTENT, 0,
        sizeof(MP_STATE_VM(fs_user_mount)) - MICROPY_FATFS_NUM_PERSISTENT);
    #endif

    #if MICROPY_PY_SYS_ATEXIT
    MP_STATE_VM(sys_exitfunc) = mp_const_none;
    #endif

    #if MICROPY_PY_SYS_SETTRACE
    MP_STATE_THREAD(prof_trace_callback) = MP_OBJ_NULL;
    MP_STATE_THREAD(prof_callback_is_executing) = false;
    MP_STATE_THREAD(current_code_state) = NULL;
=======
    #if MICROPY_PERSISTENT_CODE_TRACK_RELOC_CODE
    MP_STATE_VM(track_reloc_code_list) = MP_OBJ_NULL;
    #endif

    #if MICROPY_PY_OS_DUPTERM
    for (size_t i = 0; i < MICROPY_PY_OS_DUPTERM; ++i) {
        MP_STATE_VM(dupterm_objs[i]) = MP_OBJ_NULL;
    }
    #endif

    #if MICROPY_VFS
    // initialise the VFS sub-system
    MP_STATE_VM(vfs_cur) = NULL;
    MP_STATE_VM(vfs_mount_table) = NULL;
>>>>>>> b0932fcf
    #endif

    #if MICROPY_PY_SYS_ATEXIT
    MP_STATE_VM(sys_exitfunc) = mp_const_none;
    #endif

    #if MICROPY_PY_SYS_SETTRACE
    MP_STATE_THREAD(prof_trace_callback) = MP_OBJ_NULL;
    MP_STATE_THREAD(prof_callback_is_executing) = false;
    MP_STATE_THREAD(current_code_state) = NULL;
    #endif

    #if MICROPY_PY_BLUETOOTH
    MP_STATE_VM(bluetooth) = MP_OBJ_NULL;
    #endif

    #if MICROPY_PY_THREAD_GIL
    mp_thread_mutex_init(&MP_STATE_VM(gil_mutex));
    #endif

    // call port specific initialization if any
    #ifdef MICROPY_PORT_INIT_FUNC
    MICROPY_PORT_INIT_FUNC;
    #endif

    MP_THREAD_GIL_ENTER();
}

void mp_deinit(void) {
    MP_THREAD_GIL_EXIT();

<<<<<<< HEAD
    // mp_obj_dict_free(&dict_main);
    // mp_map_deinit(&MP_STATE_VM(mp_loaded_modules_map));

=======
>>>>>>> b0932fcf
    // call port specific deinitialization if any
    #ifdef MICROPY_PORT_DEINIT_FUNC
    MICROPY_PORT_DEINIT_FUNC;
    #endif
<<<<<<< HEAD
=======

    // mp_obj_dict_free(&dict_main);
    // mp_map_deinit(&MP_STATE_VM(mp_loaded_modules_map));
>>>>>>> b0932fcf
}

mp_obj_t mp_load_name(qstr qst) {
    // logic: search locals, globals, builtins
    DEBUG_OP_printf("load name %s\n", qstr_str(qst));
    // If we're at the outer scope (locals == globals), dispatch to load_global right away
    if (mp_locals_get() != mp_globals_get()) {
        mp_map_elem_t *elem = mp_map_lookup(&mp_locals_get()->map, MP_OBJ_NEW_QSTR(qst), MP_MAP_LOOKUP);
        if (elem != NULL) {
            return elem->value;
        }
    }
    return mp_load_global(qst);
}

mp_obj_t mp_load_global(qstr qst) {
    // logic: search globals, builtins
    DEBUG_OP_printf("load global %s\n", qstr_str(qst));
    mp_map_elem_t *elem = mp_map_lookup(&mp_globals_get()->map, MP_OBJ_NEW_QSTR(qst), MP_MAP_LOOKUP);
    if (elem == NULL) {
        #if MICROPY_CAN_OVERRIDE_BUILTINS
        if (MP_STATE_VM(mp_module_builtins_override_dict) != NULL) {
            // lookup in additional dynamic table of builtins first
            elem = mp_map_lookup(&MP_STATE_VM(mp_module_builtins_override_dict)->map, MP_OBJ_NEW_QSTR(qst), MP_MAP_LOOKUP);
            if (elem != NULL) {
                return elem->value;
            }
        }
        #endif
        elem = mp_map_lookup((mp_map_t *)&mp_module_builtins_globals.map, MP_OBJ_NEW_QSTR(qst), MP_MAP_LOOKUP);
        if (elem == NULL) {
            #if MICROPY_ERROR_REPORTING == MICROPY_ERROR_REPORTING_TERSE
<<<<<<< HEAD
            mp_raise_msg(&mp_type_NameError, translate("name not defined"));
            #else
            nlr_raise(mp_obj_new_exception_msg_varg(&mp_type_NameError,
                translate("name '%q' is not defined"), qst));
=======
            mp_raise_msg(&mp_type_NameError, MP_ERROR_TEXT("name not defined"));
            #else
            mp_raise_msg_varg(&mp_type_NameError, MP_ERROR_TEXT("name '%q' isn't defined"), qst);
>>>>>>> b0932fcf
            #endif
        }
    }
    return elem->value;
}

mp_obj_t mp_load_build_class(void) {
    DEBUG_OP_printf("load_build_class\n");
    #if MICROPY_CAN_OVERRIDE_BUILTINS
    if (MP_STATE_VM(mp_module_builtins_override_dict) != NULL) {
        // lookup in additional dynamic table of builtins first
        mp_map_elem_t *elem = mp_map_lookup(&MP_STATE_VM(mp_module_builtins_override_dict)->map, MP_OBJ_NEW_QSTR(MP_QSTR___build_class__), MP_MAP_LOOKUP);
        if (elem != NULL) {
            return elem->value;
        }
    }
    #endif
    return MP_OBJ_FROM_PTR(&mp_builtin___build_class___obj);
}

void PLACE_IN_ITCM(mp_store_name)(qstr qst, mp_obj_t obj) {
    DEBUG_OP_printf("store name %s <- %p\n", qstr_str(qst), obj);
    mp_obj_dict_store(MP_OBJ_FROM_PTR(mp_locals_get()), MP_OBJ_NEW_QSTR(qst), obj);
}

void mp_delete_name(qstr qst) {
    DEBUG_OP_printf("delete name %s\n", qstr_str(qst));
    // TODO convert KeyError to NameError if qst not found
    mp_obj_dict_delete(MP_OBJ_FROM_PTR(mp_locals_get()), MP_OBJ_NEW_QSTR(qst));
}

void PLACE_IN_ITCM(mp_store_global)(qstr qst, mp_obj_t obj) {
    DEBUG_OP_printf("store global %s <- %p\n", qstr_str(qst), obj);
    mp_obj_dict_store(MP_OBJ_FROM_PTR(mp_globals_get()), MP_OBJ_NEW_QSTR(qst), obj);
}

void mp_delete_global(qstr qst) {
    DEBUG_OP_printf("delete global %s\n", qstr_str(qst));
    // TODO convert KeyError to NameError if qst not found
    mp_obj_dict_delete(MP_OBJ_FROM_PTR(mp_globals_get()), MP_OBJ_NEW_QSTR(qst));
}

mp_obj_t mp_unary_op(mp_unary_op_t op, mp_obj_t arg) {
    DEBUG_OP_printf("unary " UINT_FMT " %q %p\n", op, mp_unary_op_method_name[op], arg);

    if (op == MP_UNARY_OP_NOT) {
        // "not x" is the negative of whether "x" is true per Python semantics
        return mp_obj_new_bool(mp_obj_is_true(arg) == 0);
    } else if (mp_obj_is_small_int(arg)) {
        mp_int_t val = MP_OBJ_SMALL_INT_VALUE(arg);
        switch (op) {
            case MP_UNARY_OP_BOOL:
                return mp_obj_new_bool(val != 0);
            case MP_UNARY_OP_HASH:
                return arg;
            case MP_UNARY_OP_POSITIVE:
            case MP_UNARY_OP_INT:
                return arg;
            case MP_UNARY_OP_NEGATIVE:
                // check for overflow
                if (val == MP_SMALL_INT_MIN) {
                    return mp_obj_new_int(-val);
                } else {
                    return MP_OBJ_NEW_SMALL_INT(-val);
                }
            case MP_UNARY_OP_ABS:
                if (val >= 0) {
                    return arg;
                } else if (val == MP_SMALL_INT_MIN) {
                    // check for overflow
                    return mp_obj_new_int(-val);
                } else {
                    return MP_OBJ_NEW_SMALL_INT(-val);
                }
            default:
                assert(op == MP_UNARY_OP_INVERT);
                return MP_OBJ_NEW_SMALL_INT(~val);
        }
    } else if (op == MP_UNARY_OP_HASH && mp_obj_is_str_or_bytes(arg)) {
        // fast path for hashing str/bytes
        GET_STR_HASH(arg, h);
        if (h == 0) {
            GET_STR_DATA_LEN(arg, data, len);
            h = qstr_compute_hash(data, len);
        }
        return MP_OBJ_NEW_SMALL_INT(h);
    } else {
        const mp_obj_type_t *type = mp_obj_get_type(arg);
        if (type->unary_op != NULL) {
            mp_obj_t result = type->unary_op(op, arg);
            if (result != MP_OBJ_NULL) {
                return result;
            }
        }
        // With MP_UNARY_OP_INT, mp_unary_op() becomes a fallback for mp_obj_get_int().
        // In this case provide a more focused error message to not confuse, e.g. chr(1.0)
<<<<<<< HEAD
        if (MICROPY_ERROR_REPORTING == MICROPY_ERROR_REPORTING_TERSE) {
            if (op == MP_UNARY_OP_INT) {
                mp_raise_TypeError(translate("can't convert to int"));
            } else {
                mp_raise_TypeError(translate("unsupported type for operator"));
            }
        } else {
            if (op == MP_UNARY_OP_INT) {
                mp_raise_TypeError_varg(translate("can't convert %q to int"), mp_obj_get_type_qstr(arg));
            } else {
                mp_raise_TypeError_varg(translate("unsupported type for %q: '%q'"),
                    mp_unary_op_method_name[op], mp_obj_get_type_qstr(arg));
            }
=======
        #if MICROPY_ERROR_REPORTING == MICROPY_ERROR_REPORTING_TERSE
        if (op == MP_UNARY_OP_INT) {
            mp_raise_TypeError(MP_ERROR_TEXT("can't convert to int"));
        } else {
            mp_raise_TypeError(MP_ERROR_TEXT("unsupported type for operator"));
        }
        #else
        if (op == MP_UNARY_OP_INT) {
            mp_raise_msg_varg(&mp_type_TypeError,
                MP_ERROR_TEXT("can't convert %s to int"), mp_obj_get_type_str(arg));
        } else {
            mp_raise_msg_varg(&mp_type_TypeError,
                MP_ERROR_TEXT("unsupported type for %q: '%s'"),
                mp_unary_op_method_name[op], mp_obj_get_type_str(arg));
>>>>>>> b0932fcf
        }
        #endif
    }
}

mp_obj_t PLACE_IN_ITCM(mp_binary_op)(mp_binary_op_t op, mp_obj_t lhs, mp_obj_t rhs) {
    DEBUG_OP_printf("binary " UINT_FMT " %q %p %p\n", op, mp_binary_op_method_name[op], lhs, rhs);

    // TODO correctly distinguish inplace operators for mutable objects
    // lookup logic that CPython uses for +=:
    //   check for implemented +=
    //   then check for implemented +
    //   then check for implemented seq.inplace_concat
    //   then check for implemented seq.concat
    //   then fail
    // note that list does not implement + or +=, so that inplace_concat is reached first for +=

    // deal with is
    if (op == MP_BINARY_OP_IS) {
        return mp_obj_new_bool(lhs == rhs);
    }

    // deal with == and != for all types
    if (op == MP_BINARY_OP_EQUAL || op == MP_BINARY_OP_NOT_EQUAL) {
        // mp_obj_equal_not_equal supports a bunch of shortcuts
        return mp_obj_equal_not_equal(op, lhs, rhs);
    }

    // deal with exception_match for all types
    if (op == MP_BINARY_OP_EXCEPTION_MATCH) {
        // rhs must be issubclass(rhs, BaseException)
        if (mp_obj_is_exception_type(rhs)) {
            if (mp_obj_exception_match(lhs, rhs)) {
                return mp_const_true;
            } else {
                return mp_const_false;
            }
        } else if (mp_obj_is_type(rhs, &mp_type_tuple)) {
            mp_obj_tuple_t *tuple = MP_OBJ_TO_PTR(rhs);
            for (size_t i = 0; i < tuple->len; i++) {
                rhs = tuple->items[i];
                if (!mp_obj_is_exception_type(rhs)) {
                    goto unsupported_op;
                }
                if (mp_obj_exception_match(lhs, rhs)) {
                    return mp_const_true;
                }
            }
            return mp_const_false;
        }
        goto unsupported_op;
    }

    if (mp_obj_is_small_int(lhs)) {
        mp_int_t lhs_val = MP_OBJ_SMALL_INT_VALUE(lhs);
        if (mp_obj_is_small_int(rhs)) {
            mp_int_t rhs_val = MP_OBJ_SMALL_INT_VALUE(rhs);
            // This is a binary operation: lhs_val op rhs_val
            // We need to be careful to handle overflow; see CERT INT32-C
            // Operations that can overflow:
            //      +       result always fits in mp_int_t, then handled by SMALL_INT check
            //      -       result always fits in mp_int_t, then handled by SMALL_INT check
            //      *       checked explicitly
            //      /       if lhs=MIN and rhs=-1; result always fits in mp_int_t, then handled by SMALL_INT check
            //      %       if lhs=MIN and rhs=-1; result always fits in mp_int_t, then handled by SMALL_INT check
            //      <<      checked explicitly
            switch (op) {
                case MP_BINARY_OP_OR:
                case MP_BINARY_OP_INPLACE_OR:
                    lhs_val |= rhs_val;
                    break;
                case MP_BINARY_OP_XOR:
                case MP_BINARY_OP_INPLACE_XOR:
                    lhs_val ^= rhs_val;
                    break;
                case MP_BINARY_OP_AND:
                case MP_BINARY_OP_INPLACE_AND:
                    lhs_val &= rhs_val;
                    break;
                case MP_BINARY_OP_LSHIFT:
                case MP_BINARY_OP_INPLACE_LSHIFT: {
                    if (rhs_val < 0) {
                        // negative shift not allowed
<<<<<<< HEAD
                        mp_raise_ValueError(translate("negative shift count"));
=======
                        mp_raise_ValueError(MP_ERROR_TEXT("negative shift count"));
>>>>>>> b0932fcf
                    } else if (rhs_val >= (mp_int_t)BITS_PER_WORD || lhs_val > (MP_SMALL_INT_MAX >> rhs_val) || lhs_val < (MP_SMALL_INT_MIN >> rhs_val)) {
                        // left-shift will overflow, so use higher precision integer
                        lhs = mp_obj_new_int_from_ll(lhs_val);
                        goto generic_binary_op;
                    } else {
                        // use standard precision
                        lhs_val <<= rhs_val;
                    }
                    break;
                }
                case MP_BINARY_OP_RSHIFT:
                case MP_BINARY_OP_INPLACE_RSHIFT:
                    if (rhs_val < 0) {
                        // negative shift not allowed
<<<<<<< HEAD
                        mp_raise_ValueError(translate("negative shift count"));
=======
                        mp_raise_ValueError(MP_ERROR_TEXT("negative shift count"));
>>>>>>> b0932fcf
                    } else {
                        // standard precision is enough for right-shift
                        if (rhs_val >= (mp_int_t)BITS_PER_WORD) {
                            // Shifting to big amounts is underfined behavior
                            // in C and is CPU-dependent; propagate sign bit.
                            rhs_val = BITS_PER_WORD - 1;
                        }
                        lhs_val >>= rhs_val;
                    }
                    break;
                case MP_BINARY_OP_ADD:
                case MP_BINARY_OP_INPLACE_ADD:
                    lhs_val += rhs_val;
                    break;
                case MP_BINARY_OP_SUBTRACT:
                case MP_BINARY_OP_INPLACE_SUBTRACT:
                    lhs_val -= rhs_val;
                    break;
                case MP_BINARY_OP_MULTIPLY:
                case MP_BINARY_OP_INPLACE_MULTIPLY: {

                    // If long long type exists and is larger than mp_int_t, then
                    // we can use the following code to perform overflow-checked multiplication.
                    // Otherwise (eg in x64 case) we must use mp_small_int_mul_overflow.
                    #if 0
                    // compute result using long long precision
                    long long res = (long long)lhs_val * (long long)rhs_val;
                    if (res > MP_SMALL_INT_MAX || res < MP_SMALL_INT_MIN) {
                        // result overflowed SMALL_INT, so return higher precision integer
                        return mp_obj_new_int_from_ll(res);
                    } else {
                        // use standard precision
                        lhs_val = (mp_int_t)res;
                    }
                    #endif

                    if (mp_small_int_mul_overflow(lhs_val, rhs_val)) {
                        // use higher precision
                        lhs = mp_obj_new_int_from_ll(lhs_val);
                        goto generic_binary_op;
                    } else {
                        // use standard precision
                        return MP_OBJ_NEW_SMALL_INT(lhs_val * rhs_val);
                    }
                }
                case MP_BINARY_OP_FLOOR_DIVIDE:
                case MP_BINARY_OP_INPLACE_FLOOR_DIVIDE:
                    if (rhs_val == 0) {
                        goto zero_division;
                    }
                    lhs_val = mp_small_int_floor_divide(lhs_val, rhs_val);
                    break;

                #if MICROPY_PY_BUILTINS_FLOAT
                case MP_BINARY_OP_TRUE_DIVIDE:
                case MP_BINARY_OP_INPLACE_TRUE_DIVIDE:
                    if (rhs_val == 0) {
                        goto zero_division;
                    }
                    return mp_obj_new_float((mp_float_t)lhs_val / (mp_float_t)rhs_val);
                #endif

                case MP_BINARY_OP_MODULO:
                case MP_BINARY_OP_INPLACE_MODULO: {
                    if (rhs_val == 0) {
                        goto zero_division;
                    }
                    lhs_val = mp_small_int_modulo(lhs_val, rhs_val);
                    break;
                }

                case MP_BINARY_OP_POWER:
                case MP_BINARY_OP_INPLACE_POWER:
                    if (rhs_val < 0) {
                        #if MICROPY_PY_BUILTINS_FLOAT
<<<<<<< HEAD
                        return mp_obj_float_binary_op(op, lhs_val, rhs);
                        #else
                        mp_raise_ValueError(translate("negative power with no float support"));
=======
                        return mp_obj_float_binary_op(op, (mp_float_t)lhs_val, rhs);
                        #else
                        mp_raise_ValueError(MP_ERROR_TEXT("negative power with no float support"));
>>>>>>> b0932fcf
                        #endif
                    } else {
                        mp_int_t ans = 1;
                        while (rhs_val > 0) {
                            if (rhs_val & 1) {
                                if (mp_small_int_mul_overflow(ans, lhs_val)) {
                                    goto power_overflow;
                                }
                                ans *= lhs_val;
                            }
                            if (rhs_val == 1) {
                                break;
                            }
                            rhs_val /= 2;
                            if (mp_small_int_mul_overflow(lhs_val, lhs_val)) {
                                goto power_overflow;
                            }
                            lhs_val *= lhs_val;
                        }
                        lhs_val = ans;
                    }
                    break;

                power_overflow:
                    // use higher precision
                    lhs = mp_obj_new_int_from_ll(MP_OBJ_SMALL_INT_VALUE(lhs));
                    goto generic_binary_op;

                case MP_BINARY_OP_DIVMOD: {
                    if (rhs_val == 0) {
                        goto zero_division;
                    }
                    // to reduce stack usage we don't pass a temp array of the 2 items
                    mp_obj_tuple_t *tuple = MP_OBJ_TO_PTR(mp_obj_new_tuple(2, NULL));
                    tuple->items[0] = MP_OBJ_NEW_SMALL_INT(mp_small_int_floor_divide(lhs_val, rhs_val));
                    tuple->items[1] = MP_OBJ_NEW_SMALL_INT(mp_small_int_modulo(lhs_val, rhs_val));
                    return MP_OBJ_FROM_PTR(tuple);
                }

                case MP_BINARY_OP_LESS:
                    return mp_obj_new_bool(lhs_val < rhs_val);
                case MP_BINARY_OP_MORE:
                    return mp_obj_new_bool(lhs_val > rhs_val);
                case MP_BINARY_OP_LESS_EQUAL:
                    return mp_obj_new_bool(lhs_val <= rhs_val);
                case MP_BINARY_OP_MORE_EQUAL:
                    return mp_obj_new_bool(lhs_val >= rhs_val);

                default:
                    goto unsupported_op;
            }
            // This is an inlined version of mp_obj_new_int, for speed
            if (MP_SMALL_INT_FITS(lhs_val)) {
                return MP_OBJ_NEW_SMALL_INT(lhs_val);
            } else {
                return mp_obj_new_int_from_ll(lhs_val);
            }
        #if MICROPY_PY_BUILTINS_FLOAT
        } else if (mp_obj_is_float(rhs)) {
            mp_obj_t res = mp_obj_float_binary_op(op, (mp_float_t)lhs_val, rhs);
            if (res == MP_OBJ_NULL) {
                goto unsupported_op;
            } else {
                return res;
            }
<<<<<<< HEAD
        #if MICROPY_PY_BUILTINS_COMPLEX
        } else if (mp_obj_is_type(rhs, &mp_type_complex)) {
            mp_obj_t res = mp_obj_complex_binary_op(op, lhs_val, 0, rhs);
=======
        #endif
        #if MICROPY_PY_BUILTINS_COMPLEX
        } else if (mp_obj_is_type(rhs, &mp_type_complex)) {
            mp_obj_t res = mp_obj_complex_binary_op(op, (mp_float_t)lhs_val, 0, rhs);
>>>>>>> b0932fcf
            if (res == MP_OBJ_NULL) {
                goto unsupported_op;
            } else {
                return res;
            }
        #endif
<<<<<<< HEAD
        #endif
=======
>>>>>>> b0932fcf
        }
    }

    // Convert MP_BINARY_OP_IN to MP_BINARY_OP_CONTAINS with swapped args.
    if (op == MP_BINARY_OP_IN) {
        op = MP_BINARY_OP_CONTAINS;
        mp_obj_t temp = lhs;
        lhs = rhs;
        rhs = temp;
    }

    // generic binary_op supplied by type
    const mp_obj_type_t *type;
generic_binary_op:
    type = mp_obj_get_type(lhs);
    if (type->binary_op != NULL) {
        mp_obj_t result = type->binary_op(op, lhs, rhs);
        if (result != MP_OBJ_NULL) {
            return result;
        }
    }

    #if MICROPY_PY_REVERSE_SPECIAL_METHODS
    if (op >= MP_BINARY_OP_OR && op <= MP_BINARY_OP_POWER) {
        mp_obj_t t = rhs;
        rhs = lhs;
        lhs = t;
        op += MP_BINARY_OP_REVERSE_OR - MP_BINARY_OP_OR;
        goto generic_binary_op;
    } else if (op >= MP_BINARY_OP_REVERSE_OR) {
        // Convert __rop__ back to __op__ for error message
        mp_obj_t t = rhs;
        rhs = lhs;
        lhs = t;
        op -= MP_BINARY_OP_REVERSE_OR - MP_BINARY_OP_OR;
    }
    #endif

    if (op == MP_BINARY_OP_CONTAINS) {
        // If type didn't support containment then explicitly walk the iterator.
        // mp_getiter will raise the appropriate exception if lhs is not iterable.
        mp_obj_iter_buf_t iter_buf;
        mp_obj_t iter = mp_getiter(lhs, &iter_buf);
        mp_obj_t next;
        while ((next = mp_iternext(iter)) != MP_OBJ_STOP_ITERATION) {
            if (mp_obj_equal(next, rhs)) {
                return mp_const_true;
            }
        }
        return mp_const_false;
    }

unsupported_op:
    #if MICROPY_ERROR_REPORTING == MICROPY_ERROR_REPORTING_TERSE
<<<<<<< HEAD
    mp_raise_TypeError(translate("unsupported type for operator"));
    #else
    mp_raise_TypeError_varg(
        translate("unsupported types for %q: '%q', '%q'"),
        mp_binary_op_method_name[op], mp_obj_get_type_qstr(lhs), mp_obj_get_type_qstr(rhs));
    #endif

zero_division:
    mp_raise_msg(&mp_type_ZeroDivisionError, translate("division by zero"));
=======
    mp_raise_TypeError(MP_ERROR_TEXT("unsupported type for operator"));
    #else
    mp_raise_msg_varg(&mp_type_TypeError,
        MP_ERROR_TEXT("unsupported types for %q: '%s', '%s'"),
        mp_binary_op_method_name[op], mp_obj_get_type_str(lhs), mp_obj_get_type_str(rhs));
    #endif

zero_division:
    mp_raise_msg(&mp_type_ZeroDivisionError, MP_ERROR_TEXT("divide by zero"));
>>>>>>> b0932fcf
}

mp_obj_t mp_call_function_0(mp_obj_t fun) {
    return mp_call_function_n_kw(fun, 0, 0, NULL);
}

mp_obj_t mp_call_function_1(mp_obj_t fun, mp_obj_t arg) {
    return mp_call_function_n_kw(fun, 1, 0, &arg);
}

mp_obj_t mp_call_function_2(mp_obj_t fun, mp_obj_t arg1, mp_obj_t arg2) {
    mp_obj_t args[2];
    args[0] = arg1;
    args[1] = arg2;
    return mp_call_function_n_kw(fun, 2, 0, args);
}

// args contains, eg: arg0  arg1  key0  value0  key1  value1
mp_obj_t mp_call_function_n_kw(mp_obj_t fun_in, size_t n_args, size_t n_kw, const mp_obj_t *args) {
    // TODO improve this: fun object can specify its type and we parse here the arguments,
    // passing to the function arrays of fixed and keyword arguments

    DEBUG_OP_printf("calling function %p(n_args=" UINT_FMT ", n_kw=" UINT_FMT ", args=%p)\n", fun_in, n_args, n_kw, args);

    // get the type
    const mp_obj_type_t *type = mp_obj_get_type(fun_in);

    // do the call
    if (type->call != NULL) {
        return type->call(fun_in, n_args, n_kw, args);
    }

    #if MICROPY_ERROR_REPORTING == MICROPY_ERROR_REPORTING_TERSE
<<<<<<< HEAD
    mp_raise_TypeError(translate("object not callable"));
    #else
    mp_raise_TypeError_varg(translate("'%q' object is not callable"), mp_obj_get_type_qstr(fun_in));
=======
    mp_raise_TypeError(MP_ERROR_TEXT("object not callable"));
    #else
    mp_raise_msg_varg(&mp_type_TypeError,
        MP_ERROR_TEXT("'%s' object isn't callable"), mp_obj_get_type_str(fun_in));
>>>>>>> b0932fcf
    #endif
}

// args contains: fun  self/NULL  arg(0)  ...  arg(n_args-2)  arg(n_args-1)  kw_key(0)  kw_val(0)  ... kw_key(n_kw-1)  kw_val(n_kw-1)
// if n_args==0 and n_kw==0 then there are only fun and self/NULL
mp_obj_t mp_call_method_n_kw(size_t n_args, size_t n_kw, const mp_obj_t *args) {
    DEBUG_OP_printf("call method (fun=%p, self=%p, n_args=" UINT_FMT ", n_kw=" UINT_FMT ", args=%p)\n", args[0], args[1], n_args, n_kw, args);
    int adjust = (args[1] == MP_OBJ_NULL) ? 0 : 1;
    return mp_call_function_n_kw(args[0], n_args + adjust, n_kw, args + 2 - adjust);
}

// This function only needs to be exposed externally when in stackless mode.
#if !MICROPY_STACKLESS
STATIC
#endif
void PLACE_IN_ITCM(mp_call_prepare_args_n_kw_var)(bool have_self, size_t n_args_n_kw, const mp_obj_t *args, mp_call_args_t *out_args) {
    mp_obj_t fun = *args++;
    mp_obj_t self = MP_OBJ_NULL;
    if (have_self) {
        self = *args++; // may be MP_OBJ_NULL
    }
    uint n_args = n_args_n_kw & 0xff;
    uint n_kw = (n_args_n_kw >> 8) & 0xff;
    mp_obj_t pos_seq = args[n_args + 2 * n_kw]; // may be MP_OBJ_NULL
    mp_obj_t kw_dict = args[n_args + 2 * n_kw + 1]; // may be MP_OBJ_NULL

    DEBUG_OP_printf("call method var (fun=%p, self=%p, n_args=%u, n_kw=%u, args=%p, seq=%p, dict=%p)\n", fun, self, n_args, n_kw, args, pos_seq, kw_dict);

    // We need to create the following array of objects:
    //     args[0 .. n_args]  unpacked(pos_seq)  args[n_args .. n_args + 2 * n_kw]  unpacked(kw_dict)
    // TODO: optimize one day to avoid constructing new arg array? Will be hard.

    // The new args array
    mp_obj_t *args2;
    uint args2_alloc;
    uint args2_len = 0;

    // Try to get a hint for the size of the kw_dict
    uint kw_dict_len = 0;
    if (kw_dict != MP_OBJ_NULL && mp_obj_is_type(kw_dict, &mp_type_dict)) {
        kw_dict_len = mp_obj_dict_len(kw_dict);
    }

    // Extract the pos_seq sequence to the new args array.
    // Note that it can be arbitrary iterator.
    if (pos_seq == MP_OBJ_NULL) {
        // no sequence

        // allocate memory for the new array of args
        args2_alloc = 1 + n_args + 2 * (n_kw + kw_dict_len);
        args2 = mp_nonlocal_alloc(args2_alloc * sizeof(mp_obj_t));

        // copy the self
        if (self != MP_OBJ_NULL) {
            args2[args2_len++] = self;
        }

        // copy the fixed pos args
        mp_seq_copy(args2 + args2_len, args, n_args, mp_obj_t);
        args2_len += n_args;

    } else if (mp_obj_is_type(pos_seq, &mp_type_tuple) || mp_obj_is_type(pos_seq, &mp_type_list)) {
        // optimise the case of a tuple and list

        // get the items
        size_t len;
        mp_obj_t *items;
        mp_obj_get_array(pos_seq, &len, &items);

        // allocate memory for the new array of args
        args2_alloc = 1 + n_args + len + 2 * (n_kw + kw_dict_len);
        args2 = mp_nonlocal_alloc(args2_alloc * sizeof(mp_obj_t));

        // copy the self
        if (self != MP_OBJ_NULL) {
            args2[args2_len++] = self;
        }

        // copy the fixed and variable position args
        mp_seq_cat(args2 + args2_len, args, n_args, items, len, mp_obj_t);
        args2_len += n_args + len;

    } else {
        // generic iterator

        // allocate memory for the new array of args
        args2_alloc = 1 + n_args + 2 * (n_kw + kw_dict_len) + 3;
        args2 = mp_nonlocal_alloc(args2_alloc * sizeof(mp_obj_t));

        // copy the self
        if (self != MP_OBJ_NULL) {
            args2[args2_len++] = self;
        }

        // copy the fixed position args
        mp_seq_copy(args2 + args2_len, args, n_args, mp_obj_t);
        args2_len += n_args;

        // extract the variable position args from the iterator
        mp_obj_iter_buf_t iter_buf;
        mp_obj_t iterable = mp_getiter(pos_seq, &iter_buf);
        mp_obj_t item;
        while ((item = mp_iternext(iterable)) != MP_OBJ_STOP_ITERATION) {
            if (args2_len >= args2_alloc) {
                args2 = mp_nonlocal_realloc(args2, args2_alloc * sizeof(mp_obj_t), args2_alloc * 2 * sizeof(mp_obj_t));
                args2_alloc *= 2;
            }
            args2[args2_len++] = item;
        }
    }

    // The size of the args2 array now is the number of positional args.
    uint pos_args_len = args2_len;

    // Copy the fixed kw args.
    mp_seq_copy(args2 + args2_len, args + n_args, 2 * n_kw, mp_obj_t);
    args2_len += 2 * n_kw;

    // Extract (key,value) pairs from kw_dict dictionary and append to args2.
    // Note that it can be arbitrary iterator.
    if (kw_dict == MP_OBJ_NULL) {
        // pass
    } else if (mp_obj_is_type(kw_dict, &mp_type_dict)) {
        // dictionary
        mp_map_t *map = mp_obj_dict_get_map(kw_dict);
        assert(args2_len + 2 * map->used <= args2_alloc); // should have enough, since kw_dict_len is in this case hinted correctly above
        for (size_t i = 0; i < map->alloc; i++) {
            if (mp_map_slot_is_filled(map, i)) {
                // the key must be a qstr, so intern it if it's a string
                mp_obj_t key = map->table[i].key;
                if (!mp_obj_is_qstr(key)) {
                    key = mp_obj_str_intern_checked(key);
                }
                args2[args2_len++] = key;
                args2[args2_len++] = map->table[i].value;
            }
        }
    } else {
        // generic mapping:
        // - call keys() to get an iterable of all keys in the mapping
        // - call __getitem__ for each key to get the corresponding value

        // get the keys iterable
        mp_obj_t dest[3];
        mp_load_method(kw_dict, MP_QSTR_keys, dest);
        mp_obj_t iterable = mp_getiter(mp_call_method_n_kw(0, 0, dest), NULL);

        mp_obj_t key;
        while ((key = mp_iternext(iterable)) != MP_OBJ_STOP_ITERATION) {
            // expand size of args array if needed
            if (args2_len + 1 >= args2_alloc) {
                uint new_alloc = args2_alloc * 2;
                if (new_alloc < 4) {
                    new_alloc = 4;
                }
                args2 = mp_nonlocal_realloc(args2, args2_alloc * sizeof(mp_obj_t), new_alloc * sizeof(mp_obj_t));
                args2_alloc = new_alloc;
            }

            // the key must be a qstr, so intern it if it's a string
            if (!mp_obj_is_qstr(key)) {
                key = mp_obj_str_intern_checked(key);
            }

            // get the value corresponding to the key
            mp_load_method(kw_dict, MP_QSTR___getitem__, dest);
            dest[2] = key;
            mp_obj_t value = mp_call_method_n_kw(1, 0, dest);

            // store the key/value pair in the argument array
            args2[args2_len++] = key;
            args2[args2_len++] = value;
        }
    }

    out_args->fun = fun;
    out_args->args = args2;
    out_args->n_args = pos_args_len;
    out_args->n_kw = (args2_len - pos_args_len) / 2;
    out_args->n_alloc = args2_alloc;
}

mp_obj_t mp_call_method_n_kw_var(bool have_self, size_t n_args_n_kw, const mp_obj_t *args) {
    mp_call_args_t out_args;
    mp_call_prepare_args_n_kw_var(have_self, n_args_n_kw, args, &out_args);

    mp_obj_t res = mp_call_function_n_kw(out_args.fun, out_args.n_args, out_args.n_kw, out_args.args);
    mp_nonlocal_free(out_args.args, out_args.n_alloc * sizeof(mp_obj_t));

    return res;
}

// unpacked items are stored in reverse order into the array pointed to by items
void mp_unpack_sequence(mp_obj_t seq_in, size_t num, mp_obj_t *items) {
    size_t seq_len;
    if (mp_obj_is_type(seq_in, &mp_type_tuple) || mp_obj_is_type(seq_in, &mp_type_list)) {
        mp_obj_t *seq_items;
        mp_obj_get_array(seq_in, &seq_len, &seq_items);
        if (seq_len < num) {
            goto too_short;
        } else if (seq_len > num) {
            goto too_long;
        }
        for (size_t i = 0; i < num; i++) {
            items[i] = seq_items[num - 1 - i];
        }
    } else {
        mp_obj_iter_buf_t iter_buf;
        mp_obj_t iterable = mp_getiter(seq_in, &iter_buf);

        for (seq_len = 0; seq_len < num; seq_len++) {
            mp_obj_t el = mp_iternext(iterable);
            if (el == MP_OBJ_STOP_ITERATION) {
                goto too_short;
            }
            items[num - 1 - seq_len] = el;
        }
        if (mp_iternext(iterable) != MP_OBJ_STOP_ITERATION) {
            goto too_long;
        }
    }
    return;

too_short:
    #if MICROPY_ERROR_REPORTING == MICROPY_ERROR_REPORTING_TERSE
<<<<<<< HEAD
    mp_raise_ValueError(translate("wrong number of values to unpack"));
    #else
    mp_raise_ValueError_varg(translate("need more than %d values to unpack"),
        (int)seq_len);
    #endif
too_long:
    #if MICROPY_ERROR_REPORTING == MICROPY_ERROR_REPORTING_TERSE
    mp_raise_ValueError(translate("wrong number of values to unpack"));
    #else
    mp_raise_ValueError_varg(translate("too many values to unpack (expected %d)"),
        (int)num);
=======
    mp_raise_ValueError(MP_ERROR_TEXT("wrong number of values to unpack"));
    #else
    mp_raise_msg_varg(&mp_type_ValueError, MP_ERROR_TEXT("need more than %d values to unpack"), (int)seq_len);
    #endif
too_long:
    #if MICROPY_ERROR_REPORTING == MICROPY_ERROR_REPORTING_TERSE
    mp_raise_ValueError(MP_ERROR_TEXT("wrong number of values to unpack"));
    #else
    mp_raise_msg_varg(&mp_type_ValueError, MP_ERROR_TEXT("too many values to unpack (expected %d)"), (int)num);
>>>>>>> b0932fcf
    #endif
}

// unpacked items are stored in reverse order into the array pointed to by items
void mp_unpack_ex(mp_obj_t seq_in, size_t num_in, mp_obj_t *items) {
    size_t num_left = num_in & 0xff;
    size_t num_right = (num_in >> 8) & 0xff;
    DEBUG_OP_printf("unpack ex " UINT_FMT " " UINT_FMT "\n", num_left, num_right);
    size_t seq_len;
    if (mp_obj_is_type(seq_in, &mp_type_tuple) || mp_obj_is_type(seq_in, &mp_type_list)) {
        // Make the seq variable volatile so the compiler keeps a reference to it,
        // since if it's a tuple then seq_items points to the interior of the GC cell
        // and mp_obj_new_list may trigger a GC which doesn't trace this and reclaims seq.
        volatile mp_obj_t seq = seq_in;
        mp_obj_t *seq_items;
        mp_obj_get_array(seq, &seq_len, &seq_items);
        if (seq_len < num_left + num_right) {
            goto too_short;
        }
        for (size_t i = 0; i < num_right; i++) {
            items[i] = seq_items[seq_len - 1 - i];
        }
        items[num_right] = mp_obj_new_list(seq_len - num_left - num_right, seq_items + num_left);
        for (size_t i = 0; i < num_left; i++) {
            items[num_right + 1 + i] = seq_items[num_left - 1 - i];
        }
        seq = MP_OBJ_NULL;
    } else {
        // Generic iterable; this gets a bit messy: we unpack known left length to the
        // items destination array, then the rest to a dynamically created list.  Once the
        // iterable is exhausted, we take from this list for the right part of the items.
        // TODO Improve to waste less memory in the dynamically created list.
        mp_obj_t iterable = mp_getiter(seq_in, NULL);
        mp_obj_t item;
        for (seq_len = 0; seq_len < num_left; seq_len++) {
            item = mp_iternext(iterable);
            if (item == MP_OBJ_STOP_ITERATION) {
                goto too_short;
            }
            items[num_left + num_right + 1 - 1 - seq_len] = item;
        }
        mp_obj_list_t *rest = MP_OBJ_TO_PTR(mp_obj_new_list(0, NULL));
        while ((item = mp_iternext(iterable)) != MP_OBJ_STOP_ITERATION) {
            mp_obj_list_append(MP_OBJ_FROM_PTR(rest), item);
        }
        if (rest->len < num_right) {
            goto too_short;
        }
        items[num_right] = MP_OBJ_FROM_PTR(rest);
        for (size_t i = 0; i < num_right; i++) {
            items[num_right - 1 - i] = rest->items[rest->len - num_right + i];
        }
        mp_obj_list_set_len(MP_OBJ_FROM_PTR(rest), rest->len - num_right);
    }
    return;

too_short:
    #if MICROPY_ERROR_REPORTING == MICROPY_ERROR_REPORTING_TERSE
<<<<<<< HEAD
    mp_raise_ValueError(translate("wrong number of values to unpack"));
    #else
    mp_raise_ValueError_varg(translate("need more than %d values to unpack"),
        (int)seq_len);
=======
    mp_raise_ValueError(MP_ERROR_TEXT("wrong number of values to unpack"));
    #else
    mp_raise_msg_varg(&mp_type_ValueError, MP_ERROR_TEXT("need more than %d values to unpack"), (int)seq_len);
>>>>>>> b0932fcf
    #endif
}

mp_obj_t mp_load_attr(mp_obj_t base, qstr attr) {
    DEBUG_OP_printf("load attr %p.%s\n", base, qstr_str(attr));
    // use load_method
    mp_obj_t dest[2];
    mp_load_method(base, attr, dest);
    if (dest[1] == MP_OBJ_NULL) {
        // load_method returned just a normal attribute
        return dest[0];
    } else {
        // load_method returned a method, so build a bound method object
        return mp_obj_new_bound_meth(dest[0], dest[1]);
    }
}

#if MICROPY_BUILTIN_METHOD_CHECK_SELF_ARG

// The following "checked fun" type is local to the mp_convert_member_lookup
// function, and serves to check that the first argument to a builtin function
// has the correct type.

typedef struct _mp_obj_checked_fun_t {
    mp_obj_base_t base;
    const mp_obj_type_t *type;
    mp_obj_t fun;
} mp_obj_checked_fun_t;

STATIC mp_obj_t checked_fun_call(mp_obj_t self_in, size_t n_args, size_t n_kw, const mp_obj_t *args) {
    mp_obj_checked_fun_t *self = MP_OBJ_TO_PTR(self_in);
    if (n_args > 0) {
        const mp_obj_type_t *arg0_type = mp_obj_get_type(args[0]);
        if (arg0_type != self->type) {
<<<<<<< HEAD
            if (MICROPY_ERROR_REPORTING != MICROPY_ERROR_REPORTING_DETAILED) {
                mp_raise_TypeError(translate("argument has wrong type"));
            } else {
                mp_raise_TypeError_varg(translate("argument should be a '%q' not a '%q'"),
                    self->type->name, arg0_type->name);
            }
=======
            #if MICROPY_ERROR_REPORTING != MICROPY_ERROR_REPORTING_DETAILED
            mp_raise_TypeError(MP_ERROR_TEXT("argument has wrong type"));
            #else
            mp_raise_msg_varg(&mp_type_TypeError,
                MP_ERROR_TEXT("argument should be a '%q' not a '%q'"), self->type->name, arg0_type->name);
            #endif
>>>>>>> b0932fcf
        }
    }
    return mp_call_function_n_kw(self->fun, n_args, n_kw, args);
}

STATIC const mp_obj_type_t mp_type_checked_fun = {
    { &mp_type_type },
    .flags = MP_TYPE_FLAG_BINDS_SELF,
    .name = MP_QSTR_function,
    .call = checked_fun_call,
};

STATIC mp_obj_t mp_obj_new_checked_fun(const mp_obj_type_t *type, mp_obj_t fun) {
    mp_obj_checked_fun_t *o = m_new_obj(mp_obj_checked_fun_t);
    o->base.type = &mp_type_checked_fun;
    o->type = type;
    o->fun = fun;
    return MP_OBJ_FROM_PTR(o);
}

#endif // MICROPY_BUILTIN_METHOD_CHECK_SELF_ARG

// Given a member that was extracted from an instance, convert it correctly
// and put the result in the dest[] array for a possible method call.
// Conversion means dealing with static/class methods, callables, and values.
// see http://docs.python.org/3/howto/descriptor.html
// and also https://mail.python.org/pipermail/python-dev/2015-March/138950.html
void mp_convert_member_lookup(mp_obj_t self, const mp_obj_type_t *type, mp_obj_t member, mp_obj_t *dest) {
<<<<<<< HEAD
    if (mp_obj_is_type(member, &mp_type_staticmethod)) {
        // return just the function
        dest[0] = ((mp_obj_static_class_method_t *)MP_OBJ_TO_PTR(member))->fun;
    } else if (mp_obj_is_type(member, &mp_type_classmethod)) {
        // return a bound method, with self being the type of this object
        // this type should be the type of the original instance, not the base
        // type (which is what is passed in the 'type' argument to this function)
        if (self != MP_OBJ_NULL) {
            type = mp_obj_get_type(self);
        }
        dest[0] = ((mp_obj_static_class_method_t *)MP_OBJ_TO_PTR(member))->fun;
        dest[1] = MP_OBJ_FROM_PTR(type);
    } else if (mp_obj_is_type(member, &mp_type_type)) {
        // Don't try to bind types (even though they're callable)
        dest[0] = member;
    } else if (mp_obj_is_fun(member)
               || (mp_obj_is_obj(member)
                   && (((mp_obj_base_t *)MP_OBJ_TO_PTR(member))->type->name == MP_QSTR_closure
                       || ((mp_obj_base_t *)MP_OBJ_TO_PTR(member))->type->name == MP_QSTR_generator))) {
        // only functions, closures and generators objects can be bound to self
        #if MICROPY_BUILTIN_METHOD_CHECK_SELF_ARG
        const mp_obj_type_t *m_type = ((mp_obj_base_t *)MP_OBJ_TO_PTR(member))->type;
        if (self == MP_OBJ_NULL
            && (m_type == &mp_type_fun_builtin_0
                || m_type == &mp_type_fun_builtin_1
                || m_type == &mp_type_fun_builtin_2
                || m_type == &mp_type_fun_builtin_3
                || m_type == &mp_type_fun_builtin_var)) {
            // we extracted a builtin method without a first argument, so we must
            // wrap this function in a type checker
            dest[0] = mp_obj_new_checked_fun(type, member);
        } else
        #endif
        {
            // return a bound method, with self being this object
=======
    if (mp_obj_is_obj(member)) {
        const mp_obj_type_t *m_type = ((mp_obj_base_t *)MP_OBJ_TO_PTR(member))->type;
        if (m_type->flags & MP_TYPE_FLAG_BINDS_SELF) {
            // `member` is a function that binds self as its first argument.
            if (m_type->flags & MP_TYPE_FLAG_BUILTIN_FUN) {
                // `member` is a built-in function, which has special behaviour.
                if (mp_obj_is_instance_type(type)) {
                    // Built-in functions on user types always behave like a staticmethod.
                    dest[0] = member;
                }
                #if MICROPY_BUILTIN_METHOD_CHECK_SELF_ARG
                else if (self == MP_OBJ_NULL && type != &mp_type_object) {
                    // `member` is a built-in method without a first argument, so wrap
                    // it in a type checker that will check self when it's supplied.
                    // Note that object will do its own checking so shouldn't be wrapped.
                    dest[0] = mp_obj_new_checked_fun(type, member);
                }
                #endif
                else {
                    // Return a (built-in) bound method, with self being this object.
                    dest[0] = member;
                    dest[1] = self;
                }
            } else {
                // Return a bound method, with self being this object.
                dest[0] = member;
                dest[1] = self;
            }
        } else if (m_type == &mp_type_staticmethod) {
            // `member` is a staticmethod, return the function that it wraps.
            dest[0] = ((mp_obj_static_class_method_t *)MP_OBJ_TO_PTR(member))->fun;
        } else if (m_type == &mp_type_classmethod) {
            // `member` is a classmethod, return a bound method with self being the type of
            // this object.  This type should be the type of the original instance, not the
            // base type (which is what is passed in the `type` argument to this function).
            if (self != MP_OBJ_NULL) {
                type = mp_obj_get_type(self);
            }
            dest[0] = ((mp_obj_static_class_method_t *)MP_OBJ_TO_PTR(member))->fun;
            dest[1] = MP_OBJ_FROM_PTR(type);
        } else {
            // `member` is a value, so just return that value.
>>>>>>> b0932fcf
            dest[0] = member;
        }
        #if MICROPY_PY_BUILTINS_PROPERTY
        // If self is MP_OBJ_NULL, we looking at the class itself, not an instance.
    } else if (mp_obj_is_type(member, &mp_type_property) && mp_obj_is_native_type(type) && self != MP_OBJ_NULL) {
        // object member is a property; delegate the load to the property
        // Note: This is an optimisation for code size and execution time.
        // The proper way to do it is have the functionality just below
        // in a __get__ method of the property object, and then it would
        // be called by the descriptor code down below.  But that way
        // requires overhead for the nested mp_call's and overhead for
        // the code.
        const mp_obj_t *proxy = mp_obj_property_get(member);
        if (proxy[0] == mp_const_none) {
            mp_raise_AttributeError(translate("unreadable attribute"));
        } else {
            dest[0] = mp_call_function_n_kw(proxy[0], 1, 0, &self);
        }
        #endif
    } else {
        // `member` is a value, so just return that value.
        dest[0] = member;
    }
}

// no attribute found, returns:     dest[0] == MP_OBJ_NULL, dest[1] == MP_OBJ_NULL
// normal attribute found, returns: dest[0] == <attribute>, dest[1] == MP_OBJ_NULL
// method attribute found, returns: dest[0] == <method>,    dest[1] == <self>
void mp_load_method_maybe(mp_obj_t obj, qstr attr, mp_obj_t *dest) {
    // clear output to indicate no attribute/method found yet
    dest[0] = MP_OBJ_NULL;
    dest[1] = MP_OBJ_NULL;

    // get the type
    const mp_obj_type_t *type = mp_obj_get_type(obj);

    // look for built-in names
    #if MICROPY_CPYTHON_COMPAT
    if (attr == MP_QSTR___class__) {
        // a.__class__ is equivalent to type(a)
        dest[0] = MP_OBJ_FROM_PTR(type);
<<<<<<< HEAD
    } else
    #endif
=======
        return;
    }
    #endif

>>>>>>> b0932fcf
    if (attr == MP_QSTR___next__ && type->iternext != NULL) {
        dest[0] = MP_OBJ_FROM_PTR(&mp_builtin_next_obj);
        dest[1] = obj;

    } else if (type->attr != NULL) {
        // this type can do its own load, so call it
        type->attr(obj, attr, dest);

    } else if (type->locals_dict != NULL) {
        // generic method lookup
        // this is a lookup in the object (ie not class or type)
        assert(type->locals_dict->base.type == &mp_type_dict); // MicroPython restriction, for now
        mp_map_t *locals_map = &type->locals_dict->map;
        mp_map_elem_t *elem = mp_map_lookup(locals_map, MP_OBJ_NEW_QSTR(attr), MP_MAP_LOOKUP);
        if (elem != NULL) {
            mp_convert_member_lookup(obj, type, elem->value, dest);
        }
    }
}

void mp_load_method(mp_obj_t base, qstr attr, mp_obj_t *dest) {
    DEBUG_OP_printf("load method %p.%s\n", base, qstr_str(attr));

    mp_load_method_maybe(base, attr, dest);

    if (dest[0] == MP_OBJ_NULL) {
        // no attribute/method called attr
        #if MICROPY_ERROR_REPORTING == MICROPY_ERROR_REPORTING_TERSE
<<<<<<< HEAD
        mp_raise_AttributeError(translate("no such attribute"));
        #elif MICROPY_ERROR_REPORTING == MICROPY_ERROR_REPORTING_DETAILED
        // following CPython, we give a more detailed error message for type objects
        if (mp_obj_is_type(base, &mp_type_type)) {
            nlr_raise(mp_obj_new_exception_msg_varg(&mp_type_AttributeError,
                translate("type object '%q' has no attribute '%q'"),
                ((mp_obj_type_t *)MP_OBJ_TO_PTR(base))->name, attr));
        } else {
            nlr_raise(mp_obj_new_exception_msg_varg(&mp_type_AttributeError,
                translate("'%q' object has no attribute '%q'"),
                mp_obj_get_type_qstr(base), attr));
        }
        #else
        nlr_raise(mp_obj_new_exception_msg_varg(&mp_type_AttributeError,
            translate("'%q' object has no attribute '%q'"),
            mp_obj_get_type_qstr(base), attr));
=======
        mp_raise_msg(&mp_type_AttributeError, MP_ERROR_TEXT("no such attribute"));
        #else
        // following CPython, we give a more detailed error message for type objects
        if (mp_obj_is_type(base, &mp_type_type)) {
            mp_raise_msg_varg(&mp_type_AttributeError,
                MP_ERROR_TEXT("type object '%q' has no attribute '%q'"),
                ((mp_obj_type_t *)MP_OBJ_TO_PTR(base))->name, attr);
        } else {
            mp_raise_msg_varg(&mp_type_AttributeError,
                MP_ERROR_TEXT("'%s' object has no attribute '%q'"),
                mp_obj_get_type_str(base), attr);
        }
>>>>>>> b0932fcf
        #endif
    }
}

// Acts like mp_load_method_maybe but catches AttributeError, and all other exceptions if requested
void mp_load_method_protected(mp_obj_t obj, qstr attr, mp_obj_t *dest, bool catch_all_exc) {
    nlr_buf_t nlr;
    if (nlr_push(&nlr) == 0) {
        mp_load_method_maybe(obj, attr, dest);
        nlr_pop();
    } else {
        if (!catch_all_exc
            && !mp_obj_is_subclass_fast(MP_OBJ_FROM_PTR(((mp_obj_base_t *)nlr.ret_val)->type),
                MP_OBJ_FROM_PTR(&mp_type_AttributeError))) {
            // Re-raise the exception
            nlr_raise(MP_OBJ_FROM_PTR(nlr.ret_val));
        }
    }
}

void mp_store_attr(mp_obj_t base, qstr attr, mp_obj_t value) {
    DEBUG_OP_printf("store attr %p.%s <- %p\n", base, qstr_str(attr), value);
    const mp_obj_type_t *type = mp_obj_get_type(base);
    if (type->attr != NULL) {
        mp_obj_t dest[2] = {MP_OBJ_SENTINEL, value};
        type->attr(base, attr, dest);
        if (dest[0] == MP_OBJ_NULL) {
            // success
            return;
        }
    #if MICROPY_PY_BUILTINS_PROPERTY
    } else if (type->locals_dict != NULL) {
        // generic method lookup
        // this is a lookup in the object (ie not class or type)
        assert(type->locals_dict->base.type == &mp_type_dict); // Micro Python restriction, for now
        mp_map_t *locals_map = &type->locals_dict->map;
        mp_map_elem_t *elem = mp_map_lookup(locals_map, MP_OBJ_NEW_QSTR(attr), MP_MAP_LOOKUP);
        // If base is MP_OBJ_NULL, we looking at the class itself, not an instance.
        if (elem != NULL && mp_obj_is_type(elem->value, &mp_type_property) && base != MP_OBJ_NULL) {
            // attribute exists and is a property; delegate the store/delete
            // Note: This is an optimisation for code size and execution time.
            // The proper way to do it is have the functionality just below in
            // a __set__/__delete__ method of the property object, and then it
            // would be called by the descriptor code down below.  But that way
            // requires overhead for the nested mp_call's and overhead for
            // the code.
            const mp_obj_t *proxy = mp_obj_property_get(elem->value);
            mp_obj_t dest[2] = {base, value};
            if (value == MP_OBJ_NULL) {
                // delete attribute
                if (proxy[2] != mp_const_none) {
                    mp_call_function_n_kw(proxy[2], 1, 0, dest);
                    return;
                }
            } else if (proxy[1] != mp_const_none) {
                mp_call_function_n_kw(proxy[1], 2, 0, dest);
                return;
            }
        }
    #endif
    }
    #if MICROPY_ERROR_REPORTING == MICROPY_ERROR_REPORTING_TERSE
<<<<<<< HEAD
    mp_raise_AttributeError(translate("no such attribute"));
    #else
    nlr_raise(mp_obj_new_exception_msg_varg(&mp_type_AttributeError,
        translate("'%q' object cannot assign attribute '%q'"),
        mp_obj_get_type_qstr(base), attr));
=======
    mp_raise_msg(&mp_type_AttributeError, MP_ERROR_TEXT("no such attribute"));
    #else
    mp_raise_msg_varg(&mp_type_AttributeError,
        MP_ERROR_TEXT("'%s' object has no attribute '%q'"),
        mp_obj_get_type_str(base), attr);
>>>>>>> b0932fcf
    #endif
}

mp_obj_t mp_getiter(mp_obj_t o_in, mp_obj_iter_buf_t *iter_buf) {
    assert(o_in);
    const mp_obj_type_t *type = mp_obj_get_type(o_in);

    // Check for native getiter which is the identity.  We handle this case explicitly
    // so we don't unnecessarily allocate any RAM for the iter_buf, which won't be used.
    if (type->getiter == mp_identity_getiter) {
        return o_in;
    }

    // check for native getiter (corresponds to __iter__)
    if (type->getiter != NULL) {
        if (iter_buf == NULL && type->getiter != mp_obj_instance_getiter) {
            // if caller did not provide a buffer then allocate one on the heap
            // mp_obj_instance_getiter is special, it will allocate only if needed
            iter_buf = m_new_obj(mp_obj_iter_buf_t);
        }
        mp_obj_t iter = type->getiter(o_in, iter_buf);
        if (iter != MP_OBJ_NULL) {
            return iter;
        }
    }

    // check for __getitem__
    mp_obj_t dest[2];
    mp_load_method_maybe(o_in, MP_QSTR___getitem__, dest);
    if (dest[0] != MP_OBJ_NULL) {
        // __getitem__ exists, create and return an iterator
        if (iter_buf == NULL) {
            // if caller did not provide a buffer then allocate one on the heap
            iter_buf = m_new_obj(mp_obj_iter_buf_t);
        }
        return mp_obj_new_getitem_iter(dest, iter_buf);
    }

    // object not iterable
    #if MICROPY_ERROR_REPORTING == MICROPY_ERROR_REPORTING_TERSE
<<<<<<< HEAD
    mp_raise_TypeError(translate("object not iterable"));
    #else
    mp_raise_TypeError_varg(
        translate("'%q' object is not iterable"), mp_obj_get_type_qstr(o_in));
    #endif
=======
    mp_raise_TypeError(MP_ERROR_TEXT("object not iterable"));
    #else
    mp_raise_msg_varg(&mp_type_TypeError,
        MP_ERROR_TEXT("'%s' object isn't iterable"), mp_obj_get_type_str(o_in));
    #endif

>>>>>>> b0932fcf
}

// may return MP_OBJ_STOP_ITERATION as an optimisation instead of raise StopIteration()
// may also raise StopIteration()
mp_obj_t mp_iternext_allow_raise(mp_obj_t o_in) {
    const mp_obj_type_t *type = mp_obj_get_type(o_in);
    if (type->iternext != NULL) {
        return type->iternext(o_in);
    } else {
        // check for __next__ method
        mp_obj_t dest[2];
        mp_load_method_maybe(o_in, MP_QSTR___next__, dest);
        if (dest[0] != MP_OBJ_NULL) {
            // __next__ exists, call it and return its result
            return mp_call_method_n_kw(0, 0, dest);
        } else {
            #if MICROPY_ERROR_REPORTING == MICROPY_ERROR_REPORTING_TERSE
<<<<<<< HEAD
            mp_raise_TypeError(translate("object not an iterator"));
            #else
            mp_raise_TypeError_varg(translate("'%q' object is not an iterator"),
                mp_obj_get_type_qstr(o_in));
=======
            mp_raise_TypeError(MP_ERROR_TEXT("object not an iterator"));
            #else
            mp_raise_msg_varg(&mp_type_TypeError,
                MP_ERROR_TEXT("'%s' object isn't an iterator"), mp_obj_get_type_str(o_in));
>>>>>>> b0932fcf
            #endif
        }
    }
}

// will always return MP_OBJ_STOP_ITERATION instead of raising StopIteration() (or any subclass thereof)
// may raise other exceptions
mp_obj_t mp_iternext(mp_obj_t o_in) {
    MP_STACK_CHECK(); // enumerate, filter, map and zip can recursively call mp_iternext
    const mp_obj_type_t *type = mp_obj_get_type(o_in);
    if (type->iternext != NULL) {
        return type->iternext(o_in);
    } else {
        // check for __next__ method
        mp_obj_t dest[2];
        mp_load_method_maybe(o_in, MP_QSTR___next__, dest);
        if (dest[0] != MP_OBJ_NULL) {
            // __next__ exists, call it and return its result
            nlr_buf_t nlr;
            if (nlr_push(&nlr) == 0) {
                mp_obj_t ret = mp_call_method_n_kw(0, 0, dest);
                nlr_pop();
                return ret;
            } else {
                if (mp_obj_is_subclass_fast(MP_OBJ_FROM_PTR(((mp_obj_base_t *)nlr.ret_val)->type), MP_OBJ_FROM_PTR(&mp_type_StopIteration))) {
                    return MP_OBJ_STOP_ITERATION;
                } else {
                    nlr_jump(nlr.ret_val);
                }
            }
        } else {
            #if MICROPY_ERROR_REPORTING == MICROPY_ERROR_REPORTING_TERSE
<<<<<<< HEAD
            mp_raise_TypeError(translate("object not an iterator"));
            #else
            mp_raise_TypeError_varg(translate("'%q' object is not an iterator"),
                mp_obj_get_type_qstr(o_in));
=======
            mp_raise_TypeError(MP_ERROR_TEXT("object not an iterator"));
            #else
            mp_raise_msg_varg(&mp_type_TypeError,
                MP_ERROR_TEXT("'%s' object isn't an iterator"), mp_obj_get_type_str(o_in));
>>>>>>> b0932fcf
            #endif
        }
    }
}

// TODO: Unclear what to do with StopIterarion exception here.
mp_vm_return_kind_t mp_resume(mp_obj_t self_in, mp_obj_t send_value, mp_obj_t throw_value, mp_obj_t *ret_val) {
    assert((send_value != MP_OBJ_NULL) ^ (throw_value != MP_OBJ_NULL));
    const mp_obj_type_t *type = mp_obj_get_type(self_in);

    if (type == &mp_type_gen_instance) {
        return mp_obj_gen_resume(self_in, send_value, throw_value, ret_val);
    }

    if (type->iternext != NULL && send_value == mp_const_none) {
        mp_obj_t ret = type->iternext(self_in);
        *ret_val = ret;
        if (ret != MP_OBJ_STOP_ITERATION) {
            return MP_VM_RETURN_YIELD;
        } else {
            // Emulate raise StopIteration()
            // Special case, handled in vm.c
            return MP_VM_RETURN_NORMAL;
        }
    }

    mp_obj_t dest[3]; // Reserve slot for send() arg

    // Python instance iterator protocol
    if (send_value == mp_const_none) {
        mp_load_method_maybe(self_in, MP_QSTR___next__, dest);
        if (dest[0] != MP_OBJ_NULL) {
            *ret_val = mp_call_method_n_kw(0, 0, dest);
            return MP_VM_RETURN_YIELD;
        }
    }

    // Either python instance generator protocol, or native object
    // generator protocol.
    if (send_value != MP_OBJ_NULL) {
        mp_load_method(self_in, MP_QSTR_send, dest);
        dest[2] = send_value;
        *ret_val = mp_call_method_n_kw(1, 0, dest);
        return MP_VM_RETURN_YIELD;
    }

    assert(throw_value != MP_OBJ_NULL);
    {
        if (mp_obj_is_subclass_fast(MP_OBJ_FROM_PTR(mp_obj_get_type(throw_value)), MP_OBJ_FROM_PTR(&mp_type_GeneratorExit))) {
            mp_load_method_maybe(self_in, MP_QSTR_close, dest);
            if (dest[0] != MP_OBJ_NULL) {
                // TODO: Exceptions raised in close() are not propagated,
                // printed to sys.stderr
                *ret_val = mp_call_method_n_kw(0, 0, dest);
                // We assume one can't "yield" from close()
                return MP_VM_RETURN_NORMAL;
            }
        } else {
            mp_load_method_maybe(self_in, MP_QSTR_throw, dest);
            if (dest[0] != MP_OBJ_NULL) {
                dest[2] = throw_value;
                *ret_val = mp_call_method_n_kw(1, 0, dest);
                // If .throw() method returned, we assume it's value to yield
                // - any exception would be thrown with nlr_raise().
                return MP_VM_RETURN_YIELD;
            }
        }
        // If there's nowhere to throw exception into, then we assume that object
        // is just incapable to handle it, so any exception thrown into it
        // will be propagated up. This behavior is approved by test_pep380.py
        // test_delegation_of_close_to_non_generator(),
        //  test_delegating_throw_to_non_generator()
        if (mp_obj_exception_match(throw_value, MP_OBJ_FROM_PTR(&mp_type_StopIteration))) {
            // PEP479: if StopIteration is raised inside a generator it is replaced with RuntimeError
<<<<<<< HEAD
            *ret_val = mp_obj_new_exception_msg(&mp_type_RuntimeError, translate("generator raised StopIteration"));
=======
            *ret_val = mp_obj_new_exception_msg(&mp_type_RuntimeError, MP_ERROR_TEXT("generator raised StopIteration"));
>>>>>>> b0932fcf
        } else {
            *ret_val = mp_make_raise_obj(throw_value);
        }
        return MP_VM_RETURN_EXCEPTION;
    }
}

mp_obj_t mp_make_raise_obj(mp_obj_t o) {
    DEBUG_printf("raise %p\n", o);
    if (mp_obj_is_exception_type(o)) {
        // o is an exception type (it is derived from BaseException (or is BaseException))
        // create and return a new exception instance by calling o
        // TODO could have an option to disable traceback, then builtin exceptions (eg TypeError)
        // could have const instances in ROM which we return here instead
        return mp_call_function_n_kw(o, 0, 0, NULL);
    } else if (mp_obj_is_exception_instance(o)) {
        // o is an instance of an exception, so use it as the exception
        return o;
    } else {
        // o cannot be used as an exception, so return a type error (which will be raised by the caller)
<<<<<<< HEAD
        return mp_obj_new_exception_msg(&mp_type_TypeError, translate("exceptions must derive from BaseException"));
=======
        return mp_obj_new_exception_msg(&mp_type_TypeError, MP_ERROR_TEXT("exceptions must derive from BaseException"));
>>>>>>> b0932fcf
    }
}

mp_obj_t mp_import_name(qstr name, mp_obj_t fromlist, mp_obj_t level) {
    DEBUG_printf("import name '%s' level=%d\n", qstr_str(name), MP_OBJ_SMALL_INT_VALUE(level));

    // build args array
    mp_obj_t args[5];
    args[0] = MP_OBJ_NEW_QSTR(name);
    args[1] = mp_const_none; // TODO should be globals
    args[2] = mp_const_none; // TODO should be locals
    args[3] = fromlist;
    args[4] = level;

    #if MICROPY_CAN_OVERRIDE_BUILTINS
    // Lookup __import__ and call that if it exists
    mp_obj_dict_t *bo_dict = MP_STATE_VM(mp_module_builtins_override_dict);
    if (bo_dict != NULL) {
        mp_map_elem_t *import = mp_map_lookup(&bo_dict->map, MP_OBJ_NEW_QSTR(MP_QSTR___import__), MP_MAP_LOOKUP);
        if (import != NULL) {
            return mp_call_function_n_kw(import->value, 5, 0, args);
        }
    }
    #endif

    return mp_builtin___import__(5, args);
}

mp_obj_t mp_import_from(mp_obj_t module, qstr name) {
    DEBUG_printf("import from %p %s\n", module, qstr_str(name));

    mp_obj_t dest[2];

    mp_load_method_maybe(module, name, dest);

    if (dest[1] != MP_OBJ_NULL) {
        // Hopefully we can't import bound method from an object
<<<<<<< HEAD
        mp_raise_msg_varg(&mp_type_ImportError, translate("cannot import name %q"), name);
=======
    import_error:
        mp_raise_msg_varg(&mp_type_ImportError, MP_ERROR_TEXT("can't import name %q"), name);
>>>>>>> b0932fcf
    }

    if (dest[0] != MP_OBJ_NULL) {
        return dest[0];
    }

    #if MICROPY_ENABLE_EXTERNAL_IMPORT

    // See if it's a package, then can try FS import
    if (!mp_obj_is_package(module)) {
        mp_raise_msg_varg(&mp_type_ImportError, translate("cannot import name %q"), name);
    }

    mp_load_method_maybe(module, MP_QSTR___name__, dest);
    size_t pkg_name_len;
    const char *pkg_name = mp_obj_str_get_data(dest[0], &pkg_name_len);

    const uint dot_name_len = pkg_name_len + 1 + qstr_len(name);
    char *dot_name = mp_local_alloc(dot_name_len);
    memcpy(dot_name, pkg_name, pkg_name_len);
    dot_name[pkg_name_len] = '.';
    memcpy(dot_name + pkg_name_len + 1, qstr_str(name), qstr_len(name));
    qstr dot_name_q = qstr_from_strn(dot_name, dot_name_len);
    mp_local_free(dot_name);

    // For fromlist, pass sentinel "non empty" value to force returning of leaf module
    return mp_import_name(dot_name_q, mp_const_true, MP_OBJ_NEW_SMALL_INT(0));

    #else

    // Package import not supported with external imports disabled
    mp_raise_msg_varg(&mp_type_ImportError, translate("cannot import name %q"), name);

    #endif
}

void mp_import_all(mp_obj_t module) {
    DEBUG_printf("import all %p\n", module);

    // TODO: Support __all__
    mp_map_t *map = &mp_obj_module_get_globals(module)->map;
    for (size_t i = 0; i < map->alloc; i++) {
        if (mp_map_slot_is_filled(map, i)) {
            // Entry in module global scope may be generated programmatically
            // (and thus be not a qstr for longer names). Avoid turning it in
            // qstr if it has '_' and was used exactly to save memory.
            const char *name = mp_obj_str_get_str(map->table[i].key);
            if (*name != '_') {
                qstr qname = mp_obj_str_get_qstr(map->table[i].key);
                mp_store_name(qname, map->table[i].value);
            }
        }
    }
}

#if MICROPY_ENABLE_COMPILER

mp_obj_t mp_parse_compile_execute(mp_lexer_t *lex, mp_parse_input_kind_t parse_input_kind, mp_obj_dict_t *globals, mp_obj_dict_t *locals) {
    // save context
    mp_obj_dict_t *volatile old_globals = mp_globals_get();
    mp_obj_dict_t *volatile old_locals = mp_locals_get();

    // set new context
    mp_globals_set(globals);
    mp_locals_set(locals);

    nlr_buf_t nlr;
    if (nlr_push(&nlr) == 0) {
        qstr source_name = lex->source_name;
        mp_parse_tree_t parse_tree = mp_parse(lex, parse_input_kind);
<<<<<<< HEAD
        mp_obj_t module_fun = mp_compile(&parse_tree, source_name, false);
=======
        mp_obj_t module_fun = mp_compile(&parse_tree, source_name, parse_input_kind == MP_PARSE_SINGLE_INPUT);
>>>>>>> b0932fcf

        mp_obj_t ret;
        if (MICROPY_PY_BUILTINS_COMPILE && globals == NULL) {
            // for compile only, return value is the module function
            ret = module_fun;
        } else {
            // execute module function and get return value
            ret = mp_call_function_0(module_fun);
        }

        // finish nlr block, restore context and return value
        nlr_pop();
        mp_globals_set(old_globals);
        mp_locals_set(old_locals);
        return ret;
    } else {
        // exception; restore context and re-raise same exception
        mp_globals_set(old_globals);
        mp_locals_set(old_locals);
        nlr_jump(nlr.ret_val);
    }
}

#endif // MICROPY_ENABLE_COMPILER

NORETURN void m_malloc_fail(size_t num_bytes) {
    DEBUG_printf("memory allocation failed, allocating %u bytes\n", (uint)num_bytes);
    #if MICROPY_ENABLE_GC
    if (gc_is_locked()) {
<<<<<<< HEAD
        mp_raise_msg(&mp_type_MemoryError, translate("memory allocation failed, heap is locked"));
    }
    #endif
    mp_raise_msg_varg(&mp_type_MemoryError,
        translate("memory allocation failed, allocating %u bytes"), (uint)num_bytes);
}

NORETURN void mp_raise_arg1(const mp_obj_type_t *exc_type, mp_obj_t arg) {
    nlr_raise(mp_obj_new_exception_arg1(exc_type, arg));
}

NORETURN void mp_raise_msg(const mp_obj_type_t *exc_type, const compressed_string_t *msg) {
=======
        mp_raise_msg(&mp_type_MemoryError, MP_ERROR_TEXT("memory allocation failed, heap is locked"));
    }
    #endif
    mp_raise_msg_varg(&mp_type_MemoryError,
        MP_ERROR_TEXT("memory allocation failed, allocating %u bytes"), (uint)num_bytes);
}

NORETURN void mp_raise_msg(const mp_obj_type_t *exc_type, mp_rom_error_text_t msg) {
>>>>>>> b0932fcf
    if (msg == NULL) {
        nlr_raise(mp_obj_new_exception(exc_type));
    } else {
        nlr_raise(mp_obj_new_exception_msg(exc_type, msg));
    }
}

<<<<<<< HEAD
NORETURN void mp_raise_msg_vlist(const mp_obj_type_t *exc_type, const compressed_string_t *fmt, va_list argptr) {
    mp_obj_t exception = mp_obj_new_exception_msg_vlist(exc_type, fmt, argptr);
    nlr_raise(exception);
}

NORETURN void mp_raise_msg_varg(const mp_obj_type_t *exc_type, const compressed_string_t *fmt, ...) {
    va_list argptr;
    va_start(argptr,fmt);
    mp_raise_msg_vlist(exc_type, fmt, argptr);
    va_end(argptr);
}

NORETURN void mp_raise_msg_str(const mp_obj_type_t *exc_type, const char *msg) {
    if (msg == NULL) {
        nlr_raise(mp_obj_new_exception(exc_type));
    } else {
        nlr_raise(mp_obj_new_exception_msg_str(exc_type, msg));
    }
}

NORETURN void mp_raise_AttributeError(const compressed_string_t *msg) {
    mp_raise_msg(&mp_type_AttributeError, msg);
}

NORETURN void mp_raise_RuntimeError(const compressed_string_t *msg) {
    mp_raise_msg(&mp_type_RuntimeError, msg);
}

NORETURN void mp_raise_ImportError(const compressed_string_t *msg) {
    mp_raise_msg(&mp_type_ImportError, msg);
}

NORETURN void mp_raise_IndexError(const compressed_string_t *msg) {
    mp_raise_msg(&mp_type_IndexError, msg);
}

NORETURN void mp_raise_IndexError_varg(const compressed_string_t *fmt, ...) {
    va_list argptr;
    va_start(argptr,fmt);
    mp_raise_msg_vlist(&mp_type_IndexError, fmt, argptr);
    va_end(argptr);
}

NORETURN void mp_raise_ValueError(const compressed_string_t *msg) {
    mp_raise_msg(&mp_type_ValueError, msg);
}

NORETURN void mp_raise_ValueError_varg(const compressed_string_t *fmt, ...) {
    va_list argptr;
    va_start(argptr,fmt);
    mp_raise_msg_vlist(&mp_type_ValueError, fmt, argptr);
    va_end(argptr);
}

NORETURN void mp_raise_TypeError(const compressed_string_t *msg) {
=======
NORETURN void mp_raise_msg_varg(const mp_obj_type_t *exc_type, mp_rom_error_text_t fmt, ...) {
    va_list args;
    va_start(args, fmt);
    mp_obj_t exc = mp_obj_new_exception_msg_vlist(exc_type, fmt, args);
    va_end(args);
    nlr_raise(exc);
}

NORETURN void mp_raise_ValueError(mp_rom_error_text_t msg) {
    mp_raise_msg(&mp_type_ValueError, msg);
}

NORETURN void mp_raise_TypeError(mp_rom_error_text_t msg) {
>>>>>>> b0932fcf
    mp_raise_msg(&mp_type_TypeError, msg);
}

NORETURN void mp_raise_TypeError_varg(const compressed_string_t *fmt, ...) {
    va_list argptr;
    va_start(argptr,fmt);
    mp_raise_msg_vlist(&mp_type_TypeError, fmt, argptr);
    va_end(argptr);
}

NORETURN void mp_raise_OSError(int errno_) {
    mp_raise_arg1(&mp_type_OSError, MP_OBJ_NEW_SMALL_INT(errno_));
}

NORETURN void mp_raise_OSError_msg(const compressed_string_t *msg) {
    mp_raise_msg(&mp_type_OSError, msg);
}

NORETURN void mp_raise_OSError_errno_str(int errno_, mp_obj_t str) {
    mp_obj_t args[2] = {
        MP_OBJ_NEW_SMALL_INT(errno_),
        str,
    };
    nlr_raise(mp_obj_new_exception_args(&mp_type_OSError, 2, args));
}

NORETURN void mp_raise_OSError_msg_varg(const compressed_string_t *fmt, ...) {
    va_list argptr;
    va_start(argptr,fmt);
    mp_raise_msg_vlist(&mp_type_OSError, fmt, argptr);
    va_end(argptr);
}

NORETURN void mp_raise_ConnectionError(const compressed_string_t *msg) {
    mp_raise_msg(&mp_type_ConnectionError, msg);
}

<<<<<<< HEAD
NORETURN void mp_raise_BrokenPipeError(void) {
    mp_raise_arg1(&mp_type_BrokenPipeError, MP_OBJ_NEW_SMALL_INT(MP_EPIPE));
}

NORETURN void mp_raise_NotImplementedError(const compressed_string_t *msg) {
=======
NORETURN void mp_raise_NotImplementedError(mp_rom_error_text_t msg) {
>>>>>>> b0932fcf
    mp_raise_msg(&mp_type_NotImplementedError, msg);
}

NORETURN void mp_raise_NotImplementedError_varg(const compressed_string_t *fmt, ...) {
    va_list argptr;
    va_start(argptr,fmt);
    mp_raise_msg_vlist(&mp_type_NotImplementedError, fmt, argptr);
    va_end(argptr);
}

NORETURN void mp_raise_OverflowError_varg(const compressed_string_t *fmt, ...) {
    va_list argptr;
    va_start(argptr,fmt);
    mp_raise_msg_vlist(&mp_type_OverflowError, fmt, argptr);
    va_end(argptr);
}

NORETURN void mp_raise_MpyError(const compressed_string_t *msg) {
    mp_raise_msg(&mp_type_MpyError, msg);
}

#if MICROPY_STACK_CHECK || MICROPY_ENABLE_PYSTACK
NORETURN void mp_raise_recursion_depth(void) {
    mp_raise_RuntimeError(translate("maximum recursion depth exceeded"));
}
#endif<|MERGE_RESOLUTION|>--- conflicted
+++ resolved
@@ -3,13 +3,8 @@
  *
  * The MIT License (MIT)
  *
-<<<<<<< HEAD
  * SPDX-FileCopyrightText: Copyright (c) 2013, 2014 Damien P. George
  * SPDX-FileCopyrightText: Copyright (c) 2014-2018 Paul Sokolovsky
-=======
- * Copyright (c) 2013, 2014 Damien P. George
- * Copyright (c) 2014-2018 Paul Sokolovsky
->>>>>>> b0932fcf
  *
  * Permission is hereby granted, free of charge, to any person obtaining a copy
  * of this software and associated documentation files (the "Software"), to deal
@@ -94,7 +89,6 @@
     MP_STATE_VM(mp_kbd_exception).args = (mp_obj_tuple_t *)&mp_const_empty_tuple_obj;
     #endif
 
-<<<<<<< HEAD
     MP_STATE_VM(mp_reload_exception).base.type = &mp_type_ReloadException;
     MP_STATE_VM(mp_reload_exception).traceback_alloc = 0;
     MP_STATE_VM(mp_reload_exception).traceback_len = 0;
@@ -106,8 +100,6 @@
     MICROPY_PORT_INIT_FUNC;
     #endif
 
-=======
->>>>>>> b0932fcf
     #if MICROPY_ENABLE_COMPILER
     // optimization disabled by default
     MP_STATE_VM(mp_optimise_value) = 0;
@@ -132,7 +124,10 @@
     MP_STATE_VM(mp_module_builtins_override_dict) = NULL;
     #endif
 
-<<<<<<< HEAD
+    #if MICROPY_PERSISTENT_CODE_TRACK_RELOC_CODE
+    MP_STATE_VM(track_reloc_code_list) = MP_OBJ_NULL;
+    #endif
+
     #ifdef MICROPY_FSUSERMOUNT
     // zero out the pointers to the user-mounted devices
     memset(MP_STATE_VM(fs_user_mount) + MICROPY_FATFS_NUM_PERSISTENT, 0,
@@ -147,36 +142,6 @@
     MP_STATE_THREAD(prof_trace_callback) = MP_OBJ_NULL;
     MP_STATE_THREAD(prof_callback_is_executing) = false;
     MP_STATE_THREAD(current_code_state) = NULL;
-=======
-    #if MICROPY_PERSISTENT_CODE_TRACK_RELOC_CODE
-    MP_STATE_VM(track_reloc_code_list) = MP_OBJ_NULL;
-    #endif
-
-    #if MICROPY_PY_OS_DUPTERM
-    for (size_t i = 0; i < MICROPY_PY_OS_DUPTERM; ++i) {
-        MP_STATE_VM(dupterm_objs[i]) = MP_OBJ_NULL;
-    }
-    #endif
-
-    #if MICROPY_VFS
-    // initialise the VFS sub-system
-    MP_STATE_VM(vfs_cur) = NULL;
-    MP_STATE_VM(vfs_mount_table) = NULL;
->>>>>>> b0932fcf
-    #endif
-
-    #if MICROPY_PY_SYS_ATEXIT
-    MP_STATE_VM(sys_exitfunc) = mp_const_none;
-    #endif
-
-    #if MICROPY_PY_SYS_SETTRACE
-    MP_STATE_THREAD(prof_trace_callback) = MP_OBJ_NULL;
-    MP_STATE_THREAD(prof_callback_is_executing) = false;
-    MP_STATE_THREAD(current_code_state) = NULL;
-    #endif
-
-    #if MICROPY_PY_BLUETOOTH
-    MP_STATE_VM(bluetooth) = MP_OBJ_NULL;
     #endif
 
     #if MICROPY_PY_THREAD_GIL
@@ -194,22 +159,13 @@
 void mp_deinit(void) {
     MP_THREAD_GIL_EXIT();
 
-<<<<<<< HEAD
-    // mp_obj_dict_free(&dict_main);
-    // mp_map_deinit(&MP_STATE_VM(mp_loaded_modules_map));
-
-=======
->>>>>>> b0932fcf
     // call port specific deinitialization if any
     #ifdef MICROPY_PORT_DEINIT_FUNC
     MICROPY_PORT_DEINIT_FUNC;
     #endif
-<<<<<<< HEAD
-=======
 
     // mp_obj_dict_free(&dict_main);
     // mp_map_deinit(&MP_STATE_VM(mp_loaded_modules_map));
->>>>>>> b0932fcf
 }
 
 mp_obj_t mp_load_name(qstr qst) {
@@ -242,16 +198,9 @@
         elem = mp_map_lookup((mp_map_t *)&mp_module_builtins_globals.map, MP_OBJ_NEW_QSTR(qst), MP_MAP_LOOKUP);
         if (elem == NULL) {
             #if MICROPY_ERROR_REPORTING == MICROPY_ERROR_REPORTING_TERSE
-<<<<<<< HEAD
-            mp_raise_msg(&mp_type_NameError, translate("name not defined"));
-            #else
-            nlr_raise(mp_obj_new_exception_msg_varg(&mp_type_NameError,
-                translate("name '%q' is not defined"), qst));
-=======
             mp_raise_msg(&mp_type_NameError, MP_ERROR_TEXT("name not defined"));
             #else
-            mp_raise_msg_varg(&mp_type_NameError, MP_ERROR_TEXT("name '%q' isn't defined"), qst);
->>>>>>> b0932fcf
+            mp_raise_msg_varg(&mp_type_NameError, MP_ERROR_TEXT("name '%q' is not defined"), qst);
             #endif
         }
     }
@@ -348,38 +297,20 @@
         }
         // With MP_UNARY_OP_INT, mp_unary_op() becomes a fallback for mp_obj_get_int().
         // In this case provide a more focused error message to not confuse, e.g. chr(1.0)
-<<<<<<< HEAD
         if (MICROPY_ERROR_REPORTING == MICROPY_ERROR_REPORTING_TERSE) {
             if (op == MP_UNARY_OP_INT) {
-                mp_raise_TypeError(translate("can't convert to int"));
+                mp_raise_TypeError(MP_ERROR_TEXT("can't convert to int"));
             } else {
-                mp_raise_TypeError(translate("unsupported type for operator"));
+                mp_raise_TypeError(MP_ERROR_TEXT("unsupported type for operator"));
             }
         } else {
             if (op == MP_UNARY_OP_INT) {
-                mp_raise_TypeError_varg(translate("can't convert %q to int"), mp_obj_get_type_qstr(arg));
+                mp_raise_TypeError_varg(MP_ERROR_TEXT("can't convert %q to int"), mp_obj_get_type_qstr(arg));
             } else {
-                mp_raise_TypeError_varg(translate("unsupported type for %q: '%q'"),
+                mp_raise_TypeError_varg(MP_ERROR_TEXT("unsupported type for %q: '%q'"),
                     mp_unary_op_method_name[op], mp_obj_get_type_qstr(arg));
             }
-=======
-        #if MICROPY_ERROR_REPORTING == MICROPY_ERROR_REPORTING_TERSE
-        if (op == MP_UNARY_OP_INT) {
-            mp_raise_TypeError(MP_ERROR_TEXT("can't convert to int"));
-        } else {
-            mp_raise_TypeError(MP_ERROR_TEXT("unsupported type for operator"));
-        }
-        #else
-        if (op == MP_UNARY_OP_INT) {
-            mp_raise_msg_varg(&mp_type_TypeError,
-                MP_ERROR_TEXT("can't convert %s to int"), mp_obj_get_type_str(arg));
-        } else {
-            mp_raise_msg_varg(&mp_type_TypeError,
-                MP_ERROR_TEXT("unsupported type for %q: '%s'"),
-                mp_unary_op_method_name[op], mp_obj_get_type_str(arg));
->>>>>>> b0932fcf
-        }
-        #endif
+        }
     }
 }
 
@@ -461,11 +392,7 @@
                 case MP_BINARY_OP_INPLACE_LSHIFT: {
                     if (rhs_val < 0) {
                         // negative shift not allowed
-<<<<<<< HEAD
-                        mp_raise_ValueError(translate("negative shift count"));
-=======
                         mp_raise_ValueError(MP_ERROR_TEXT("negative shift count"));
->>>>>>> b0932fcf
                     } else if (rhs_val >= (mp_int_t)BITS_PER_WORD || lhs_val > (MP_SMALL_INT_MAX >> rhs_val) || lhs_val < (MP_SMALL_INT_MIN >> rhs_val)) {
                         // left-shift will overflow, so use higher precision integer
                         lhs = mp_obj_new_int_from_ll(lhs_val);
@@ -480,11 +407,7 @@
                 case MP_BINARY_OP_INPLACE_RSHIFT:
                     if (rhs_val < 0) {
                         // negative shift not allowed
-<<<<<<< HEAD
-                        mp_raise_ValueError(translate("negative shift count"));
-=======
                         mp_raise_ValueError(MP_ERROR_TEXT("negative shift count"));
->>>>>>> b0932fcf
                     } else {
                         // standard precision is enough for right-shift
                         if (rhs_val >= (mp_int_t)BITS_PER_WORD) {
@@ -560,15 +483,9 @@
                 case MP_BINARY_OP_INPLACE_POWER:
                     if (rhs_val < 0) {
                         #if MICROPY_PY_BUILTINS_FLOAT
-<<<<<<< HEAD
-                        return mp_obj_float_binary_op(op, lhs_val, rhs);
-                        #else
-                        mp_raise_ValueError(translate("negative power with no float support"));
-=======
                         return mp_obj_float_binary_op(op, (mp_float_t)lhs_val, rhs);
                         #else
                         mp_raise_ValueError(MP_ERROR_TEXT("negative power with no float support"));
->>>>>>> b0932fcf
                         #endif
                     } else {
                         mp_int_t ans = 1;
@@ -634,26 +551,16 @@
             } else {
                 return res;
             }
-<<<<<<< HEAD
-        #if MICROPY_PY_BUILTINS_COMPLEX
-        } else if (mp_obj_is_type(rhs, &mp_type_complex)) {
-            mp_obj_t res = mp_obj_complex_binary_op(op, lhs_val, 0, rhs);
-=======
         #endif
         #if MICROPY_PY_BUILTINS_COMPLEX
         } else if (mp_obj_is_type(rhs, &mp_type_complex)) {
             mp_obj_t res = mp_obj_complex_binary_op(op, (mp_float_t)lhs_val, 0, rhs);
->>>>>>> b0932fcf
             if (res == MP_OBJ_NULL) {
                 goto unsupported_op;
             } else {
                 return res;
             }
         #endif
-<<<<<<< HEAD
-        #endif
-=======
->>>>>>> b0932fcf
         }
     }
 
@@ -708,27 +615,15 @@
 
 unsupported_op:
     #if MICROPY_ERROR_REPORTING == MICROPY_ERROR_REPORTING_TERSE
-<<<<<<< HEAD
-    mp_raise_TypeError(translate("unsupported type for operator"));
+    mp_raise_TypeError(MP_ERROR_TEXT("unsupported type for operator"));
     #else
     mp_raise_TypeError_varg(
-        translate("unsupported types for %q: '%q', '%q'"),
+        MP_ERROR_TEXT("unsupported types for %q: '%q', '%q'"),
         mp_binary_op_method_name[op], mp_obj_get_type_qstr(lhs), mp_obj_get_type_qstr(rhs));
     #endif
 
 zero_division:
-    mp_raise_msg(&mp_type_ZeroDivisionError, translate("division by zero"));
-=======
-    mp_raise_TypeError(MP_ERROR_TEXT("unsupported type for operator"));
-    #else
-    mp_raise_msg_varg(&mp_type_TypeError,
-        MP_ERROR_TEXT("unsupported types for %q: '%s', '%s'"),
-        mp_binary_op_method_name[op], mp_obj_get_type_str(lhs), mp_obj_get_type_str(rhs));
-    #endif
-
-zero_division:
-    mp_raise_msg(&mp_type_ZeroDivisionError, MP_ERROR_TEXT("divide by zero"));
->>>>>>> b0932fcf
+    mp_raise_msg(&mp_type_ZeroDivisionError, MP_ERROR_TEXT("division by zero"));
 }
 
 mp_obj_t mp_call_function_0(mp_obj_t fun) {
@@ -762,16 +657,9 @@
     }
 
     #if MICROPY_ERROR_REPORTING == MICROPY_ERROR_REPORTING_TERSE
-<<<<<<< HEAD
-    mp_raise_TypeError(translate("object not callable"));
-    #else
-    mp_raise_TypeError_varg(translate("'%q' object is not callable"), mp_obj_get_type_qstr(fun_in));
-=======
     mp_raise_TypeError(MP_ERROR_TEXT("object not callable"));
     #else
-    mp_raise_msg_varg(&mp_type_TypeError,
-        MP_ERROR_TEXT("'%s' object isn't callable"), mp_obj_get_type_str(fun_in));
->>>>>>> b0932fcf
+    mp_raise_TypeError_varg(MP_ERROR_TEXT("'%q' object is not callable"), mp_obj_get_type_qstr(fun_in));
     #endif
 }
 
@@ -997,29 +885,17 @@
 
 too_short:
     #if MICROPY_ERROR_REPORTING == MICROPY_ERROR_REPORTING_TERSE
-<<<<<<< HEAD
-    mp_raise_ValueError(translate("wrong number of values to unpack"));
-    #else
-    mp_raise_ValueError_varg(translate("need more than %d values to unpack"),
-        (int)seq_len);
-    #endif
-too_long:
-    #if MICROPY_ERROR_REPORTING == MICROPY_ERROR_REPORTING_TERSE
-    mp_raise_ValueError(translate("wrong number of values to unpack"));
-    #else
-    mp_raise_ValueError_varg(translate("too many values to unpack (expected %d)"),
-        (int)num);
-=======
     mp_raise_ValueError(MP_ERROR_TEXT("wrong number of values to unpack"));
     #else
-    mp_raise_msg_varg(&mp_type_ValueError, MP_ERROR_TEXT("need more than %d values to unpack"), (int)seq_len);
+    mp_raise_ValueError_varg(MP_ERROR_TEXT("need more than %d values to unpack"),
+        (int)seq_len);
     #endif
 too_long:
     #if MICROPY_ERROR_REPORTING == MICROPY_ERROR_REPORTING_TERSE
     mp_raise_ValueError(MP_ERROR_TEXT("wrong number of values to unpack"));
     #else
-    mp_raise_msg_varg(&mp_type_ValueError, MP_ERROR_TEXT("too many values to unpack (expected %d)"), (int)num);
->>>>>>> b0932fcf
+    mp_raise_ValueError_varg(MP_ERROR_TEXT("too many values to unpack (expected %d)"),
+        (int)num);
     #endif
 }
 
@@ -1078,16 +954,10 @@
 
 too_short:
     #if MICROPY_ERROR_REPORTING == MICROPY_ERROR_REPORTING_TERSE
-<<<<<<< HEAD
-    mp_raise_ValueError(translate("wrong number of values to unpack"));
-    #else
-    mp_raise_ValueError_varg(translate("need more than %d values to unpack"),
-        (int)seq_len);
-=======
     mp_raise_ValueError(MP_ERROR_TEXT("wrong number of values to unpack"));
     #else
-    mp_raise_msg_varg(&mp_type_ValueError, MP_ERROR_TEXT("need more than %d values to unpack"), (int)seq_len);
->>>>>>> b0932fcf
+    mp_raise_ValueError_varg(MP_ERROR_TEXT("need more than %d values to unpack"),
+        (int)seq_len);
     #endif
 }
 
@@ -1122,21 +992,12 @@
     if (n_args > 0) {
         const mp_obj_type_t *arg0_type = mp_obj_get_type(args[0]);
         if (arg0_type != self->type) {
-<<<<<<< HEAD
             if (MICROPY_ERROR_REPORTING != MICROPY_ERROR_REPORTING_DETAILED) {
-                mp_raise_TypeError(translate("argument has wrong type"));
+                mp_raise_TypeError(MP_ERROR_TEXT("argument has wrong type"));
             } else {
-                mp_raise_TypeError_varg(translate("argument should be a '%q' not a '%q'"),
+                mp_raise_TypeError_varg(MP_ERROR_TEXT("argument should be a '%q' not a '%q'"),
                     self->type->name, arg0_type->name);
             }
-=======
-            #if MICROPY_ERROR_REPORTING != MICROPY_ERROR_REPORTING_DETAILED
-            mp_raise_TypeError(MP_ERROR_TEXT("argument has wrong type"));
-            #else
-            mp_raise_msg_varg(&mp_type_TypeError,
-                MP_ERROR_TEXT("argument should be a '%q' not a '%q'"), self->type->name, arg0_type->name);
-            #endif
->>>>>>> b0932fcf
         }
     }
     return mp_call_function_n_kw(self->fun, n_args, n_kw, args);
@@ -1165,43 +1026,6 @@
 // see http://docs.python.org/3/howto/descriptor.html
 // and also https://mail.python.org/pipermail/python-dev/2015-March/138950.html
 void mp_convert_member_lookup(mp_obj_t self, const mp_obj_type_t *type, mp_obj_t member, mp_obj_t *dest) {
-<<<<<<< HEAD
-    if (mp_obj_is_type(member, &mp_type_staticmethod)) {
-        // return just the function
-        dest[0] = ((mp_obj_static_class_method_t *)MP_OBJ_TO_PTR(member))->fun;
-    } else if (mp_obj_is_type(member, &mp_type_classmethod)) {
-        // return a bound method, with self being the type of this object
-        // this type should be the type of the original instance, not the base
-        // type (which is what is passed in the 'type' argument to this function)
-        if (self != MP_OBJ_NULL) {
-            type = mp_obj_get_type(self);
-        }
-        dest[0] = ((mp_obj_static_class_method_t *)MP_OBJ_TO_PTR(member))->fun;
-        dest[1] = MP_OBJ_FROM_PTR(type);
-    } else if (mp_obj_is_type(member, &mp_type_type)) {
-        // Don't try to bind types (even though they're callable)
-        dest[0] = member;
-    } else if (mp_obj_is_fun(member)
-               || (mp_obj_is_obj(member)
-                   && (((mp_obj_base_t *)MP_OBJ_TO_PTR(member))->type->name == MP_QSTR_closure
-                       || ((mp_obj_base_t *)MP_OBJ_TO_PTR(member))->type->name == MP_QSTR_generator))) {
-        // only functions, closures and generators objects can be bound to self
-        #if MICROPY_BUILTIN_METHOD_CHECK_SELF_ARG
-        const mp_obj_type_t *m_type = ((mp_obj_base_t *)MP_OBJ_TO_PTR(member))->type;
-        if (self == MP_OBJ_NULL
-            && (m_type == &mp_type_fun_builtin_0
-                || m_type == &mp_type_fun_builtin_1
-                || m_type == &mp_type_fun_builtin_2
-                || m_type == &mp_type_fun_builtin_3
-                || m_type == &mp_type_fun_builtin_var)) {
-            // we extracted a builtin method without a first argument, so we must
-            // wrap this function in a type checker
-            dest[0] = mp_obj_new_checked_fun(type, member);
-        } else
-        #endif
-        {
-            // return a bound method, with self being this object
-=======
     if (mp_obj_is_obj(member)) {
         const mp_obj_type_t *m_type = ((mp_obj_base_t *)MP_OBJ_TO_PTR(member))->type;
         if (m_type->flags & MP_TYPE_FLAG_BINDS_SELF) {
@@ -1244,7 +1068,6 @@
             dest[1] = MP_OBJ_FROM_PTR(type);
         } else {
             // `member` is a value, so just return that value.
->>>>>>> b0932fcf
             dest[0] = member;
         }
         #if MICROPY_PY_BUILTINS_PROPERTY
@@ -1286,15 +1109,10 @@
     if (attr == MP_QSTR___class__) {
         // a.__class__ is equivalent to type(a)
         dest[0] = MP_OBJ_FROM_PTR(type);
-<<<<<<< HEAD
-    } else
-    #endif
-=======
         return;
     }
     #endif
 
->>>>>>> b0932fcf
     if (attr == MP_QSTR___next__ && type->iternext != NULL) {
         dest[0] = MP_OBJ_FROM_PTR(&mp_builtin_next_obj);
         dest[1] = obj;
@@ -1323,24 +1141,6 @@
     if (dest[0] == MP_OBJ_NULL) {
         // no attribute/method called attr
         #if MICROPY_ERROR_REPORTING == MICROPY_ERROR_REPORTING_TERSE
-<<<<<<< HEAD
-        mp_raise_AttributeError(translate("no such attribute"));
-        #elif MICROPY_ERROR_REPORTING == MICROPY_ERROR_REPORTING_DETAILED
-        // following CPython, we give a more detailed error message for type objects
-        if (mp_obj_is_type(base, &mp_type_type)) {
-            nlr_raise(mp_obj_new_exception_msg_varg(&mp_type_AttributeError,
-                translate("type object '%q' has no attribute '%q'"),
-                ((mp_obj_type_t *)MP_OBJ_TO_PTR(base))->name, attr));
-        } else {
-            nlr_raise(mp_obj_new_exception_msg_varg(&mp_type_AttributeError,
-                translate("'%q' object has no attribute '%q'"),
-                mp_obj_get_type_qstr(base), attr));
-        }
-        #else
-        nlr_raise(mp_obj_new_exception_msg_varg(&mp_type_AttributeError,
-            translate("'%q' object has no attribute '%q'"),
-            mp_obj_get_type_qstr(base), attr));
-=======
         mp_raise_msg(&mp_type_AttributeError, MP_ERROR_TEXT("no such attribute"));
         #else
         // following CPython, we give a more detailed error message for type objects
@@ -1353,7 +1153,6 @@
                 MP_ERROR_TEXT("'%s' object has no attribute '%q'"),
                 mp_obj_get_type_str(base), attr);
         }
->>>>>>> b0932fcf
         #endif
     }
 }
@@ -1416,19 +1215,11 @@
     #endif
     }
     #if MICROPY_ERROR_REPORTING == MICROPY_ERROR_REPORTING_TERSE
-<<<<<<< HEAD
-    mp_raise_AttributeError(translate("no such attribute"));
-    #else
-    nlr_raise(mp_obj_new_exception_msg_varg(&mp_type_AttributeError,
-        translate("'%q' object cannot assign attribute '%q'"),
-        mp_obj_get_type_qstr(base), attr));
-=======
     mp_raise_msg(&mp_type_AttributeError, MP_ERROR_TEXT("no such attribute"));
     #else
     mp_raise_msg_varg(&mp_type_AttributeError,
         MP_ERROR_TEXT("'%s' object has no attribute '%q'"),
         mp_obj_get_type_str(base), attr);
->>>>>>> b0932fcf
     #endif
 }
 
@@ -1469,20 +1260,11 @@
 
     // object not iterable
     #if MICROPY_ERROR_REPORTING == MICROPY_ERROR_REPORTING_TERSE
-<<<<<<< HEAD
-    mp_raise_TypeError(translate("object not iterable"));
+    mp_raise_TypeError(MP_ERROR_TEXT("object not iterable"));
     #else
     mp_raise_TypeError_varg(
-        translate("'%q' object is not iterable"), mp_obj_get_type_qstr(o_in));
-    #endif
-=======
-    mp_raise_TypeError(MP_ERROR_TEXT("object not iterable"));
-    #else
-    mp_raise_msg_varg(&mp_type_TypeError,
-        MP_ERROR_TEXT("'%s' object isn't iterable"), mp_obj_get_type_str(o_in));
-    #endif
-
->>>>>>> b0932fcf
+        MP_ERROR_TEXT("'%q' object is not iterable"), mp_obj_get_type_qstr(o_in));
+    #endif
 }
 
 // may return MP_OBJ_STOP_ITERATION as an optimisation instead of raise StopIteration()
@@ -1500,17 +1282,10 @@
             return mp_call_method_n_kw(0, 0, dest);
         } else {
             #if MICROPY_ERROR_REPORTING == MICROPY_ERROR_REPORTING_TERSE
-<<<<<<< HEAD
-            mp_raise_TypeError(translate("object not an iterator"));
-            #else
-            mp_raise_TypeError_varg(translate("'%q' object is not an iterator"),
-                mp_obj_get_type_qstr(o_in));
-=======
             mp_raise_TypeError(MP_ERROR_TEXT("object not an iterator"));
             #else
-            mp_raise_msg_varg(&mp_type_TypeError,
-                MP_ERROR_TEXT("'%s' object isn't an iterator"), mp_obj_get_type_str(o_in));
->>>>>>> b0932fcf
+            mp_raise_TypeError_varg(MP_ERROR_TEXT("'%q' object is not an iterator"),
+                mp_obj_get_type_qstr(o_in));
             #endif
         }
     }
@@ -1543,17 +1318,10 @@
             }
         } else {
             #if MICROPY_ERROR_REPORTING == MICROPY_ERROR_REPORTING_TERSE
-<<<<<<< HEAD
-            mp_raise_TypeError(translate("object not an iterator"));
-            #else
-            mp_raise_TypeError_varg(translate("'%q' object is not an iterator"),
-                mp_obj_get_type_qstr(o_in));
-=======
             mp_raise_TypeError(MP_ERROR_TEXT("object not an iterator"));
             #else
-            mp_raise_msg_varg(&mp_type_TypeError,
-                MP_ERROR_TEXT("'%s' object isn't an iterator"), mp_obj_get_type_str(o_in));
->>>>>>> b0932fcf
+            mp_raise_TypeError_varg(MP_ERROR_TEXT("'%q' object is not an iterator"),
+                mp_obj_get_type_qstr(o_in));
             #endif
         }
     }
@@ -1628,11 +1396,7 @@
         //  test_delegating_throw_to_non_generator()
         if (mp_obj_exception_match(throw_value, MP_OBJ_FROM_PTR(&mp_type_StopIteration))) {
             // PEP479: if StopIteration is raised inside a generator it is replaced with RuntimeError
-<<<<<<< HEAD
-            *ret_val = mp_obj_new_exception_msg(&mp_type_RuntimeError, translate("generator raised StopIteration"));
-=======
             *ret_val = mp_obj_new_exception_msg(&mp_type_RuntimeError, MP_ERROR_TEXT("generator raised StopIteration"));
->>>>>>> b0932fcf
         } else {
             *ret_val = mp_make_raise_obj(throw_value);
         }
@@ -1653,11 +1417,7 @@
         return o;
     } else {
         // o cannot be used as an exception, so return a type error (which will be raised by the caller)
-<<<<<<< HEAD
-        return mp_obj_new_exception_msg(&mp_type_TypeError, translate("exceptions must derive from BaseException"));
-=======
         return mp_obj_new_exception_msg(&mp_type_TypeError, MP_ERROR_TEXT("exceptions must derive from BaseException"));
->>>>>>> b0932fcf
     }
 }
 
@@ -1695,12 +1455,7 @@
 
     if (dest[1] != MP_OBJ_NULL) {
         // Hopefully we can't import bound method from an object
-<<<<<<< HEAD
-        mp_raise_msg_varg(&mp_type_ImportError, translate("cannot import name %q"), name);
-=======
-    import_error:
-        mp_raise_msg_varg(&mp_type_ImportError, MP_ERROR_TEXT("can't import name %q"), name);
->>>>>>> b0932fcf
+        mp_raise_msg_varg(&mp_type_ImportError, MP_ERROR_TEXT("cannot import name %q"), name);
     }
 
     if (dest[0] != MP_OBJ_NULL) {
@@ -1771,11 +1526,7 @@
     if (nlr_push(&nlr) == 0) {
         qstr source_name = lex->source_name;
         mp_parse_tree_t parse_tree = mp_parse(lex, parse_input_kind);
-<<<<<<< HEAD
-        mp_obj_t module_fun = mp_compile(&parse_tree, source_name, false);
-=======
         mp_obj_t module_fun = mp_compile(&parse_tree, source_name, parse_input_kind == MP_PARSE_SINGLE_INPUT);
->>>>>>> b0932fcf
 
         mp_obj_t ret;
         if (MICROPY_PY_BUILTINS_COMPILE && globals == NULL) {
@@ -1805,12 +1556,11 @@
     DEBUG_printf("memory allocation failed, allocating %u bytes\n", (uint)num_bytes);
     #if MICROPY_ENABLE_GC
     if (gc_is_locked()) {
-<<<<<<< HEAD
-        mp_raise_msg(&mp_type_MemoryError, translate("memory allocation failed, heap is locked"));
+        mp_raise_msg(&mp_type_MemoryError, MP_ERROR_TEXT("memory allocation failed, heap is locked"));
     }
     #endif
     mp_raise_msg_varg(&mp_type_MemoryError,
-        translate("memory allocation failed, allocating %u bytes"), (uint)num_bytes);
+        MP_ERROR_TEXT("memory allocation failed, allocating %u bytes"), (uint)num_bytes);
 }
 
 NORETURN void mp_raise_arg1(const mp_obj_type_t *exc_type, mp_obj_t arg) {
@@ -1818,16 +1568,6 @@
 }
 
 NORETURN void mp_raise_msg(const mp_obj_type_t *exc_type, const compressed_string_t *msg) {
-=======
-        mp_raise_msg(&mp_type_MemoryError, MP_ERROR_TEXT("memory allocation failed, heap is locked"));
-    }
-    #endif
-    mp_raise_msg_varg(&mp_type_MemoryError,
-        MP_ERROR_TEXT("memory allocation failed, allocating %u bytes"), (uint)num_bytes);
-}
-
-NORETURN void mp_raise_msg(const mp_obj_type_t *exc_type, mp_rom_error_text_t msg) {
->>>>>>> b0932fcf
     if (msg == NULL) {
         nlr_raise(mp_obj_new_exception(exc_type));
     } else {
@@ -1835,7 +1575,6 @@
     }
 }
 
-<<<<<<< HEAD
 NORETURN void mp_raise_msg_vlist(const mp_obj_type_t *exc_type, const compressed_string_t *fmt, va_list argptr) {
     mp_obj_t exception = mp_obj_new_exception_msg_vlist(exc_type, fmt, argptr);
     nlr_raise(exception);
@@ -1891,21 +1630,6 @@
 }
 
 NORETURN void mp_raise_TypeError(const compressed_string_t *msg) {
-=======
-NORETURN void mp_raise_msg_varg(const mp_obj_type_t *exc_type, mp_rom_error_text_t fmt, ...) {
-    va_list args;
-    va_start(args, fmt);
-    mp_obj_t exc = mp_obj_new_exception_msg_vlist(exc_type, fmt, args);
-    va_end(args);
-    nlr_raise(exc);
-}
-
-NORETURN void mp_raise_ValueError(mp_rom_error_text_t msg) {
-    mp_raise_msg(&mp_type_ValueError, msg);
-}
-
-NORETURN void mp_raise_TypeError(mp_rom_error_text_t msg) {
->>>>>>> b0932fcf
     mp_raise_msg(&mp_type_TypeError, msg);
 }
 
@@ -1943,15 +1667,11 @@
     mp_raise_msg(&mp_type_ConnectionError, msg);
 }
 
-<<<<<<< HEAD
 NORETURN void mp_raise_BrokenPipeError(void) {
     mp_raise_arg1(&mp_type_BrokenPipeError, MP_OBJ_NEW_SMALL_INT(MP_EPIPE));
 }
 
 NORETURN void mp_raise_NotImplementedError(const compressed_string_t *msg) {
-=======
-NORETURN void mp_raise_NotImplementedError(mp_rom_error_text_t msg) {
->>>>>>> b0932fcf
     mp_raise_msg(&mp_type_NotImplementedError, msg);
 }
 
