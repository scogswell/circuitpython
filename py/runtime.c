--- conflicted
+++ resolved
@@ -33,7 +33,6 @@
 
 #include "py/parsenum.h"
 #include "py/compile.h"
-#include "py/mperrno.h"
 #include "py/objstr.h"
 #include "py/objtuple.h"
 #include "py/objlist.h"
@@ -46,8 +45,6 @@
 #include "py/stackctrl.h"
 #include "py/gc.h"
 
-#include "supervisor/shared/translate/translate.h"
-
 #if MICROPY_DEBUG_VERBOSE // print debugging info
 #define DEBUG_PRINT (1)
 #define DEBUG_printf DEBUG_printf
@@ -91,6 +88,7 @@
 
     #if MICROPY_KBD_EXCEPTION
     // initialise the exception object for raising KeyboardInterrupt
+    // CIRCUITPY chained exception support
     mp_obj_exception_initialize0(&MP_STATE_VM(mp_kbd_exception), &mp_type_KeyboardInterrupt);
     #endif
 
@@ -133,6 +131,19 @@
     // zero out the pointers to the user-mounted devices
     memset(MP_STATE_VM(fs_user_mount) + MICROPY_FATFS_NUM_PERSISTENT, 0,
         sizeof(MP_STATE_VM(fs_user_mount)) - MICROPY_FATFS_NUM_PERSISTENT);
+    #endif
+
+    #if MICROPY_PY_OS_DUPTERM
+    for (size_t i = 0; i < MICROPY_PY_OS_DUPTERM; ++i) {
+        MP_STATE_VM(dupterm_objs[i]) = MP_OBJ_NULL;
+    }
+    #endif
+
+    // CIRCUITPY: do not unmount /
+    #if MICROPY_VFS && 0
+    // initialise the VFS sub-system
+    MP_STATE_VM(vfs_cur) = NULL;
+    MP_STATE_VM(vfs_mount_table) = NULL;
     #endif
 
     #if MICROPY_PY_SYS_PATH_ARGV_DEFAULTS
@@ -309,14 +320,8 @@
         return MP_OBJ_NEW_SMALL_INT(h);
     } else {
         const mp_obj_type_t *type = mp_obj_get_type(arg);
-<<<<<<< HEAD
-        mp_unary_op_fun_t unary_op = mp_type_get_unary_op_slot(type);
-        if (unary_op != NULL) {
-            mp_obj_t result = unary_op(op, arg);
-=======
         if (MP_OBJ_TYPE_HAS_SLOT(type, unary_op)) {
             mp_obj_t result = MP_OBJ_TYPE_GET_SLOT(type, unary_op)(op, arg);
->>>>>>> 294baf52
             if (result != MP_OBJ_NULL) {
                 return result;
             }
@@ -619,14 +624,8 @@
     const mp_obj_type_t *type;
 generic_binary_op:
     type = mp_obj_get_type(lhs);
-<<<<<<< HEAD
-    mp_binary_op_fun_t binary_op = mp_type_get_binary_op_slot(type);
-    if (binary_op != NULL) {
-        mp_obj_t result = binary_op(op, lhs, rhs);
-=======
     if (MP_OBJ_TYPE_HAS_SLOT(type, binary_op)) {
         mp_obj_t result = MP_OBJ_TYPE_GET_SLOT(type, binary_op)(op, lhs, rhs);
->>>>>>> 294baf52
         if (result != MP_OBJ_NULL) {
             return result;
         }
@@ -701,14 +700,8 @@
     const mp_obj_type_t *type = mp_obj_get_type(fun_in);
 
     // do the call
-<<<<<<< HEAD
-    mp_call_fun_t call = mp_type_get_call_slot(type);
-    if (call) {
-        return call(fun_in, n_args, n_kw, args);
-=======
     if (MP_OBJ_TYPE_HAS_SLOT(type, call)) {
         return MP_OBJ_TYPE_GET_SLOT(type, call)(fun_in, n_args, n_kw, args);
->>>>>>> 294baf52
     }
 
     #if MICROPY_ERROR_REPORTING <= MICROPY_ERROR_REPORTING_TERSE
@@ -1090,23 +1083,12 @@
     return mp_call_function_n_kw(self->fun, n_args, n_kw, args);
 }
 
-<<<<<<< HEAD
-STATIC const mp_obj_type_t mp_type_checked_fun = {
-    { &mp_type_type },
-    .flags = MP_TYPE_FLAG_BINDS_SELF | MP_TYPE_FLAG_EXTENDED,
-    .name = MP_QSTR_function,
-    MP_TYPE_EXTENDED_FIELDS(
-        .call = checked_fun_call,
-        )
-};
-=======
 STATIC MP_DEFINE_CONST_OBJ_TYPE(
     mp_type_checked_fun,
     MP_QSTR_function,
     MP_TYPE_FLAG_BINDS_SELF,
     call, checked_fun_call
     );
->>>>>>> 294baf52
 
 STATIC mp_obj_t mp_obj_new_checked_fun(const mp_obj_type_t *type, mp_obj_t fun) {
     mp_obj_checked_fun_t *o = mp_obj_malloc(mp_obj_checked_fun_t, &mp_type_checked_fun);
@@ -1215,26 +1197,14 @@
     }
     #endif
 
-<<<<<<< HEAD
-    if (attr == MP_QSTR___next__ && mp_type_get_iternext_slot(type) != NULL) {
-=======
     if (attr == MP_QSTR___next__ && TYPE_HAS_ITERNEXT(type)) {
->>>>>>> 294baf52
         dest[0] = MP_OBJ_FROM_PTR(&mp_builtin_next_obj);
         dest[1] = obj;
         return;
     }
-<<<<<<< HEAD
-    mp_attr_fun_t attr_fun = mp_type_get_attr_slot(type);
-    if (attr_fun != NULL) {
-        // this type can do its own load, so call it
-        attr_fun(obj, attr, dest);
-
-=======
     if (MP_OBJ_TYPE_HAS_SLOT(type, attr)) {
         // this type can do its own load, so call it
         MP_OBJ_TYPE_GET_SLOT(type, attr)(obj, attr, dest);
->>>>>>> 294baf52
         // If type->attr has set dest[1] = MP_OBJ_SENTINEL, we should proceed
         // with lookups below (i.e. in locals_dict). If not, return right away.
         if (dest[1] != MP_OBJ_SENTINEL) {
@@ -1299,16 +1269,9 @@
 void mp_store_attr(mp_obj_t base, qstr attr, mp_obj_t value) {
     DEBUG_OP_printf("store attr %p.%s <- %p\n", base, qstr_str(attr), value);
     const mp_obj_type_t *type = mp_obj_get_type(base);
-<<<<<<< HEAD
-    mp_attr_fun_t attr_fun = mp_type_get_attr_slot(type);
-    if (attr_fun != NULL) {
-        mp_obj_t dest[2] = {MP_OBJ_SENTINEL, value};
-        attr_fun(base, attr, dest);
-=======
     if (MP_OBJ_TYPE_HAS_SLOT(type, attr)) {
         mp_obj_t dest[2] = {MP_OBJ_SENTINEL, value};
         MP_OBJ_TYPE_GET_SLOT(type, attr)(base, attr, dest);
->>>>>>> 294baf52
         if (dest[0] == MP_OBJ_NULL) {
             // success
             return;
@@ -1357,18 +1320,6 @@
 mp_obj_t mp_getiter(mp_obj_t o_in, mp_obj_iter_buf_t *iter_buf) {
     assert(o_in);
     const mp_obj_type_t *type = mp_obj_get_type(o_in);
-<<<<<<< HEAD
-    mp_getiter_fun_t getiter = mp_type_get_getiter_slot(type);
-    // Check for native getiter which is the identity.  We handle this case explicitly
-    // so we don't unnecessarily allocate any RAM for the iter_buf, which won't be used.
-    if (getiter == mp_identity_getiter) {
-        return o_in;
-    }
-
-    // check for native getiter (corresponds to __iter__)
-    if (getiter != NULL) {
-        if (iter_buf == NULL && getiter != mp_obj_instance_getiter) {
-=======
 
     // Most types that use iternext just use the identity getiter. We handle this case explicitly
     // so we don't unnecessarily allocate any RAM for the iter_buf, which won't be used.
@@ -1379,20 +1330,16 @@
     if (MP_OBJ_TYPE_HAS_SLOT(type, iter)) {
         // check for native getiter (corresponds to __iter__)
         if (iter_buf == NULL && MP_OBJ_TYPE_GET_SLOT(type, iter) != mp_obj_instance_getiter) {
->>>>>>> 294baf52
             // if caller did not provide a buffer then allocate one on the heap
             // mp_obj_instance_getiter is special, it will allocate only if needed
             iter_buf = m_new_obj(mp_obj_iter_buf_t);
         }
-<<<<<<< HEAD
-=======
         mp_getiter_fun_t getiter;
         if (type->flags & MP_TYPE_FLAG_ITER_IS_CUSTOM) {
             getiter = ((mp_getiter_iternext_custom_t *)MP_OBJ_TYPE_GET_SLOT(type, iter))->getiter;
         } else {
             getiter = (mp_getiter_fun_t)MP_OBJ_TYPE_GET_SLOT(type, iter);
         }
->>>>>>> 294baf52
         mp_obj_t iter = getiter(o_in, iter_buf);
         if (iter != MP_OBJ_NULL) {
             return iter;
@@ -1418,6 +1365,7 @@
     mp_raise_TypeError_varg(
         MP_ERROR_TEXT("'%q' object is not iterable"), mp_obj_get_type_qstr(o_in));
     #endif
+
 }
 
 STATIC mp_fun_1_t type_get_iternext(const mp_obj_type_t *type) {
@@ -1437,16 +1385,9 @@
 // may also raise StopIteration()
 mp_obj_t mp_iternext_allow_raise(mp_obj_t o_in) {
     const mp_obj_type_t *type = mp_obj_get_type(o_in);
-<<<<<<< HEAD
-    mp_fun_1_t iternext = mp_type_get_iternext_slot(type);
-    if (iternext != NULL) {
-        MP_STATE_THREAD(stop_iteration_arg) = MP_OBJ_NULL;
-        return iternext(o_in);
-=======
     if (TYPE_HAS_ITERNEXT(type)) {
         MP_STATE_THREAD(stop_iteration_arg) = MP_OBJ_NULL;
         return type_get_iternext(type)(o_in);
->>>>>>> 294baf52
     } else {
         // check for __next__ method
         mp_obj_t dest[2];
@@ -1470,16 +1411,9 @@
 mp_obj_t mp_iternext(mp_obj_t o_in) {
     MP_STACK_CHECK(); // enumerate, filter, map and zip can recursively call mp_iternext
     const mp_obj_type_t *type = mp_obj_get_type(o_in);
-<<<<<<< HEAD
-    mp_fun_1_t iternext = mp_type_get_iternext_slot(type);
-    if (iternext != NULL) {
-        MP_STATE_THREAD(stop_iteration_arg) = MP_OBJ_NULL;
-        return iternext(o_in);
-=======
     if (TYPE_HAS_ITERNEXT(type)) {
         MP_STATE_THREAD(stop_iteration_arg) = MP_OBJ_NULL;
         return type_get_iternext(type)(o_in);
->>>>>>> 294baf52
     } else {
         // check for __next__ method
         mp_obj_t dest[2];
@@ -1522,16 +1456,9 @@
         return mp_obj_gen_resume(self_in, send_value, throw_value, ret_val);
     }
 
-<<<<<<< HEAD
-    mp_fun_1_t iternext = mp_type_get_iternext_slot(type);
-    if (iternext != NULL && send_value == mp_const_none) {
-        MP_STATE_THREAD(stop_iteration_arg) = MP_OBJ_NULL;
-        mp_obj_t ret = iternext(self_in);
-=======
     if (TYPE_HAS_ITERNEXT(type) && send_value == mp_const_none) {
         MP_STATE_THREAD(stop_iteration_arg) = MP_OBJ_NULL;
         mp_obj_t ret = type_get_iternext(type)(self_in);
->>>>>>> 294baf52
         *ret_val = ret;
         if (ret != MP_OBJ_STOP_ITERATION) {
             return MP_VM_RETURN_YIELD;
@@ -1655,7 +1582,8 @@
 
     if (dest[1] != MP_OBJ_NULL) {
         // Hopefully we can't import bound method from an object
-        mp_raise_msg_varg(&mp_type_ImportError, MP_ERROR_TEXT("cannot import name %q"), name);
+    import_error:
+        mp_raise_msg_varg(&mp_type_ImportError, MP_ERROR_TEXT("can't import name %q"), name);
     }
 
     if (dest[0] != MP_OBJ_NULL) {
@@ -1666,7 +1594,7 @@
 
     // See if it's a package, then can try FS import
     if (!mp_obj_is_package(module)) {
-        mp_raise_msg_varg(&mp_type_ImportError, MP_ERROR_TEXT("cannot import name %q"), name);
+        goto import_error;
     }
 
     mp_load_method_maybe(module, MP_QSTR___name__, dest);
@@ -1687,12 +1615,12 @@
     #else
 
     // Package import not supported with external imports disabled
-    mp_raise_msg_varg(&mp_type_ImportError, MP_ERROR_TEXT("cannot import name %q"), name);
-
-    #endif
-}
-
-void __attribute__((noinline)) mp_import_all(mp_obj_t module) {
+    goto import_error;
+
+    #endif
+}
+
+void mp_import_all(mp_obj_t module) {
     DEBUG_printf("import all %p\n", module);
 
     // TODO: Support __all__
@@ -1926,10 +1854,7 @@
     mp_raise_type_arg(&mp_type_OSError, MP_OBJ_NEW_SMALL_INT(errno_));
 }
 
-<<<<<<< HEAD
-#endif
-=======
-NORETURN void mp_raise_OSError_with_filename(int errno_, const char *filename) {
+NORETURN MP_COLD void mp_raise_OSError_with_filename(int errno_, const char *filename) {
     vstr_t vstr;
     vstr_init(&vstr, 32);
     vstr_printf(&vstr, "can't open %s", filename);
@@ -1937,8 +1862,10 @@
     mp_obj_t args[2] = { MP_OBJ_NEW_SMALL_INT(errno_), MP_OBJ_FROM_PTR(o_str)};
     nlr_raise(mp_obj_exception_make_new(&mp_type_OSError, 2, 0, args));
 }
->>>>>>> 294baf52
-
+
+NORETURN MP_COLD void mp_raise_ZeroDivisionError(void) {
+    mp_raise_msg(&mp_type_ZeroDivisionError, MP_ERROR_TEXT("division by zero"));
+}
 #if MICROPY_STACK_CHECK || MICROPY_ENABLE_PYSTACK
 NORETURN MP_COLD void mp_raise_recursion_depth(void) {
     mp_raise_RuntimeError(MP_ERROR_TEXT("maximum recursion depth exceeded"));
@@ -1947,4 +1874,5 @@
 
 NORETURN MP_COLD void mp_raise_ZeroDivisionError(void) {
     mp_raise_msg(&mp_type_ZeroDivisionError, MP_ERROR_TEXT("division by zero"));
-}+}
+#endif