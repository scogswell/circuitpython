--- conflicted
+++ resolved
@@ -65,7 +65,6 @@
 void mp_obj_print_helper(const mp_print_t *print, mp_obj_t o_in, mp_print_kind_t kind) {
     // There can be data structures nested too deep, or just recursive
     MP_STACK_CHECK();
-<<<<<<< HEAD
     #ifdef RUN_BACKGROUND_TASKS
     RUN_BACKGROUND_TASKS;
     #endif
@@ -76,8 +75,6 @@
     }
     #endif
 
-=======
->>>>>>> b057fb8a
     #ifndef NDEBUG
     if (o_in == MP_OBJ_NULL) {
         mp_print_str(print, "(nil)");
@@ -122,15 +119,9 @@
             mp_print_str(print, decompressed);
             for (int i = n - 3; i >= 0; i -= 3) {
                 #if MICROPY_ENABLE_SOURCE_LINE
-<<<<<<< HEAD
                 mp_printf(print, decompressed_frame, values[i], (int)values[i + 1]);
                 #else
                 mp_printf(print, decompressed_frame, values[i]);
-=======
-                mp_printf(print, "  File \"%q\", line %d", values[i], (int)values[i + 1]);
-                #else
-                mp_printf(print, "  File \"%q\"", values[i]);
->>>>>>> b057fb8a
                 #endif
                 // the block name can be NULL if it's unknown
                 qstr block = values[i + 2];
@@ -278,17 +269,8 @@
     } else if (MP_OBJ_IS_TYPE(arg, &mp_type_int)) {
         return mp_obj_int_get_checked(arg);
     } else {
-<<<<<<< HEAD
-        #if MICROPY_ERROR_REPORTING == MICROPY_ERROR_REPORTING_TERSE
-        mp_raise_TypeError_varg(translate("can't convert to %q"), MP_QSTR_int);
-        #else
-        mp_raise_TypeError_varg(
-            translate("can't convert %q to %q"), mp_obj_get_type_qstr(arg), MP_QSTR_int);
-        #endif
-=======
         mp_obj_t res = mp_unary_op(MP_UNARY_OP_INT, (mp_obj_t)arg);
         return mp_obj_int_get_checked(res);
->>>>>>> b057fb8a
     }
 }
 
@@ -397,21 +379,12 @@
     } else if (MP_OBJ_IS_TYPE(o, &mp_type_list)) {
         mp_obj_list_get(o, len, items);
     } else {
-<<<<<<< HEAD
         #if MICROPY_ERROR_REPORTING == MICROPY_ERROR_REPORTING_TERSE
         mp_raise_TypeError(translate("expected tuple/list"));
         #else
         mp_raise_TypeError_varg(
             translate("object '%q' is not a tuple or list"), mp_obj_get_type_qstr(o));
         #endif
-=======
-        if (MICROPY_ERROR_REPORTING == MICROPY_ERROR_REPORTING_TERSE) {
-            mp_raise_TypeError("expected tuple/list");
-        } else {
-            nlr_raise(mp_obj_new_exception_msg_varg(&mp_type_TypeError,
-                "object '%s' isn't a tuple or list", mp_obj_get_type_str(o)));
-        }
->>>>>>> b057fb8a
     }
 }
 
@@ -533,7 +506,6 @@
         }
     }
     if (value == MP_OBJ_NULL) {
-<<<<<<< HEAD
         #if MICROPY_ERROR_REPORTING == MICROPY_ERROR_REPORTING_TERSE
         mp_raise_TypeError(translate("object does not support item deletion"));
         #else
@@ -554,28 +526,6 @@
         mp_raise_TypeError_varg(
             translate("'%q' object does not support item assignment"), mp_obj_get_type_qstr(base));
         #endif
-=======
-        if (MICROPY_ERROR_REPORTING == MICROPY_ERROR_REPORTING_TERSE) {
-            mp_raise_TypeError("object doesn't support item deletion");
-        } else {
-            nlr_raise(mp_obj_new_exception_msg_varg(&mp_type_TypeError,
-                "'%s' object doesn't support item deletion", mp_obj_get_type_str(base)));
-        }
-    } else if (value == MP_OBJ_SENTINEL) {
-        if (MICROPY_ERROR_REPORTING == MICROPY_ERROR_REPORTING_TERSE) {
-            mp_raise_TypeError("object isn't subscriptable");
-        } else {
-            nlr_raise(mp_obj_new_exception_msg_varg(&mp_type_TypeError,
-                "'%s' object isn't subscriptable", mp_obj_get_type_str(base)));
-        }
-    } else {
-        if (MICROPY_ERROR_REPORTING == MICROPY_ERROR_REPORTING_TERSE) {
-            mp_raise_TypeError("object doesn't support item assignment");
-        } else {
-            nlr_raise(mp_obj_new_exception_msg_varg(&mp_type_TypeError,
-                "'%s' object doesn't support item assignment", mp_obj_get_type_str(base)));
-        }
->>>>>>> b057fb8a
     }
 }
 
