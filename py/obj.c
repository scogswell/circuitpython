--- conflicted
+++ resolved
@@ -391,13 +391,8 @@
     mp_float_t val;
 
     if (!mp_obj_get_float_maybe(arg, &val)) {
-<<<<<<< HEAD
-        #if MICROPY_ERROR_REPORTING == MICROPY_ERROR_REPORTING_TERSE
+        #if MICROPY_ERROR_REPORTING <= MICROPY_ERROR_REPORTING_TERSE
         mp_raise_TypeError_varg(MP_ERROR_TEXT("can't convert to %q"), MP_QSTR_float);
-=======
-        #if MICROPY_ERROR_REPORTING <= MICROPY_ERROR_REPORTING_TERSE
-        mp_raise_TypeError(MP_ERROR_TEXT("can't convert to float"));
->>>>>>> 7c51cb23
         #else
         mp_raise_TypeError_varg(
             MP_ERROR_TEXT("can't convert %q to %q"), mp_obj_get_type_qstr(arg), MP_QSTR_float);
@@ -503,13 +498,8 @@
         }
     } else {
         if (i < 0 || (mp_uint_t)i >= len) {
-<<<<<<< HEAD
-            #if MICROPY_ERROR_REPORTING == MICROPY_ERROR_REPORTING_TERSE
+            #if MICROPY_ERROR_REPORTING <= MICROPY_ERROR_REPORTING_TERSE
             mp_raise_IndexError(MP_ERROR_TEXT("index out of range"));
-=======
-            #if MICROPY_ERROR_REPORTING <= MICROPY_ERROR_REPORTING_TERSE
-            mp_raise_msg(&mp_type_IndexError, MP_ERROR_TEXT("index out of range"));
->>>>>>> 7c51cb23
             #else
             mp_raise_msg_varg(&mp_type_IndexError,
                 MP_ERROR_TEXT("%q index out of range"), type->name);
