/*
 * This file is part of the MicroPython project, http://micropython.org/
 *
 * The MIT License (MIT)
 *
 * SPDX-FileCopyrightText: Copyright (c) 2013, 2014 Damien P. George
 * Copyright (c) 2014-2017 Paul Sokolovsky
 *
 * Permission is hereby granted, free of charge, to any person obtaining a copy
 * of this software and associated documentation files (the "Software"), to deal
 * in the Software without restriction, including without limitation the rights
 * to use, copy, modify, merge, publish, distribute, sublicense, and/or sell
 * copies of the Software, and to permit persons to whom the Software is
 * furnished to do so, subject to the following conditions:
 *
 * The above copyright notice and this permission notice shall be included in
 * all copies or substantial portions of the Software.
 *
 * THE SOFTWARE IS PROVIDED "AS IS", WITHOUT WARRANTY OF ANY KIND, EXPRESS OR
 * IMPLIED, INCLUDING BUT NOT LIMITED TO THE WARRANTIES OF MERCHANTABILITY,
 * FITNESS FOR A PARTICULAR PURPOSE AND NONINFRINGEMENT. IN NO EVENT SHALL THE
 * AUTHORS OR COPYRIGHT HOLDERS BE LIABLE FOR ANY CLAIM, DAMAGES OR OTHER
 * LIABILITY, WHETHER IN AN ACTION OF CONTRACT, TORT OR OTHERWISE, ARISING FROM,
 * OUT OF OR IN CONNECTION WITH THE SOFTWARE OR THE USE OR OTHER DEALINGS IN
 * THE SOFTWARE.
 */

#include <stdlib.h>
#include <assert.h>

#include "py/runtime.h"
#include "py/bc.h"
#include "py/objgenerator.h"
#include "py/objfun.h"
#include "py/stackctrl.h"

#include "supervisor/shared/translate.h"

/******************************************************************************/
/* generator wrapper                                                          */

<<<<<<< HEAD
typedef struct _mp_obj_gen_wrap_t {
    mp_obj_base_t base;
    mp_obj_t *fun;
    bool coroutine_generator;
} mp_obj_gen_wrap_t;

=======
>>>>>>> b057fb8a
typedef struct _mp_obj_gen_instance_t {
    mp_obj_base_t base;
    mp_obj_dict_t *globals;
    bool coroutine_generator;
    mp_code_state_t code_state;
} mp_obj_gen_instance_t;

STATIC mp_obj_t gen_wrap_call(mp_obj_t self_in, size_t n_args, size_t n_kw, const mp_obj_t *args) {
<<<<<<< HEAD
    mp_obj_gen_wrap_t *self = MP_OBJ_TO_PTR(self_in);
    mp_obj_fun_bc_t *self_fun = (mp_obj_fun_bc_t *)self->fun;
    assert(self_fun->base.type == &mp_type_fun_bc);
=======
    // A generating function is just a bytecode function with type mp_type_gen_wrap
    mp_obj_fun_bc_t *self_fun = MP_OBJ_TO_PTR(self_in);
>>>>>>> b057fb8a

    // bytecode prelude: get state size and exception stack size
    size_t n_state = mp_decode_uint_value(self_fun->bytecode);
    size_t n_exc_stack = mp_decode_uint_value(mp_decode_uint_skip(self_fun->bytecode));

    // allocate the generator object, with room for local stack and exception stack
    mp_obj_gen_instance_t *o = m_new_obj_var(mp_obj_gen_instance_t, byte,
        n_state * sizeof(mp_obj_t) + n_exc_stack * sizeof(mp_exc_stack_t));
    o->base.type = &mp_type_gen_instance;

    o->coroutine_generator = self->coroutine_generator;
    o->globals = self_fun->globals;
    o->code_state.fun_bc = self_fun;
    o->code_state.ip = 0;
    mp_setup_code_state(&o->code_state, n_args, n_kw, args);
    return MP_OBJ_FROM_PTR(o);
}

const mp_obj_type_t mp_type_gen_wrap = {
    { &mp_type_type },
    .name = MP_QSTR_generator,
    .call = gen_wrap_call,
    .unary_op = mp_generic_unary_op,
    #if MICROPY_PY_FUNCTION_ATTRS
    .attr = mp_obj_fun_bc_attr,
    #endif
};

<<<<<<< HEAD
mp_obj_t mp_obj_new_gen_wrap(mp_obj_t fun, bool is_coroutine) {
    mp_obj_gen_wrap_t *o = m_new_obj(mp_obj_gen_wrap_t);
    o->base.type = &mp_type_gen_wrap;
    o->fun = MP_OBJ_TO_PTR(fun);
    o->coroutine_generator = is_coroutine;
=======
/******************************************************************************/
// native generator wrapper

#if MICROPY_EMIT_NATIVE

STATIC mp_obj_t native_gen_wrap_call(mp_obj_t self_in, size_t n_args, size_t n_kw, const mp_obj_t *args) {
    // The state for a native generating function is held in the same struct as a bytecode function
    mp_obj_fun_bc_t *self_fun = MP_OBJ_TO_PTR(self_in);

    // Determine start of prelude, and extract n_state from it
    uintptr_t prelude_offset = ((uintptr_t *)self_fun->bytecode)[0];
    size_t n_state = mp_decode_uint_value(self_fun->bytecode + prelude_offset);
    size_t n_exc_stack = 0;

    // Allocate the generator object, with room for local stack and exception stack
    mp_obj_gen_instance_t *o = m_new_obj_var(mp_obj_gen_instance_t, byte,
        n_state * sizeof(mp_obj_t) + n_exc_stack * sizeof(mp_exc_stack_t));
    o->base.type = &mp_type_gen_instance;

    // Parse the input arguments and set up the code state
    o->globals = self_fun->globals;
    o->code_state.fun_bc = self_fun;
    o->code_state.ip = (const byte *)prelude_offset;
    mp_setup_code_state(&o->code_state, n_args, n_kw, args);

    // Indicate we are a native function, which doesn't use this variable
    o->code_state.exc_sp = NULL;

    // Prepare the generator instance for execution
    uintptr_t start_offset = ((uintptr_t *)self_fun->bytecode)[1];
    o->code_state.ip = MICROPY_MAKE_POINTER_CALLABLE((void *)(self_fun->bytecode + start_offset));

>>>>>>> b057fb8a
    return MP_OBJ_FROM_PTR(o);
}

const mp_obj_type_t mp_type_native_gen_wrap = {
    { &mp_type_type },
    .name = MP_QSTR_generator,
    .call = native_gen_wrap_call,
    .unary_op = mp_generic_unary_op,
    #if MICROPY_PY_FUNCTION_ATTRS
    .attr = mp_obj_fun_bc_attr,
    #endif
};

#endif // MICROPY_EMIT_NATIVE

/******************************************************************************/
/* generator instance                                                         */

STATIC void gen_instance_print(const mp_print_t *print, mp_obj_t self_in, mp_print_kind_t kind) {
    (void)kind;
    mp_obj_gen_instance_t *self = MP_OBJ_TO_PTR(self_in);
    #if MICROPY_PY_ASYNC_AWAIT
    if (self->coroutine_generator) {
        mp_printf(print, "<coroutine object '%q' at %p>", mp_obj_fun_get_name(MP_OBJ_FROM_PTR(self->code_state.fun_bc)), self);
        return;
    }
    #endif
    mp_printf(print, "<generator object '%q' at %p>", mp_obj_fun_get_name(MP_OBJ_FROM_PTR(self->code_state.fun_bc)), self);
}

mp_vm_return_kind_t mp_obj_gen_resume(mp_obj_t self_in, mp_obj_t send_value, mp_obj_t throw_value, mp_obj_t *ret_val) {
    MP_STACK_CHECK();
    mp_check_self(MP_OBJ_IS_TYPE(self_in, &mp_type_gen_instance));
    mp_obj_gen_instance_t *self = MP_OBJ_TO_PTR(self_in);
    if (self->code_state.ip == 0) {
        // Trying to resume already stopped generator
        *ret_val = MP_OBJ_STOP_ITERATION;
        return MP_VM_RETURN_NORMAL;
    }
    if (self->code_state.sp == self->code_state.state - 1) {
        if (send_value != mp_const_none) {
            mp_raise_TypeError(translate("can't send non-None value to a just-started generator"));
        }
    } else {
        #if MICROPY_PY_GENERATOR_PEND_THROW
        // If exception is pending (set using .pend_throw()), process it now.
        if (*self->code_state.sp != mp_const_none) {
            throw_value = *self->code_state.sp;
            *self->code_state.sp = MP_OBJ_NULL;
        } else
        #endif
        {
            *self->code_state.sp = send_value;
        }
    }

    // We set self->globals=NULL while executing, for a sentinel to ensure the generator
    // cannot be reentered during execution
    if (self->globals == NULL) {
        mp_raise_ValueError(translate("generator already executing"));
    }

    // Set up the correct globals context for the generator and execute it
    self->code_state.old_globals = mp_globals_get();
    mp_globals_set(self->globals);
    self->globals = NULL;

    mp_vm_return_kind_t ret_kind;

    #if MICROPY_EMIT_NATIVE
    if (self->code_state.exc_sp == NULL) {
        // A native generator, with entry point 2 words into the "bytecode" pointer
        typedef uintptr_t (*mp_fun_native_gen_t)(void *, mp_obj_t);
        mp_fun_native_gen_t fun = MICROPY_MAKE_POINTER_CALLABLE((const void *)(self->code_state.fun_bc->bytecode + 2 * sizeof(uintptr_t)));
        ret_kind = fun((void *)&self->code_state, throw_value);
    } else
    #endif
    {
        // A bytecode generator
        ret_kind = mp_execute_bytecode(&self->code_state, throw_value);
    }

    self->globals = mp_globals_get();
    mp_globals_set(self->code_state.old_globals);

    switch (ret_kind) {
        case MP_VM_RETURN_NORMAL:
        default:
            // Explicitly mark generator as completed. If we don't do this,
            // subsequent next() may re-execute statements after last yield
            // again and again, leading to side effects.
            self->code_state.ip = 0;
            *ret_val = *self->code_state.sp;
            break;

        case MP_VM_RETURN_YIELD:
            *ret_val = *self->code_state.sp;
            #if MICROPY_PY_GENERATOR_PEND_THROW
            *self->code_state.sp = mp_const_none;
            #endif
            break;

        case MP_VM_RETURN_EXCEPTION: {
            self->code_state.ip = 0;
            *ret_val = self->code_state.state[0];
            // PEP479: if StopIteration is raised inside a generator it is replaced with RuntimeError
            if (mp_obj_is_subclass_fast(MP_OBJ_FROM_PTR(mp_obj_get_type(*ret_val)), MP_OBJ_FROM_PTR(&mp_type_StopIteration))) {
                *ret_val = mp_obj_new_exception_msg(&mp_type_RuntimeError, "generator raised StopIteration");
            }
            break;
        }
    }

    return ret_kind;
}

STATIC mp_obj_t gen_resume_and_raise(mp_obj_t self_in, mp_obj_t send_value, mp_obj_t throw_value) {
    mp_obj_t ret;
    switch (mp_obj_gen_resume(self_in, send_value, throw_value, &ret)) {
        case MP_VM_RETURN_NORMAL:
        default:
            // Optimize return w/o value in case generator is used in for loop
            if (ret == mp_const_none || ret == MP_OBJ_STOP_ITERATION) {
                return MP_OBJ_STOP_ITERATION;
            } else {
                nlr_raise(mp_obj_new_exception_args(&mp_type_StopIteration, 1, &ret));
            }

        case MP_VM_RETURN_YIELD:
            return ret;

        case MP_VM_RETURN_EXCEPTION:
            nlr_raise(ret);
    }
}

STATIC mp_obj_t gen_instance_iternext(mp_obj_t self_in) {
    #if MICROPY_PY_ASYNC_AWAIT
    // This translate is literally too much for m0 boards
    mp_obj_gen_instance_t *self = MP_OBJ_TO_PTR(self_in);
    if (self->coroutine_generator) {
        mp_raise_TypeError(translate("'coroutine' object is not an iterator"));
    }
    #endif
    return gen_resume_and_raise(self_in, mp_const_none, MP_OBJ_NULL);
}

STATIC mp_obj_t gen_instance_send(mp_obj_t self_in, mp_obj_t send_value) {
    mp_obj_t ret = gen_resume_and_raise(self_in, send_value, MP_OBJ_NULL);
    if (ret == MP_OBJ_STOP_ITERATION) {
        nlr_raise(mp_obj_new_exception(&mp_type_StopIteration));
    } else {
        return ret;
    }
}

STATIC MP_DEFINE_CONST_FUN_OBJ_2(gen_instance_send_obj, gen_instance_send);

#if MICROPY_PY_ASYNC_AWAIT
STATIC mp_obj_t gen_instance_await(mp_obj_t self_in) {
    mp_obj_gen_instance_t *self = MP_OBJ_TO_PTR(self_in);
    if (!self->coroutine_generator) {
        // Pretend like a generator does not have this coroutine behavior.
        // Pay no attention to the dir() behind the curtain
        nlr_raise(mp_obj_new_exception_msg_varg(&mp_type_AttributeError,
            translate("type object 'generator' has no attribute '__await__'")));
    }
    // You can directly call send on a coroutine generator or you can __await__ then send on the return of that.
    return self;
}
STATIC MP_DEFINE_CONST_FUN_OBJ_1(gen_instance_await_obj, gen_instance_await);
#endif

STATIC mp_obj_t gen_instance_close(mp_obj_t self_in);
STATIC mp_obj_t gen_instance_throw(size_t n_args, const mp_obj_t *args) {
    mp_obj_t exc = (n_args == 2) ? args[1] : args[2];

    mp_obj_t ret = gen_resume_and_raise(args[0], mp_const_none, exc);
    if (ret == MP_OBJ_STOP_ITERATION) {
        nlr_raise(mp_obj_new_exception(&mp_type_StopIteration));
    } else {
        return ret;
    }
}

STATIC MP_DEFINE_CONST_FUN_OBJ_VAR_BETWEEN(gen_instance_throw_obj, 2, 4, gen_instance_throw);

STATIC mp_obj_t gen_instance_close(mp_obj_t self_in) {
    mp_obj_t ret;
    switch (mp_obj_gen_resume(self_in, mp_const_none, MP_OBJ_FROM_PTR(&mp_const_GeneratorExit_obj), &ret)) {
        case MP_VM_RETURN_YIELD:
            mp_raise_RuntimeError(translate("generator ignored GeneratorExit"));

        // Swallow GeneratorExit (== successful close), and re-raise any other
        case MP_VM_RETURN_EXCEPTION:
            // ret should always be an instance of an exception class
            if (mp_obj_is_subclass_fast(MP_OBJ_FROM_PTR(mp_obj_get_type(ret)), MP_OBJ_FROM_PTR(&mp_type_GeneratorExit))) {
                return mp_const_none;
            }
            nlr_raise(ret);

        default:
            // The only choice left is MP_VM_RETURN_NORMAL which is successful close
            return mp_const_none;
    }
}

STATIC MP_DEFINE_CONST_FUN_OBJ_1(gen_instance_close_obj, gen_instance_close);

STATIC mp_obj_t gen_instance_pend_throw(mp_obj_t self_in, mp_obj_t exc_in) {
    mp_obj_gen_instance_t *self = MP_OBJ_TO_PTR(self_in);
    if (self->code_state.sp == self->code_state.state - 1) {
        mp_raise_TypeError(translate("can't pend throw to just-started generator"));
    }
    mp_obj_t prev = *self->code_state.sp;
    *self->code_state.sp = exc_in;
    return prev;
}
STATIC MP_DEFINE_CONST_FUN_OBJ_2(gen_instance_pend_throw_obj, gen_instance_pend_throw);

STATIC const mp_rom_map_elem_t gen_instance_locals_dict_table[] = {
    { MP_ROM_QSTR(MP_QSTR_close), MP_ROM_PTR(&gen_instance_close_obj) },
    { MP_ROM_QSTR(MP_QSTR_send), MP_ROM_PTR(&gen_instance_send_obj) },
    { MP_ROM_QSTR(MP_QSTR_throw), MP_ROM_PTR(&gen_instance_throw_obj) },
    #if MICROPY_PY_GENERATOR_PEND_THROW
    { MP_ROM_QSTR(MP_QSTR_pend_throw), MP_ROM_PTR(&gen_instance_pend_throw_obj) },
    #endif
    #if MICROPY_PY_ASYNC_AWAIT
    { MP_ROM_QSTR(MP_QSTR___await__), MP_ROM_PTR(&gen_instance_await_obj) },
    #endif
};

STATIC MP_DEFINE_CONST_DICT(gen_instance_locals_dict, gen_instance_locals_dict_table);

const mp_obj_type_t mp_type_gen_instance = {
    { &mp_type_type },
    .name = MP_QSTR_generator,
    .print = gen_instance_print,
    .unary_op = mp_generic_unary_op,
    .getiter = mp_identity_getiter,
    .iternext = gen_instance_iternext,
    .locals_dict = (mp_obj_dict_t *)&gen_instance_locals_dict,
};<|MERGE_RESOLUTION|>--- conflicted
+++ resolved
@@ -39,15 +39,12 @@
 /******************************************************************************/
 /* generator wrapper                                                          */
 
-<<<<<<< HEAD
 typedef struct _mp_obj_gen_wrap_t {
     mp_obj_base_t base;
     mp_obj_t *fun;
     bool coroutine_generator;
 } mp_obj_gen_wrap_t;
 
-=======
->>>>>>> b057fb8a
 typedef struct _mp_obj_gen_instance_t {
     mp_obj_base_t base;
     mp_obj_dict_t *globals;
@@ -55,15 +52,54 @@
     mp_code_state_t code_state;
 } mp_obj_gen_instance_t;
 
-STATIC mp_obj_t gen_wrap_call(mp_obj_t self_in, size_t n_args, size_t n_kw, const mp_obj_t *args) {
-<<<<<<< HEAD
+/******************************************************************************/
+// native generator wrapper
+
+#if MICROPY_EMIT_NATIVE
+
+STATIC mp_obj_t native_gen_wrap_call(mp_obj_t self_in, size_t n_args, size_t n_kw, const mp_obj_t *args) {
+    mp_obj_gen_wrap_t *self = MP_OBJ_TO_PTR(self_in);
+    mp_obj_fun_bc_t *self_fun = (mp_obj_fun_bc_t *)self->fun;
+
+    // Determine start of prelude, and extract n_state from it
+#pragma GCC diagnostic push
+#pragma GCC diagnostic ignored "-Wcast-align"
+    uintptr_t prelude_offset = ((uintptr_t *)self_fun->bytecode)[0];
+#pragma GCC diagnostic pop
+    size_t n_state = mp_decode_uint_value(self_fun->bytecode + prelude_offset);
+    size_t n_exc_stack = 0;
+
+    // Allocate the generator object, with room for local stack and exception stack
+    mp_obj_gen_instance_t *o = m_new_obj_var(mp_obj_gen_instance_t, byte,
+        n_state * sizeof(mp_obj_t) + n_exc_stack * sizeof(mp_exc_stack_t));
+    o->base.type = &mp_type_gen_instance;
+
+    // Parse the input arguments and set up the code state
+    o->coroutine_generator = self->coroutine_generator;
+    o->globals = self_fun->globals;
+    o->code_state.fun_bc = self_fun;
+    o->code_state.ip = (const byte *)prelude_offset;
+    mp_setup_code_state(&o->code_state, n_args, n_kw, args);
+
+    // Indicate we are a native function, which doesn't use this variable
+    o->code_state.exc_sp = NULL;
+
+    // Prepare the generator instance for execution
+#pragma GCC diagnostic push
+#pragma GCC diagnostic ignored "-Wcast-align"
+    uintptr_t start_offset = ((uintptr_t *)self_fun->bytecode)[1];
+#pragma GCC diagnostic pop
+    o->code_state.ip = MICROPY_MAKE_POINTER_CALLABLE((void *)(self_fun->bytecode + start_offset));
+
+    return MP_OBJ_FROM_PTR(o);
+}
+
+#endif // MICROPY_EMIT_NATIVE
+
+STATIC mp_obj_t bc_gen_wrap_call(mp_obj_t self_in, size_t n_args, size_t n_kw, const mp_obj_t *args) {
     mp_obj_gen_wrap_t *self = MP_OBJ_TO_PTR(self_in);
     mp_obj_fun_bc_t *self_fun = (mp_obj_fun_bc_t *)self->fun;
     assert(self_fun->base.type == &mp_type_fun_bc);
-=======
-    // A generating function is just a bytecode function with type mp_type_gen_wrap
-    mp_obj_fun_bc_t *self_fun = MP_OBJ_TO_PTR(self_in);
->>>>>>> b057fb8a
 
     // bytecode prelude: get state size and exception stack size
     size_t n_state = mp_decode_uint_value(self_fun->bytecode);
@@ -82,70 +118,44 @@
     return MP_OBJ_FROM_PTR(o);
 }
 
+STATIC mp_obj_t gen_wrap_call(mp_obj_t self_in, size_t n_args, size_t n_kw, const mp_obj_t *args) {
+    mp_obj_gen_wrap_t *self = MP_OBJ_TO_PTR(self_in);
+
+    #if MICROPY_EMIT_NATIVE
+    mp_obj_fun_bc_t *self_fun = (mp_obj_fun_bc_t *)self->fun;
+    if (self_fun->base.type == &mp_type_fun_native) {
+        return native_gen_wrap_call(self, n_args, n_kw, args);
+    }
+    #endif
+    return bc_gen_wrap_call(self, n_args, n_kw, args);
+}
+
+#if MICROPY_PY_FUNCTION_ATTRS
+static void gen_attr(mp_obj_t self_in, qstr attr, mp_obj_t *dest) {
+    mp_obj_gen_wrap_t *self = MP_OBJ_TO_PTR(self_in);
+    mp_obj_fun_bc_t *self_fun = (mp_obj_fun_bc_t *)self->fun;
+    mp_obj_fun_bc_attr(self_fun, attr, dest);
+}
+#endif
+
 const mp_obj_type_t mp_type_gen_wrap = {
     { &mp_type_type },
     .name = MP_QSTR_generator,
     .call = gen_wrap_call,
     .unary_op = mp_generic_unary_op,
     #if MICROPY_PY_FUNCTION_ATTRS
-    .attr = mp_obj_fun_bc_attr,
+    .attr = gen_attr,
     #endif
 };
 
-<<<<<<< HEAD
+
 mp_obj_t mp_obj_new_gen_wrap(mp_obj_t fun, bool is_coroutine) {
     mp_obj_gen_wrap_t *o = m_new_obj(mp_obj_gen_wrap_t);
     o->base.type = &mp_type_gen_wrap;
     o->fun = MP_OBJ_TO_PTR(fun);
     o->coroutine_generator = is_coroutine;
-=======
-/******************************************************************************/
-// native generator wrapper
-
-#if MICROPY_EMIT_NATIVE
-
-STATIC mp_obj_t native_gen_wrap_call(mp_obj_t self_in, size_t n_args, size_t n_kw, const mp_obj_t *args) {
-    // The state for a native generating function is held in the same struct as a bytecode function
-    mp_obj_fun_bc_t *self_fun = MP_OBJ_TO_PTR(self_in);
-
-    // Determine start of prelude, and extract n_state from it
-    uintptr_t prelude_offset = ((uintptr_t *)self_fun->bytecode)[0];
-    size_t n_state = mp_decode_uint_value(self_fun->bytecode + prelude_offset);
-    size_t n_exc_stack = 0;
-
-    // Allocate the generator object, with room for local stack and exception stack
-    mp_obj_gen_instance_t *o = m_new_obj_var(mp_obj_gen_instance_t, byte,
-        n_state * sizeof(mp_obj_t) + n_exc_stack * sizeof(mp_exc_stack_t));
-    o->base.type = &mp_type_gen_instance;
-
-    // Parse the input arguments and set up the code state
-    o->globals = self_fun->globals;
-    o->code_state.fun_bc = self_fun;
-    o->code_state.ip = (const byte *)prelude_offset;
-    mp_setup_code_state(&o->code_state, n_args, n_kw, args);
-
-    // Indicate we are a native function, which doesn't use this variable
-    o->code_state.exc_sp = NULL;
-
-    // Prepare the generator instance for execution
-    uintptr_t start_offset = ((uintptr_t *)self_fun->bytecode)[1];
-    o->code_state.ip = MICROPY_MAKE_POINTER_CALLABLE((void *)(self_fun->bytecode + start_offset));
-
->>>>>>> b057fb8a
     return MP_OBJ_FROM_PTR(o);
 }
-
-const mp_obj_type_t mp_type_native_gen_wrap = {
-    { &mp_type_type },
-    .name = MP_QSTR_generator,
-    .call = native_gen_wrap_call,
-    .unary_op = mp_generic_unary_op,
-    #if MICROPY_PY_FUNCTION_ATTRS
-    .attr = mp_obj_fun_bc_attr,
-    #endif
-};
-
-#endif // MICROPY_EMIT_NATIVE
 
 /******************************************************************************/
 /* generator instance                                                         */
@@ -239,7 +249,7 @@
             *ret_val = self->code_state.state[0];
             // PEP479: if StopIteration is raised inside a generator it is replaced with RuntimeError
             if (mp_obj_is_subclass_fast(MP_OBJ_FROM_PTR(mp_obj_get_type(*ret_val)), MP_OBJ_FROM_PTR(&mp_type_StopIteration))) {
-                *ret_val = mp_obj_new_exception_msg(&mp_type_RuntimeError, "generator raised StopIteration");
+                *ret_val = mp_obj_new_exception_msg(&mp_type_RuntimeError, translate("generator raised StopIteration"));
             }
             break;
         }
