/*
 * This file is part of the MicroPython project, http://micropython.org/
 *
 * The MIT License (MIT)
 *
 * SPDX-FileCopyrightText: Copyright (c) 2013-2018 Damien P. George
 * Copyright (c) 2014-2016 Paul Sokolovsky
 *
 * Permission is hereby granted, free of charge, to any person obtaining a copy
 * of this software and associated documentation files (the "Software"), to deal
 * in the Software without restriction, including without limitation the rights
 * to use, copy, modify, merge, publish, distribute, sublicense, and/or sell
 * copies of the Software, and to permit persons to whom the Software is
 * furnished to do so, subject to the following conditions:
 *
 * The above copyright notice and this permission notice shall be included in
 * all copies or substantial portions of the Software.
 *
 * THE SOFTWARE IS PROVIDED "AS IS", WITHOUT WARRANTY OF ANY KIND, EXPRESS OR
 * IMPLIED, INCLUDING BUT NOT LIMITED TO THE WARRANTIES OF MERCHANTABILITY,
 * FITNESS FOR A PARTICULAR PURPOSE AND NONINFRINGEMENT. IN NO EVENT SHALL THE
 * AUTHORS OR COPYRIGHT HOLDERS BE LIABLE FOR ANY CLAIM, DAMAGES OR OTHER
 * LIABILITY, WHETHER IN AN ACTION OF CONTRACT, TORT OR OTHERWISE, ARISING FROM,
 * OUT OF OR IN CONNECTION WITH THE SOFTWARE OR THE USE OR OTHER DEALINGS IN
 * THE SOFTWARE.
 */

#include <stdio.h>
#include <stddef.h>
#include <string.h>
#include <assert.h>

#include "py/gc_long_lived.h"
#include "py/objtype.h"
#include "py/runtime.h"

#include "supervisor/shared/stack.h"
#include "supervisor/shared/translate.h"

#if MICROPY_DEBUG_VERBOSE // print debugging info
#define DEBUG_PRINT (1)
#define DEBUG_printf DEBUG_printf
#else // don't print debugging info
#define DEBUG_PRINT (0)
#define DEBUG_printf(...) (void)0
#endif

#define ENABLE_SPECIAL_ACCESSORS \
    (MICROPY_PY_DESCRIPTORS || MICROPY_PY_DELATTR_SETATTR || MICROPY_PY_BUILTINS_PROPERTY)

#define TYPE_FLAG_IS_SUBCLASSED (0x0001)
#define TYPE_FLAG_HAS_SPECIAL_ACCESSORS (0x0002)

STATIC mp_obj_t static_class_method_make_new(const mp_obj_type_t *self_in, size_t n_args, const mp_obj_t *args, mp_map_t *kw_args);

/******************************************************************************/
// instance object

STATIC int instance_count_native_bases(const mp_obj_type_t *type, const mp_obj_type_t **last_native_base) {
    int count = 0;
    for (;;) {
        if (type == &mp_type_object) {
            // Not a "real" type, end search here.
            return count;
        } else if (mp_obj_is_native_type(type)) {
            // Native types don't have parents (at least not from our perspective) so end.
            *last_native_base = type;
            return count + 1;
        } else if (type->parent == NULL) {
            // No parents so end search here.
            return count;
        #if MICROPY_MULTIPLE_INHERITANCE
        } else if (((mp_obj_base_t *)type->parent)->type == &mp_type_tuple) {
            // Multiple parents, search through them all recursively.
            const mp_obj_tuple_t *parent_tuple = type->parent;
            const mp_obj_t *item = parent_tuple->items;
            const mp_obj_t *top = item + parent_tuple->len;
            for (; item < top; ++item) {
                assert(MP_OBJ_IS_TYPE(*item, &mp_type_type));
                const mp_obj_type_t *bt = (const mp_obj_type_t *)MP_OBJ_TO_PTR(*item);
                count += instance_count_native_bases(bt, last_native_base);
            }
            return count;
        #endif
        } else {
            // A single parent, use iteration to continue the search.
            type = type->parent;
        }
    }
}

// This wrapper function is allows a subclass of a native type to call the
// __init__() method (corresponding to type->make_new) of the native type.
STATIC mp_obj_t native_base_init_wrapper(size_t n_args, const mp_obj_t *pos_args, mp_map_t *kw_args) {
    mp_obj_instance_t *self = MP_OBJ_TO_PTR(pos_args[0]);
    const mp_obj_type_t *native_base = NULL;
    instance_count_native_bases(self->base.type, &native_base);
    self->subobj[0] = native_base->make_new(native_base, n_args - 1, pos_args + 1, kw_args);
    return mp_const_none;
}
STATIC MP_DEFINE_CONST_FUN_OBJ_KW(native_base_init_wrapper_obj, 1, native_base_init_wrapper);

#if !MICROPY_CPYTHON_COMPAT
STATIC
#endif
mp_obj_instance_t *mp_obj_new_instance(const mp_obj_type_t *class, const mp_obj_type_t **native_base) {
    size_t num_native_bases = instance_count_native_bases(class, native_base);
    assert(num_native_bases < 2);
    mp_obj_instance_t *o = m_new_obj_var(mp_obj_instance_t, mp_obj_t, num_native_bases);
    o->base.type = class;
    mp_map_init(&o->members, 0);
    // Initialise the native base-class slot (should be 1 at most) with a valid
    // object.  It doesn't matter which object, so long as it can be uniquely
    // distinguished from a native class that is initialised.
    if (num_native_bases != 0) {
        o->subobj[0] = MP_OBJ_FROM_PTR(&native_base_init_wrapper_obj);
    }
    return o;
}

// When instances are first created they have the base_init wrapper as their native parent's
// instance because make_new combines __new__ and __init__. This object is invalid for the native
// code so it must call this method to ensure that the given object has been __init__'d and is
// valid.
void mp_obj_assert_native_inited(mp_obj_t native_object) {
    if (native_object == MP_OBJ_FROM_PTR(&native_base_init_wrapper_obj)) {
        mp_raise_NotImplementedError(translate("Call super().__init__() before accessing native object."));
    }
}

// TODO
// This implements depth-first left-to-right MRO, which is not compliant with Python3 MRO
// http://python-history.blogspot.com/2010/06/method-resolution-order.html
// https://www.python.org/download/releases/2.3/mro/
//
// will keep lookup->dest[0]'s value (should be MP_OBJ_NULL on invocation) if attribute
// is not found
// will set lookup->dest[0] to MP_OBJ_SENTINEL if special method was found in a native
// type base via slot id (as specified by lookup->meth_offset). As there can be only one
// native base, it's known that it applies to instance->subobj[0]. In most cases, we also
// don't need to know which type it was - because instance->subobj[0] is of that type.
// The only exception is when object is not yet constructed, then we need to know base
// native type to construct its instance->subobj[0] from. But this case is handled via
// instance_count_native_bases(), which returns a native base which it saw.
struct class_lookup_data {
    mp_obj_instance_t *obj;
    qstr attr;
    size_t meth_offset;
    mp_obj_t *dest;
    bool is_type;
};

STATIC void mp_obj_class_lookup(struct class_lookup_data *lookup, const mp_obj_type_t *type) {
    assert(lookup->dest[0] == MP_OBJ_NULL);
    assert(lookup->dest[1] == MP_OBJ_NULL);
    for (;;) {
        DEBUG_printf("mp_obj_class_lookup: Looking up %s in %s\n", qstr_str(lookup->attr), qstr_str(type->name));
        // Optimize special method lookup for native types
        // This avoids extra method_name => slot lookup. On the other hand,
        // this should not be applied to class types, as will result in extra
        // lookup either.
        if (lookup->meth_offset != 0 && mp_obj_is_native_type(type)) {
<<<<<<< HEAD
            #pragma GCC diagnostic push
            #pragma GCC diagnostic ignored "-Wcast-align"
            if (*(void **)((char *)type + lookup->meth_offset) != NULL) {
                #pragma GCC diagnostic pop
=======
            if (*(void **)((char *)type + lookup->meth_offset) != NULL) {
>>>>>>> b057fb8a
                DEBUG_printf("mp_obj_class_lookup: Matched special meth slot (off=%d) for %s\n",
                    lookup->meth_offset, qstr_str(lookup->attr));
                lookup->dest[0] = MP_OBJ_SENTINEL;
                return;
            }
        }

        if (type->locals_dict != NULL) {
            // search locals_dict (the set of methods/attributes)
            assert(type->locals_dict->base.type == &mp_type_dict); // MicroPython restriction, for now
            mp_map_t *locals_map = &type->locals_dict->map;
            mp_map_elem_t *elem = mp_map_lookup(locals_map, MP_OBJ_NEW_QSTR(lookup->attr), MP_MAP_LOOKUP);
            if (elem != NULL) {
                if (lookup->is_type) {
                    // If we look up a class method, we need to return original type for which we
                    // do a lookup, not a (base) type in which we found the class method.
                    const mp_obj_type_t *org_type = (const mp_obj_type_t *)lookup->obj;
                    mp_convert_member_lookup(MP_OBJ_NULL, org_type, elem->value, lookup->dest);
                } else if (MP_OBJ_IS_TYPE(elem->value, &mp_type_property)) {
                    lookup->dest[0] = elem->value;
                    return;
                } else {
                    mp_obj_instance_t *obj = lookup->obj;
                    mp_convert_member_lookup(MP_OBJ_FROM_PTR(obj), type, elem->value, lookup->dest);
                }
                #if DEBUG_PRINT
<<<<<<< HEAD
                printf("mp_obj_class_lookup: Returning: ");
                mp_obj_print(lookup->dest[0], PRINT_REPR);
                printf(" ");
                // Don't try to repr() lookup->dest[1], as we can be called recursively
                printf("<%q @%p>\n", mp_obj_get_type_qstr(lookup->dest[1]), lookup->dest[1]);
=======
                DEBUG_printf("mp_obj_class_lookup: Returning: ");
                mp_obj_print_helper(MICROPY_DEBUG_PRINTER, lookup->dest[0], PRINT_REPR);
                if (lookup->dest[1] != MP_OBJ_NULL) {
                    // Don't try to repr() lookup->dest[1], as we can be called recursively
                    DEBUG_printf(" <%s @%p>", mp_obj_get_type_str(lookup->dest[1]), MP_OBJ_TO_PTR(lookup->dest[1]));
                }
                DEBUG_printf("\n");
>>>>>>> b057fb8a
                #endif
                return;
            }
        }

        // Previous code block takes care about attributes defined in .locals_dict,
        // but some attributes of native types may be handled using .load_attr method,
        // so make sure we try to lookup those too.
        if (lookup->obj != NULL && !lookup->is_type && mp_obj_is_native_type(type) && type != &mp_type_object /* object is not a real type */) {
            mp_load_method_maybe(lookup->obj->subobj[0], lookup->attr, lookup->dest);
            if (lookup->dest[0] != MP_OBJ_NULL) {
                return;
            }
        }

        // attribute not found, keep searching base classes

        if (type->parent == NULL) {
            DEBUG_printf("mp_obj_class_lookup: No more parents\n");
            return;
        #if MICROPY_MULTIPLE_INHERITANCE
        } else if (((mp_obj_base_t *)type->parent)->type == &mp_type_tuple) {
            const mp_obj_tuple_t *parent_tuple = type->parent;
            const mp_obj_t *item = parent_tuple->items;
            const mp_obj_t *top = item + parent_tuple->len - 1;
            for (; item < top; ++item) {
                assert(MP_OBJ_IS_TYPE(*item, &mp_type_type));
                mp_obj_type_t *bt = (mp_obj_type_t *)MP_OBJ_TO_PTR(*item);
                if (bt == &mp_type_object) {
                    // Not a "real" type
                    continue;
                }
                mp_obj_class_lookup(lookup, bt);
                if (lookup->dest[0] != MP_OBJ_NULL) {
                    return;
                }
            }

            // search last base (simple tail recursion elimination)
            assert(MP_OBJ_IS_TYPE(*item, &mp_type_type));
            type = (mp_obj_type_t *)MP_OBJ_TO_PTR(*item);
        #endif
        } else {
            type = type->parent;
        }
        if (type == &mp_type_object) {
            // Not a "real" type
            return;
        }
    }
}

STATIC void instance_print(const mp_print_t *print, mp_obj_t self_in, mp_print_kind_t kind) {
    mp_obj_instance_t *self = MP_OBJ_TO_PTR(self_in);
    qstr meth = (kind == PRINT_STR) ? MP_QSTR___str__ : MP_QSTR___repr__;
    mp_obj_t member[2] = {MP_OBJ_NULL};
    struct class_lookup_data lookup = {
        .obj = self,
        .attr = meth,
        .meth_offset = offsetof(mp_obj_type_t, print),
        .dest = member,
        .is_type = false,
    };
    mp_obj_class_lookup(&lookup, self->base.type);
    if (member[0] == MP_OBJ_NULL && kind == PRINT_STR) {
        // If there's no __str__, fall back to __repr__
        lookup.attr = MP_QSTR___repr__;
        lookup.meth_offset = 0;
        mp_obj_class_lookup(&lookup, self->base.type);
    }

    if (member[0] == MP_OBJ_SENTINEL) {
        // Handle Exception subclasses specially
        if (mp_obj_is_native_exception_instance(self->subobj[0])) {
            if (kind != PRINT_STR) {
                mp_print_str(print, qstr_str(self->base.type->name));
            }
            mp_obj_print_helper(print, self->subobj[0], kind | PRINT_EXC_SUBCLASS);
        } else {
            mp_obj_print_helper(print, self->subobj[0], kind);
        }
        return;
    }

    if (member[0] != MP_OBJ_NULL) {
        mp_obj_t r = mp_call_function_1(member[0], self_in);
        mp_obj_print_helper(print, r, PRINT_STR);
        return;
    }

    // TODO: CPython prints fully-qualified type name
    mp_printf(print, "<%q object at %p>", mp_obj_get_type_qstr(self_in), self);
}

mp_obj_t mp_obj_instance_make_new(const mp_obj_type_t *self, size_t n_args, const mp_obj_t *args, mp_map_t *kw_args) {
    assert(mp_obj_is_instance_type(self));

    // look for __new__ function
    mp_obj_t init_fn[2] = {MP_OBJ_NULL};
    struct class_lookup_data lookup = {
        .obj = NULL,
        .attr = MP_QSTR___new__,
        .meth_offset = offsetof(mp_obj_type_t, make_new),
        .dest = init_fn,
        .is_type = false,
    };
    mp_obj_class_lookup(&lookup, self);

    const mp_obj_type_t *native_base = NULL;
    mp_obj_instance_t *o;
    size_t n_kw = 0;
    if (kw_args != 0) {
        n_kw = kw_args->used;
    }
    if (init_fn[0] == MP_OBJ_NULL || init_fn[0] == MP_OBJ_SENTINEL) {
        // Either there is no __new__() method defined or there is a native
        // constructor.  In both cases create a blank instance.
        o = mp_obj_new_instance(self, &native_base);

        // Since type->make_new() implements both __new__() and __init__() in
        // one go, of which the latter may be overridden by the Python subclass,
        // we defer (see the end of this function) the call of the native
        // constructor to give a chance for the Python __init__() method to call
        // said native constructor.

    } else {
        // Call Python class __new__ function with all args to create an instance
        mp_obj_t new_ret;
        if (n_args == 0 && n_kw == 0) {
            mp_obj_t args2[1] = {MP_OBJ_FROM_PTR(self)};
            new_ret = mp_call_function_n_kw(init_fn[0], 1, 0, args2);
        } else {
            // TODO(tannewt): Could this be on the stack? It's deleted below.
            mp_obj_t *args2 = m_new(mp_obj_t, 1 + n_args + 2 * n_kw);
            args2[0] = MP_OBJ_FROM_PTR(self);
            memcpy(args2 + 1, args, n_args * sizeof(mp_obj_t));
            if (kw_args) {
                // copy in kwargs
                memcpy(args2 + 1 + n_args, kw_args->table, 2 * n_kw * sizeof(mp_obj_t));
            }
            new_ret = mp_call_function_n_kw(init_fn[0], n_args + 1, n_kw, args2);
            m_del(mp_obj_t, args2, 1 + n_args + 2 * n_kw);
        }

        // https://docs.python.org/3.4/reference/datamodel.html#object.__new__
        // "If __new__() does not return an instance of cls, then the new
        // instance's __init__() method will not be invoked."
        if (mp_obj_get_type(new_ret) != self) {
            return new_ret;
        }

        // The instance returned by __new__() becomes the new object
        o = MP_OBJ_TO_PTR(new_ret);
    }

    // now call Python class __init__ function with all args
    // This method has a chance to call super().__init__() to construct a
    // possible native base class.
    init_fn[0] = init_fn[1] = MP_OBJ_NULL;
    lookup.obj = o;
    lookup.attr = MP_QSTR___init__;
    lookup.meth_offset = 0;
    mp_obj_class_lookup(&lookup, self);
    if (init_fn[0] != MP_OBJ_NULL) {
        mp_obj_t init_ret;
        if (n_args == 0 && kw_args == NULL) {
            init_ret = mp_call_method_n_kw(0, 0, init_fn);
        } else {
            // TODO(tannewt): Could this be on the stack? It's deleted below.
            mp_obj_t *args2 = m_new(mp_obj_t, 2 + n_args + 2 * n_kw);
            args2[0] = init_fn[0];
            args2[1] = init_fn[1];
            // copy in kwargs
            memcpy(args2 + 2, args, n_args * sizeof(mp_obj_t));
            memcpy(args2 + 2 + n_args, kw_args->table, 2 * n_kw * sizeof(mp_obj_t));
            init_ret = mp_call_method_n_kw(n_args, n_kw, args2);
            m_del(mp_obj_t, args2, 2 + n_args + 2 * n_kw);
        }
        if (init_ret != mp_const_none) {
            #if MICROPY_ERROR_REPORTING == MICROPY_ERROR_REPORTING_TERSE
            mp_raise_TypeError(translate("__init__() should return None"));
            #else
            mp_raise_TypeError_varg(translate("__init__() should return None, not '%q'"),
                mp_obj_get_type_qstr(init_ret));
            #endif
        }

    }

    // If the type had a native base that was not explicitly initialised
    // (constructed) by the Python __init__() method then construct it now.
    if (native_base != NULL && o->subobj[0] == MP_OBJ_FROM_PTR(&native_base_init_wrapper_obj)) {
        o->subobj[0] = native_base->make_new(native_base, n_args, args, kw_args);
    }

    return MP_OBJ_FROM_PTR(o);
}

// Qstrs for special methods are guaranteed to have a small value, so we use byte
// type to represent them.
const byte mp_unary_op_method_name[MP_UNARY_OP_NUM_RUNTIME] = {
    [MP_UNARY_OP_BOOL] = MP_QSTR___bool__,
    [MP_UNARY_OP_LEN] = MP_QSTR___len__,
    [MP_UNARY_OP_HASH] = MP_QSTR___hash__,
    [MP_UNARY_OP_INT] = MP_QSTR___int__,
    #if MICROPY_PY_ALL_SPECIAL_METHODS
    [MP_UNARY_OP_POSITIVE] = MP_QSTR___pos__,
    [MP_UNARY_OP_NEGATIVE] = MP_QSTR___neg__,
    [MP_UNARY_OP_INVERT] = MP_QSTR___invert__,
    [MP_UNARY_OP_ABS] = MP_QSTR___abs__,
    #endif
    #if MICROPY_PY_SYS_GETSIZEOF
    [MP_UNARY_OP_SIZEOF] = MP_QSTR___sizeof__,
    #endif
};

STATIC mp_obj_t instance_unary_op(mp_unary_op_t op, mp_obj_t self_in) {
    mp_obj_instance_t *self = MP_OBJ_TO_PTR(self_in);

    #if MICROPY_PY_SYS_GETSIZEOF
    if (MP_UNLIKELY(op == MP_UNARY_OP_SIZEOF)) {
        // TODO: This doesn't count inherited objects (self->subobj)
        const mp_obj_type_t *native_base;
        size_t num_native_bases = instance_count_native_bases(mp_obj_get_type(self_in), &native_base);

        size_t sz = sizeof(*self) + sizeof(*self->subobj) * num_native_bases
            + sizeof(*self->members.table) * self->members.alloc;
        return MP_OBJ_NEW_SMALL_INT(sz);
    }
    #endif

    qstr op_name = mp_unary_op_method_name[op];
    /* Still try to lookup native slot
    if (op_name == 0) {
        return MP_OBJ_NULL;
    }
    */
    mp_obj_t member[2] = {MP_OBJ_NULL};
    struct class_lookup_data lookup = {
        .obj = self,
        .attr = op_name,
        .meth_offset = offsetof(mp_obj_type_t, unary_op),
        .dest = member,
        .is_type = false,
    };
    mp_obj_class_lookup(&lookup, self->base.type);
    if (member[0] == MP_OBJ_SENTINEL) {
        return mp_unary_op(op, self->subobj[0]);
    } else if (member[0] != MP_OBJ_NULL) {
        mp_obj_t val = mp_call_function_1(member[0], self_in);

        switch (op) {
            case MP_UNARY_OP_HASH:
                // __hash__ must return a small int
                val = MP_OBJ_NEW_SMALL_INT(mp_obj_get_int_truncated(val));
                break;
            case MP_UNARY_OP_INT:
                // Must return int
                if (!MP_OBJ_IS_INT(val)) {
                    mp_raise_TypeError(NULL);
                }
                break;
            default:
                // No need to do anything
                ;
        }
        return val;
    } else {
        if (op == MP_UNARY_OP_HASH) {
            lookup.attr = MP_QSTR___eq__;
            mp_obj_class_lookup(&lookup, self->base.type);
            if (member[0] == MP_OBJ_NULL) {
                // https://docs.python.org/3/reference/datamodel.html#object.__hash__
                // "User-defined classes have __eq__() and __hash__() methods by default;
                // with them, all objects compare unequal (except with themselves) and
                // x.__hash__() returns an appropriate value such that x == y implies
                // both that x is y and hash(x) == hash(y)."
                return MP_OBJ_NEW_SMALL_INT((mp_uint_t)self_in);
            }
            // "A class that overrides __eq__() and does not define __hash__() will have its __hash__() implicitly set to None.
            // When the __hash__() method of a class is None, instances of the class will raise an appropriate TypeError"
        }

        return MP_OBJ_NULL; // op not supported
    }
}

// Binary-op enum values not listed here will have the default value of 0 in the
// table, corresponding to MP_QSTR_NULL, and are therefore unsupported (a lookup will
// fail).  They can be added at the expense of code size for the qstr.
// Qstrs for special methods are guaranteed to have a small value, so we use byte
// type to represent them.
const byte mp_binary_op_method_name[MP_BINARY_OP_NUM_RUNTIME] = {
    [MP_BINARY_OP_LESS] = MP_QSTR___lt__,
    [MP_BINARY_OP_MORE] = MP_QSTR___gt__,
    [MP_BINARY_OP_EQUAL] = MP_QSTR___eq__,
    [MP_BINARY_OP_LESS_EQUAL] = MP_QSTR___le__,
    [MP_BINARY_OP_MORE_EQUAL] = MP_QSTR___ge__,
    // MP_BINARY_OP_NOT_EQUAL, // a != b calls a == b and inverts result
    [MP_BINARY_OP_CONTAINS] = MP_QSTR___contains__,

    // If an inplace method is not found a normal method will be used as a fallback
    [MP_BINARY_OP_INPLACE_ADD] = MP_QSTR___iadd__,
    [MP_BINARY_OP_INPLACE_SUBTRACT] = MP_QSTR___isub__,
    #if MICROPY_PY_ALL_INPLACE_SPECIAL_METHODS
    [MP_BINARY_OP_INPLACE_MULTIPLY] = MP_QSTR___imul__,
    [MP_BINARY_OP_INPLACE_FLOOR_DIVIDE] = MP_QSTR___ifloordiv__,
    [MP_BINARY_OP_INPLACE_TRUE_DIVIDE] = MP_QSTR___itruediv__,
    [MP_BINARY_OP_INPLACE_MODULO] = MP_QSTR___imod__,
    [MP_BINARY_OP_INPLACE_POWER] = MP_QSTR___ipow__,
    [MP_BINARY_OP_INPLACE_OR] = MP_QSTR___ior__,
    [MP_BINARY_OP_INPLACE_XOR] = MP_QSTR___ixor__,
    [MP_BINARY_OP_INPLACE_AND] = MP_QSTR___iand__,
    [MP_BINARY_OP_INPLACE_LSHIFT] = MP_QSTR___ilshift__,
    [MP_BINARY_OP_INPLACE_RSHIFT] = MP_QSTR___irshift__,
    #endif

    [MP_BINARY_OP_ADD] = MP_QSTR___add__,
    [MP_BINARY_OP_SUBTRACT] = MP_QSTR___sub__,
    #if MICROPY_PY_ALL_SPECIAL_METHODS
    [MP_BINARY_OP_MULTIPLY] = MP_QSTR___mul__,
    [MP_BINARY_OP_FLOOR_DIVIDE] = MP_QSTR___floordiv__,
    [MP_BINARY_OP_TRUE_DIVIDE] = MP_QSTR___truediv__,
    [MP_BINARY_OP_MODULO] = MP_QSTR___mod__,
    [MP_BINARY_OP_DIVMOD] = MP_QSTR___divmod__,
    [MP_BINARY_OP_POWER] = MP_QSTR___pow__,
    [MP_BINARY_OP_OR] = MP_QSTR___or__,
    [MP_BINARY_OP_XOR] = MP_QSTR___xor__,
    [MP_BINARY_OP_AND] = MP_QSTR___and__,
    [MP_BINARY_OP_LSHIFT] = MP_QSTR___lshift__,
    [MP_BINARY_OP_RSHIFT] = MP_QSTR___rshift__,
    #endif

    #if MICROPY_PY_REVERSE_SPECIAL_METHODS
    [MP_BINARY_OP_REVERSE_ADD] = MP_QSTR___radd__,
    [MP_BINARY_OP_REVERSE_SUBTRACT] = MP_QSTR___rsub__,
    #if MICROPY_PY_ALL_SPECIAL_METHODS
    [MP_BINARY_OP_REVERSE_MULTIPLY] = MP_QSTR___rmul__,
    [MP_BINARY_OP_REVERSE_FLOOR_DIVIDE] = MP_QSTR___rfloordiv__,
    [MP_BINARY_OP_REVERSE_TRUE_DIVIDE] = MP_QSTR___rtruediv__,
    [MP_BINARY_OP_REVERSE_MODULO] = MP_QSTR___rmod__,
    [MP_BINARY_OP_REVERSE_POWER] = MP_QSTR___rpow__,
    [MP_BINARY_OP_REVERSE_OR] = MP_QSTR___ror__,
    [MP_BINARY_OP_REVERSE_XOR] = MP_QSTR___rxor__,
    [MP_BINARY_OP_REVERSE_AND] = MP_QSTR___rand__,
    [MP_BINARY_OP_REVERSE_LSHIFT] = MP_QSTR___rlshift__,
    [MP_BINARY_OP_REVERSE_RSHIFT] = MP_QSTR___rrshift__,
    #endif
    #endif
};

STATIC mp_obj_t instance_binary_op(mp_binary_op_t op, mp_obj_t lhs_in, mp_obj_t rhs_in) {
    // Note: For ducktyping, CPython does not look in the instance members or use
    // __getattr__ or __getattribute__.  It only looks in the class dictionary.
    mp_obj_instance_t *lhs = MP_OBJ_TO_PTR(lhs_in);
retry:;
    qstr op_name = mp_binary_op_method_name[op];
    /* Still try to lookup native slot
    if (op_name == 0) {
        return MP_OBJ_NULL;
    }
    */
    mp_obj_t dest[3] = {MP_OBJ_NULL};
    struct class_lookup_data lookup = {
        .obj = lhs,
        .attr = op_name,
        .meth_offset = offsetof(mp_obj_type_t, binary_op),
        .dest = dest,
        .is_type = false,
    };
    mp_obj_class_lookup(&lookup, lhs->base.type);

    mp_obj_t res;
    if (dest[0] == MP_OBJ_SENTINEL) {
        res = mp_binary_op(op, lhs->subobj[0], rhs_in);
    } else if (dest[0] != MP_OBJ_NULL) {
        dest[2] = rhs_in;
        res = mp_call_method_n_kw(1, 0, dest);
    } else {
        // If this was an inplace method, fallback to normal method
        // https://docs.python.org/3/reference/datamodel.html#object.__iadd__ :
        // "If a specific method is not defined, the augmented assignment
        // falls back to the normal methods."
        if (op >= MP_BINARY_OP_INPLACE_OR && op <= MP_BINARY_OP_INPLACE_POWER) {
            op -= MP_BINARY_OP_INPLACE_OR - MP_BINARY_OP_OR;
            goto retry;
        }
        return MP_OBJ_NULL; // op not supported
    }

    #if MICROPY_PY_BUILTINS_NOTIMPLEMENTED
    // NotImplemented means "try other fallbacks (like calling __rop__
    // instead of __op__) and if nothing works, raise TypeError". As
    // MicroPython doesn't implement any fallbacks, signal to raise
    // TypeError right away.
    if (res == mp_const_notimplemented) {
        return MP_OBJ_NULL; // op not supported
    }
    #endif

    return res;
}

STATIC void mp_obj_instance_load_attr(mp_obj_t self_in, qstr attr, mp_obj_t *dest) {
    // logic: look in instance members then class locals
    assert(mp_obj_is_instance_type(mp_obj_get_type(self_in)));
    mp_obj_instance_t *self = MP_OBJ_TO_PTR(self_in);

    mp_map_elem_t *elem = mp_map_lookup(&self->members, MP_OBJ_NEW_QSTR(attr), MP_MAP_LOOKUP);
    if (elem != NULL) {
        // object member, always treated as a value
        dest[0] = elem->value;
        return;
    }
    #if MICROPY_CPYTHON_COMPAT
    if (attr == MP_QSTR___dict__) {
        // Create a new dict with a copy of the instance's map items.
        // This creates, unlike CPython, a 'read-only' __dict__: modifying
        // it will not result in modifications to the actual instance members.
        mp_map_t *map = &self->members;
        mp_obj_t attr_dict = mp_obj_new_dict(map->used);
        for (size_t i = 0; i < map->alloc; ++i) {
            if (MP_MAP_SLOT_IS_FILLED(map, i)) {
                mp_obj_dict_store(attr_dict, map->table[i].key, map->table[i].value);
            }
        }
        dest[0] = attr_dict;
        return;
    }
    #endif
    struct class_lookup_data lookup = {
        .obj = self,
        .attr = attr,
        .meth_offset = 0,
        .dest = dest,
        .is_type = false,
    };
    mp_obj_class_lookup(&lookup, self->base.type);
    mp_obj_t member = dest[0];
    if (member != MP_OBJ_NULL) {
        // changes here may may require changes to super_attr, below
        if (!(self->base.type->flags & TYPE_FLAG_HAS_SPECIAL_ACCESSORS)) {
            // Class doesn't have any special accessors to check so return straightaway
            return;
        }

        #if MICROPY_PY_BUILTINS_PROPERTY
        if (MP_OBJ_IS_TYPE(member, &mp_type_property)) {
            // object member is a property; delegate the load to the property
            // Note: This is an optimisation for code size and execution time.
            // The proper way to do it is have the functionality just below
            // in a __get__ method of the property object, and then it would
            // be called by the descriptor code down below.  But that way
            // requires overhead for the nested mp_call's and overhead for
            // the code.
            const mp_obj_t *proxy = mp_obj_property_get(member);
            if (proxy[0] == mp_const_none) {
                mp_raise_AttributeError(translate("unreadable attribute"));
            } else {
                dest[0] = mp_call_function_n_kw(proxy[0], 1, 0, &self_in);
            }
            return;
        }
        #endif

        #if MICROPY_PY_DESCRIPTORS
        // found a class attribute; if it has a __get__ method then call it with the
        // class instance and class as arguments and return the result
        // Note that this is functionally correct but very slow: each load_attr
        // requires an extra mp_load_method_maybe to check for the __get__.
        mp_obj_t attr_get_method[4];
        mp_load_method_maybe(member, MP_QSTR___get__, attr_get_method);
        if (attr_get_method[0] != MP_OBJ_NULL) {
            attr_get_method[2] = self_in;
            attr_get_method[3] = MP_OBJ_FROM_PTR(mp_obj_get_type(self_in));
            dest[0] = mp_call_method_n_kw(2, 0, attr_get_method);
        }
        #endif
        return;
    }

    // try __getattr__
    if (attr != MP_QSTR___getattr__) {
        #if MICROPY_PY_DELATTR_SETATTR
        // If the requested attr is __setattr__/__delattr__ then don't delegate the lookup
        // to __getattr__.  If we followed CPython's behaviour then __setattr__/__delattr__
        // would have already been found in the "object" base class.
        if (attr == MP_QSTR___setattr__ || attr == MP_QSTR___delattr__) {
            return;
        }
        #endif

        mp_obj_t dest2[3];
        mp_load_method_maybe(self_in, MP_QSTR___getattr__, dest2);
        if (dest2[0] != MP_OBJ_NULL) {
            // __getattr__ exists, call it and return its result
            dest2[2] = MP_OBJ_NEW_QSTR(attr);
            dest[0] = mp_call_method_n_kw(1, 0, dest2);
            return;
        }
    }
}

STATIC bool mp_obj_instance_store_attr(mp_obj_t self_in, qstr attr, mp_obj_t value) {
    mp_obj_instance_t *self = MP_OBJ_TO_PTR(self_in);

    if (!(self->base.type->flags & TYPE_FLAG_HAS_SPECIAL_ACCESSORS)) {
        // Class doesn't have any special accessors so skip their checks
        goto skip_special_accessors;
    }

    #if MICROPY_PY_BUILTINS_PROPERTY || MICROPY_PY_DESCRIPTORS
    // With property and/or descriptors enabled we need to do a lookup
    // first in the class dict for the attribute to see if the store should
    // be delegated.
    mp_obj_t member[2] = {MP_OBJ_NULL};
    struct class_lookup_data lookup = {
        .obj = self,
        .attr = attr,
        .meth_offset = 0,
        .dest = member,
        .is_type = false,
    };
    mp_obj_class_lookup(&lookup, self->base.type);

    if (member[0] != MP_OBJ_NULL) {
        #if MICROPY_PY_BUILTINS_PROPERTY
        if (MP_OBJ_IS_TYPE(member[0], &mp_type_property)) {
            // attribute exists and is a property; delegate the store/delete
            // Note: This is an optimisation for code size and execution time.
            // The proper way to do it is have the functionality just below in
            // a __set__/__delete__ method of the property object, and then it
            // would be called by the descriptor code down below.  But that way
            // requires overhead for the nested mp_call's and overhead for
            // the code.
            const mp_obj_t *proxy = mp_obj_property_get(member[0]);
            mp_obj_t dest[2] = {self_in, value};
            if (value == MP_OBJ_NULL) {
                // delete attribute
                if (proxy[2] == mp_const_none) {
                    // TODO better error message?
                    return false;
                } else {
                    mp_call_function_n_kw(proxy[2], 1, 0, dest);
                    return true;
                }
            } else {
                // store attribute
                if (proxy[1] == mp_const_none) {
                    // TODO better error message?
                    return false;
                } else {
                    mp_call_function_n_kw(proxy[1], 2, 0, dest);
                    return true;
                }
            }
        }
        #endif

        #if MICROPY_PY_DESCRIPTORS
        // found a class attribute; if it has a __set__/__delete__ method then
        // call it with the class instance (and value) as arguments
        if (value == MP_OBJ_NULL) {
            // delete attribute
            mp_obj_t attr_delete_method[3];
            mp_load_method_maybe(member[0], MP_QSTR___delete__, attr_delete_method);
            if (attr_delete_method[0] != MP_OBJ_NULL) {
                attr_delete_method[2] = self_in;
                mp_call_method_n_kw(1, 0, attr_delete_method);
                return true;
            }
        } else {
            // store attribute
            mp_obj_t attr_set_method[4];
            mp_load_method_maybe(member[0], MP_QSTR___set__, attr_set_method);
            if (attr_set_method[0] != MP_OBJ_NULL) {
                attr_set_method[2] = self_in;
                attr_set_method[3] = value;
                mp_call_method_n_kw(2, 0, attr_set_method);
                return true;
            }
        }
        #endif
    }
    #endif

    #if MICROPY_PY_DELATTR_SETATTR
    if (value == MP_OBJ_NULL) {
        // delete attribute
        // try __delattr__ first
        mp_obj_t attr_delattr_method[3];
        mp_load_method_maybe(self_in, MP_QSTR___delattr__, attr_delattr_method);
        if (attr_delattr_method[0] != MP_OBJ_NULL) {
            // __delattr__ exists, so call it
            attr_delattr_method[2] = MP_OBJ_NEW_QSTR(attr);
            mp_call_method_n_kw(1, 0, attr_delattr_method);
            return true;
        }
    } else {
        // store attribute
        // try __setattr__ first
        mp_obj_t attr_setattr_method[4];
        mp_load_method_maybe(self_in, MP_QSTR___setattr__, attr_setattr_method);
        if (attr_setattr_method[0] != MP_OBJ_NULL) {
            // __setattr__ exists, so call it
            attr_setattr_method[2] = MP_OBJ_NEW_QSTR(attr);
            attr_setattr_method[3] = value;
            mp_call_method_n_kw(2, 0, attr_setattr_method);
            return true;
        }
    }
    #endif

skip_special_accessors:

    if (value == MP_OBJ_NULL) {
        // delete attribute
        mp_map_elem_t *elem = mp_map_lookup(&self->members, MP_OBJ_NEW_QSTR(attr), MP_MAP_LOOKUP_REMOVE_IF_FOUND);
        return elem != NULL;
    } else {
        // store attribute
        mp_map_lookup(&self->members, MP_OBJ_NEW_QSTR(attr), MP_MAP_LOOKUP_ADD_IF_NOT_FOUND)->value = value;
        return true;
    }
}

STATIC void mp_obj_instance_attr(mp_obj_t self_in, qstr attr, mp_obj_t *dest) {
    if (dest[0] == MP_OBJ_NULL) {
        mp_obj_instance_load_attr(self_in, attr, dest);
    } else {
        if (mp_obj_instance_store_attr(self_in, attr, dest[1])) {
            dest[0] = MP_OBJ_NULL; // indicate success
        }
    }
}

STATIC mp_obj_t instance_subscr(mp_obj_t self_in, mp_obj_t index, mp_obj_t value) {
    mp_obj_instance_t *self = MP_OBJ_TO_PTR(self_in);
    mp_obj_t member[4] = {MP_OBJ_NULL, MP_OBJ_NULL, index, value};
    struct class_lookup_data lookup = {
        .obj = self,
        .meth_offset = offsetof(mp_obj_type_t, subscr),
        .dest = member,
        .is_type = false,
    };
    if (value == MP_OBJ_NULL) {
        // delete item
        lookup.attr = MP_QSTR___delitem__;
    } else if (value == MP_OBJ_SENTINEL) {
        // load item
        lookup.attr = MP_QSTR___getitem__;
    } else {
        // store item
        lookup.attr = MP_QSTR___setitem__;
    }
<<<<<<< HEAD
    if (member[0] == MP_OBJ_SENTINEL) { // native base subscr exists
        mp_obj_type_t *subobj_type = mp_obj_get_type(self->subobj[0]);
        // return mp_obj_subscr(self->subobj[0], index, value, instance);
        mp_obj_t ret = subobj_type->subscr(self_in, index, value);
        // May have called port specific C code. Make sure it didn't mess up the heap.
        assert_heap_ok();
        return ret;
=======
    mp_obj_class_lookup(&lookup, self->base.type);
    if (member[0] == MP_OBJ_SENTINEL) {
        return mp_obj_subscr(self->subobj[0], index, value);
>>>>>>> b057fb8a
    } else if (member[0] != MP_OBJ_NULL) {
        size_t n_args = value == MP_OBJ_NULL || value == MP_OBJ_SENTINEL ? 1 : 2;
        mp_obj_t ret = mp_call_method_n_kw(n_args, 0, member);
        if (value == MP_OBJ_SENTINEL) {
            return ret;
        } else {
            return mp_const_none;
        }
    } else {
        return MP_OBJ_NULL; // op not supported
    }
}

STATIC mp_obj_t mp_obj_instance_get_call(mp_obj_t self_in, mp_obj_t *member) {
    mp_obj_instance_t *self = MP_OBJ_TO_PTR(self_in);
    struct class_lookup_data lookup = {
        .obj = self,
        .attr = MP_QSTR___call__,
        .meth_offset = offsetof(mp_obj_type_t, call),
        .dest = member,
        .is_type = false,
    };
    mp_obj_class_lookup(&lookup, self->base.type);
    return member[0];
}

bool mp_obj_instance_is_callable(mp_obj_t self_in) {
    mp_obj_t member[2] = {MP_OBJ_NULL, MP_OBJ_NULL};
    return mp_obj_instance_get_call(self_in, member) != MP_OBJ_NULL;
}

mp_obj_t mp_obj_instance_call(mp_obj_t self_in, size_t n_args, size_t n_kw, const mp_obj_t *args) {
    mp_obj_t member[2] = {MP_OBJ_NULL, MP_OBJ_NULL};
    mp_obj_t call = mp_obj_instance_get_call(self_in, member);
    if (call == MP_OBJ_NULL) {
<<<<<<< HEAD
        #if MICROPY_ERROR_REPORTING == MICROPY_ERROR_REPORTING_TERSE
        mp_raise_TypeError(translate("object not callable"));
        #else
        mp_raise_TypeError_varg(translate("'%q' object is not callable"),
            mp_obj_get_type_qstr(self_in));
        #endif
=======
        if (MICROPY_ERROR_REPORTING == MICROPY_ERROR_REPORTING_TERSE) {
            mp_raise_TypeError("object not callable");
        } else {
            nlr_raise(mp_obj_new_exception_msg_varg(&mp_type_TypeError,
                "'%s' object isn't callable", mp_obj_get_type_str(self_in)));
        }
>>>>>>> b057fb8a
    }
    mp_obj_instance_t *self = MP_OBJ_TO_PTR(self_in);
    if (call == MP_OBJ_SENTINEL) {
        return mp_call_function_n_kw(self->subobj[0], n_args, n_kw, args);
    }

    return mp_call_method_self_n_kw(member[0], member[1], n_args, n_kw, args);
}

STATIC mp_obj_t instance_getiter(mp_obj_t self_in, mp_obj_iter_buf_t *iter_buf) {
    mp_obj_instance_t *self = MP_OBJ_TO_PTR(self_in);
    mp_obj_t member[2] = {MP_OBJ_NULL};
    struct class_lookup_data lookup = {
        .obj = self,
        .attr = MP_QSTR___iter__,
        .meth_offset = offsetof(mp_obj_type_t, getiter),
        .dest = member,
        .is_type = false,
    };
    mp_obj_class_lookup(&lookup, self->base.type);
    if (member[0] == MP_OBJ_NULL) {
        return MP_OBJ_NULL;
    } else if (member[0] == MP_OBJ_SENTINEL) {
        mp_obj_type_t *type = mp_obj_get_type(self->subobj[0]);
        return type->getiter(self->subobj[0], iter_buf);
    } else {
        return mp_call_method_n_kw(0, 0, member);
    }
}

STATIC mp_int_t instance_get_buffer(mp_obj_t self_in, mp_buffer_info_t *bufinfo, mp_uint_t flags) {
    mp_obj_instance_t *self = MP_OBJ_TO_PTR(self_in);
    mp_obj_t member[2] = {MP_OBJ_NULL};
    struct class_lookup_data lookup = {
        .obj = self,
        .attr = MP_QSTR_, // don't actually look for a method
        .meth_offset = offsetof(mp_obj_type_t, buffer_p.get_buffer),
        .dest = member,
        .is_type = false,
    };
    mp_obj_class_lookup(&lookup, self->base.type);
    if (member[0] == MP_OBJ_SENTINEL) {
        mp_obj_type_t *type = mp_obj_get_type(self->subobj[0]);
        return type->buffer_p.get_buffer(self->subobj[0], bufinfo, flags);
    } else {
        return 1; // object does not support buffer protocol
    }
}

/******************************************************************************/
// type object
//  - the struct is mp_obj_type_t and is defined in obj.h so const types can be made
//  - there is a constant mp_obj_type_t (called mp_type_type) for the 'type' object
//  - creating a new class (a new type) creates a new mp_obj_type_t

#if ENABLE_SPECIAL_ACCESSORS
STATIC bool check_for_special_accessors(mp_obj_t key, mp_obj_t value) {
    #if MICROPY_PY_DELATTR_SETATTR
    if (key == MP_OBJ_NEW_QSTR(MP_QSTR___setattr__) || key == MP_OBJ_NEW_QSTR(MP_QSTR___delattr__)) {
        return true;
    }
    #endif
    #if MICROPY_PY_BUILTINS_PROPERTY
    if (MP_OBJ_IS_TYPE(value, &mp_type_property)) {
        return true;
    }
    #endif
    #if MICROPY_PY_DESCRIPTORS
    static const uint8_t to_check[] = {
        MP_QSTR___get__, MP_QSTR___set__, MP_QSTR___delete__,
    };
    for (size_t i = 0; i < MP_ARRAY_SIZE(to_check); ++i) {
        mp_obj_t dest_temp[2];
        mp_load_method_protected(value, to_check[i], dest_temp, true);
        if (dest_temp[0] != MP_OBJ_NULL) {
            return true;
        }
    }
    #endif
    return false;
}

STATIC bool map_has_special_accessors(const mp_map_t *map) {
    if (map == NULL) {
        return false;
    }
    for (size_t i = 0; i < map->alloc; i++) {
        if (MP_MAP_SLOT_IS_FILLED(map, i)) {
            const mp_map_elem_t *elem = &map->table[i];
            if (check_for_special_accessors(elem->key, elem->value)) {
                return true;
            }
        }
    }
    return false;
}
#endif

STATIC void type_print(const mp_print_t *print, mp_obj_t self_in, mp_print_kind_t kind) {
    (void)kind;
    mp_obj_type_t *self = MP_OBJ_TO_PTR(self_in);
    mp_printf(print, "<class '%q'>", self->name);
}

STATIC mp_obj_t type_make_new(const mp_obj_type_t *type_in, size_t n_args, const mp_obj_t *args, mp_map_t *kw_args) {
    (void)type_in;

    mp_arg_check_num(n_args, kw_args, 1, 3, false);

    switch (n_args) {
        case 1:
            return MP_OBJ_FROM_PTR(mp_obj_get_type(args[0]));

        case 3:
            // args[0] = name
            // args[1] = bases tuple
            // args[2] = locals dict
            return mp_obj_new_type(mp_obj_str_get_qstr(args[0]), args[1], args[2]);

        default:
            mp_raise_TypeError(translate("type takes 1 or 3 arguments"));
    }
}

STATIC mp_obj_t type_call(mp_obj_t self_in, size_t n_args, size_t n_kw, const mp_obj_t *args) {
    // instantiate an instance of a class

    mp_obj_type_t *self = MP_OBJ_TO_PTR(self_in);

    if (self->make_new == NULL) {
        #if MICROPY_ERROR_REPORTING == MICROPY_ERROR_REPORTING_TERSE
        mp_raise_TypeError(translate("cannot create instance"));
        #else
        mp_raise_TypeError_varg(translate("cannot create '%q' instances"), self->name);
        #endif
    }

    // create a map directly from the given args array and make a new instance
    mp_map_t kw_args;
    mp_map_init_fixed_table(&kw_args, n_kw, args + n_args);
    mp_obj_t o = self->make_new(self, n_args, args, &kw_args);

    // return new instance
    return o;
}

STATIC void type_attr(mp_obj_t self_in, qstr attr, mp_obj_t *dest) {
    assert(MP_OBJ_IS_TYPE(self_in, &mp_type_type));
    mp_obj_type_t *self = MP_OBJ_TO_PTR(self_in);

    if (dest[0] == MP_OBJ_NULL) {
        // load attribute
        #if MICROPY_CPYTHON_COMPAT
        if (attr == MP_QSTR___name__) {
            dest[0] = MP_OBJ_NEW_QSTR(self->name);
            return;
        }
        #endif
        struct class_lookup_data lookup = {
            .obj = (mp_obj_instance_t *)self,
            .attr = attr,
            .meth_offset = 0,
            .dest = dest,
            .is_type = true,
        };
        mp_obj_class_lookup(&lookup, self);
    } else {
        // delete/store attribute

        if (self->locals_dict != NULL) {
            assert(self->locals_dict->base.type == &mp_type_dict); // MicroPython restriction, for now
            mp_map_t *locals_map = &self->locals_dict->map;
            if (locals_map->is_fixed) {
                // can't apply delete/store to a fixed map
                return;
            }
            if (dest[1] == MP_OBJ_NULL) {
                // delete attribute
                mp_map_elem_t *elem = mp_map_lookup(locals_map, MP_OBJ_NEW_QSTR(attr), MP_MAP_LOOKUP_REMOVE_IF_FOUND);
                if (elem != NULL) {
                    dest[0] = MP_OBJ_NULL; // indicate success
                }
            } else {
                #if ENABLE_SPECIAL_ACCESSORS
                // Check if we add any special accessor methods with this store
                if (!(self->flags & TYPE_FLAG_HAS_SPECIAL_ACCESSORS)) {
                    if (check_for_special_accessors(MP_OBJ_NEW_QSTR(attr), dest[1])) {
                        if (self->flags & TYPE_FLAG_IS_SUBCLASSED) {
                            // This class is already subclassed so can't have special accessors added
                            mp_raise_msg(&mp_type_AttributeError, translate("can't add special method to already-subclassed class"));
                        }
                        self->flags |= TYPE_FLAG_HAS_SPECIAL_ACCESSORS;
                    }
                }
                #endif

                // store attribute
                mp_map_elem_t *elem = mp_map_lookup(locals_map, MP_OBJ_NEW_QSTR(attr), MP_MAP_LOOKUP_ADD_IF_NOT_FOUND);
                elem->value = dest[1];
                dest[0] = MP_OBJ_NULL; // indicate success
            }
        }
    }
}

const mp_obj_type_t mp_type_type = {
    { &mp_type_type },
    .name = MP_QSTR_type,
    .print = type_print,
    .make_new = type_make_new,
    .call = type_call,
    .unary_op = mp_generic_unary_op,
    .attr = type_attr,
};

mp_obj_t mp_obj_new_type(qstr name, mp_obj_t bases_tuple, mp_obj_t locals_dict) {
    // Verify input objects have expected type
    if (!MP_OBJ_IS_TYPE(bases_tuple, &mp_type_tuple)) {
        mp_raise_TypeError(NULL);
    }
    if (!MP_OBJ_IS_TYPE(locals_dict, &mp_type_dict)) {
        mp_raise_TypeError(NULL);
    }

    // TODO might need to make a copy of locals_dict; at least that's how CPython does it

    // Basic validation of base classes
    uint16_t base_flags = 0;
    size_t bases_len;
    mp_obj_t *bases_items;
    mp_obj_tuple_get(bases_tuple, &bases_len, &bases_items);
    for (size_t i = 0; i < bases_len; i++) {
        if (!MP_OBJ_IS_TYPE(bases_items[i], &mp_type_type)) {
            mp_raise_TypeError(translate("type is not an acceptable base type"));
        }
        mp_obj_type_t *t = MP_OBJ_TO_PTR(bases_items[i]);
        // TODO: Verify with CPy, tested on function type
        if (t->make_new == NULL) {
<<<<<<< HEAD
            #if MICROPY_ERROR_REPORTING == MICROPY_ERROR_REPORTING_TERSE
            mp_raise_TypeError(translate("type is not an acceptable base type"));
            #else
            mp_raise_TypeError_varg(
                translate("type '%q' is not an acceptable base type"), t->name);
            #endif
=======
            if (MICROPY_ERROR_REPORTING == MICROPY_ERROR_REPORTING_TERSE) {
                mp_raise_TypeError("type isn't an acceptable base type");
            } else {
                nlr_raise(mp_obj_new_exception_msg_varg(&mp_type_TypeError,
                    "type '%q' isn't an acceptable base type", t->name));
            }
>>>>>>> b057fb8a
        }
        #if ENABLE_SPECIAL_ACCESSORS
        if (mp_obj_is_instance_type(t)) {
            t->flags |= TYPE_FLAG_IS_SUBCLASSED;
            base_flags |= t->flags & TYPE_FLAG_HAS_SPECIAL_ACCESSORS;
        }
        #endif
    }

    mp_obj_type_t *o = m_new0_ll(mp_obj_type_t, 1);
    o->base.type = &mp_type_type;
    o->flags = base_flags;
    o->name = name;
    o->print = instance_print;
    o->make_new = mp_obj_instance_make_new;
    o->call = mp_obj_instance_call;
    o->unary_op = instance_unary_op;
    o->binary_op = instance_binary_op;
    o->attr = mp_obj_instance_attr;
    o->subscr = instance_subscr;
    o->getiter = instance_getiter;
    // o->iternext = ; not implemented
    o->buffer_p.get_buffer = instance_get_buffer;

    if (bases_len > 0) {
        // Inherit protocol from a base class. This allows to define an
        // abstract base class which would translate C-level protocol to
        // Python method calls, and any subclass inheriting from it will
        // support this feature.
        o->protocol = ((mp_obj_type_t *)MP_OBJ_TO_PTR(bases_items[0]))->protocol;

        if (bases_len >= 2) {
            #if MICROPY_MULTIPLE_INHERITANCE
            o->parent = MP_OBJ_TO_PTR(bases_tuple);
            #else
            mp_raise_NotImplementedError(translate("multiple inheritance not supported"));
            #endif
        } else {
            o->parent = MP_OBJ_TO_PTR(bases_items[0]);
        }
    }

    o->locals_dict = make_dict_long_lived(locals_dict, 10);


    const mp_obj_type_t *native_base;
    size_t num_native_bases = instance_count_native_bases(o, &native_base);
    if (num_native_bases > 1) {
        mp_raise_TypeError(translate("multiple bases have instance lay-out conflict"));
    }

    mp_map_t *locals_map = &o->locals_dict->map;
    #if ENABLE_SPECIAL_ACCESSORS
    // Check if the class has any special accessor methods
    if (!(o->flags & TYPE_FLAG_HAS_SPECIAL_ACCESSORS) &&
        (map_has_special_accessors(locals_map) ||
         (num_native_bases == 1 &&
          native_base->locals_dict != NULL &&
          map_has_special_accessors(&native_base->locals_dict->map)))) {
        o->flags |= TYPE_FLAG_HAS_SPECIAL_ACCESSORS;
    }
    #endif

    mp_map_elem_t *elem = mp_map_lookup(locals_map, MP_OBJ_NEW_QSTR(MP_QSTR___new__), MP_MAP_LOOKUP);
    if (elem != NULL) {
        // __new__ slot exists; check if it is a function
        if (MP_OBJ_IS_FUN(elem->value)) {
            // __new__ is a function, wrap it in a staticmethod decorator
            elem->value = static_class_method_make_new(&mp_type_staticmethod, 1, &elem->value, NULL);
        }
    }

    return MP_OBJ_FROM_PTR(o);
}

/******************************************************************************/
// super object

typedef struct _mp_obj_super_t {
    mp_obj_base_t base;
    mp_obj_t type;
    mp_obj_t obj;
} mp_obj_super_t;

STATIC void super_print(const mp_print_t *print, mp_obj_t self_in, mp_print_kind_t kind) {
    (void)kind;
    mp_obj_super_t *self = MP_OBJ_TO_PTR(self_in);
    mp_print_str(print, "<super: ");
    mp_obj_print_helper(print, self->type, PRINT_STR);
    mp_print_str(print, ", ");
    mp_obj_print_helper(print, self->obj, PRINT_STR);
    mp_print_str(print, ">");
}

STATIC mp_obj_t super_make_new(const mp_obj_type_t *type_in, size_t n_args, const mp_obj_t *args, mp_map_t *kw_args) {
    (void)type_in;
    // 0 arguments are turned into 2 in the compiler
    // 1 argument is not yet implemented
    mp_arg_check_num(n_args, kw_args, 2, 2, false);
    if (!MP_OBJ_IS_TYPE(args[0], &mp_type_type)) {
        mp_raise_TypeError(translate("first argument to super() must be type"));
    }
    mp_obj_super_t *o = m_new_obj(mp_obj_super_t);
    *o = (mp_obj_super_t) {{type_in}, args[0], args[1]};
    return MP_OBJ_FROM_PTR(o);
}

STATIC void super_attr(mp_obj_t self_in, qstr attr, mp_obj_t *dest) {
    if (dest[0] != MP_OBJ_NULL) {
        // not load attribute
        return;
    }

    assert(MP_OBJ_IS_TYPE(self_in, &mp_type_super));
    mp_obj_super_t *self = MP_OBJ_TO_PTR(self_in);

    assert(MP_OBJ_IS_TYPE(self->type, &mp_type_type));

    mp_obj_type_t *type = MP_OBJ_TO_PTR(self->type);

    struct class_lookup_data lookup = {
        .obj = MP_OBJ_TO_PTR(self->obj),
        .attr = attr,
        .meth_offset = 0,
        .dest = dest,
        .is_type = false,
    };

    // Allow a call super().__init__() to reach any native base classes
    if (attr == MP_QSTR___init__) {
        lookup.meth_offset = offsetof(mp_obj_type_t, make_new);
    }

    if (type->parent == NULL) {
        // no parents, do nothing
    #if MICROPY_MULTIPLE_INHERITANCE
    } else if (((mp_obj_base_t *)type->parent)->type == &mp_type_tuple) {
        const mp_obj_tuple_t *parent_tuple = type->parent;
        size_t len = parent_tuple->len;
        const mp_obj_t *items = parent_tuple->items;
        for (size_t i = 0; i < len; i++) {
            assert(MP_OBJ_IS_TYPE(items[i], &mp_type_type));
            if (MP_OBJ_TO_PTR(items[i]) == &mp_type_object) {
                // The "object" type will be searched at the end of this function,
                // and we don't want to lookup native methods in object.
                continue;
            }
            mp_obj_class_lookup(&lookup, (mp_obj_type_t *)MP_OBJ_TO_PTR(items[i]));
            if (dest[0] != MP_OBJ_NULL) {
                break;
            }
        }
    #endif
    } else if (type->parent != &mp_type_object) {
        mp_obj_class_lookup(&lookup, type->parent);
    }

    if (dest[0] != MP_OBJ_NULL) {
        if (dest[0] == MP_OBJ_SENTINEL) {
            // Looked up native __init__ so defer to it
            dest[0] = MP_OBJ_FROM_PTR(&native_base_init_wrapper_obj);
            dest[1] = self->obj;
        } else {
            mp_obj_t member = dest[0];
            // changes to mp_obj_instance_load_attr may require changes
            // here...
            #if MICROPY_PY_BUILTINS_PROPERTY
            if (MP_OBJ_IS_TYPE(member, &mp_type_property)) {
                const mp_obj_t *proxy = mp_obj_property_get(member);
                if (proxy[0] == mp_const_none) {
                    mp_raise_AttributeError(translate("unreadable attribute"));
                } else {
                    dest[0] = mp_call_function_n_kw(proxy[0], 1, 0, &self_in);
                }
            }
            #endif
            #if MICROPY_PY_DESCRIPTORS
            mp_obj_t attr_get_method[4];
            mp_load_method_maybe(member, MP_QSTR___get__, attr_get_method);
            if (attr_get_method[0] != MP_OBJ_NULL) {
                attr_get_method[2] = self_in;
                attr_get_method[3] = MP_OBJ_FROM_PTR(mp_obj_get_type(self_in));
                dest[0] = mp_call_method_n_kw(2, 0, attr_get_method);
            }
            #endif
        }
        return;
    }

    // Reset meth_offset so we don't look up any native methods in object,
    // because object never takes up the native base-class slot.
    lookup.meth_offset = 0;

    mp_obj_class_lookup(&lookup, &mp_type_object);
}

const mp_obj_type_t mp_type_super = {
    { &mp_type_type },
    .name = MP_QSTR_super,
    .print = super_print,
    .make_new = super_make_new,
    .attr = super_attr,
};

void mp_load_super_method(qstr attr, mp_obj_t *dest) {
    mp_obj_super_t super = {{&mp_type_super}, dest[1], dest[2]};
    mp_load_method(MP_OBJ_FROM_PTR(&super), attr, dest);
}

/******************************************************************************/
// subclassing and built-ins specific to types

// object and classinfo should be type objects
// (but the function will fail gracefully if they are not)
bool mp_obj_is_subclass_fast(mp_const_obj_t object, mp_const_obj_t classinfo) {
    for (;;) {
        if (object == classinfo) {
            return true;
        }

        // not equivalent classes, keep searching base classes

        // object should always be a type object, but just return false if it's not
        if (!MP_OBJ_IS_TYPE(object, &mp_type_type)) {
            return false;
        }

        const mp_obj_type_t *self = MP_OBJ_TO_PTR(object);

        if (self->parent == NULL) {
            // type has no parents
            return false;
        #if MICROPY_MULTIPLE_INHERITANCE
        } else if (((mp_obj_base_t *)self->parent)->type == &mp_type_tuple) {
            // get the base objects (they should be type objects)
            const mp_obj_tuple_t *parent_tuple = self->parent;
            const mp_obj_t *item = parent_tuple->items;
            const mp_obj_t *top = item + parent_tuple->len - 1;

            // iterate through the base objects
            for (; item < top; ++item) {
                if (mp_obj_is_subclass_fast(*item, classinfo)) {
                    return true;
                }
            }

            // search last base (simple tail recursion elimination)
            object = *item;
        #endif
        } else {
            // type has 1 parent
            object = MP_OBJ_FROM_PTR(self->parent);
        }
    }
}

STATIC mp_obj_t mp_obj_is_subclass(mp_obj_t object, mp_obj_t classinfo) {
    size_t len;
    mp_obj_t *items;
    if (MP_OBJ_IS_TYPE(classinfo, &mp_type_type)) {
        len = 1;
        items = &classinfo;
    } else if (MP_OBJ_IS_TYPE(classinfo, &mp_type_tuple)) {
        mp_obj_tuple_get(classinfo, &len, &items);
    } else {
        mp_raise_TypeError(translate("issubclass() arg 2 must be a class or a tuple of classes"));
    }

    for (size_t i = 0; i < len; i++) {
        // We explicitly check for 'object' here since no-one explicitly derives from it
        if (items[i] == MP_OBJ_FROM_PTR(&mp_type_object) || mp_obj_is_subclass_fast(object, items[i])) {
            return mp_const_true;
        }
    }
    return mp_const_false;
}

STATIC mp_obj_t mp_builtin_issubclass(mp_obj_t object, mp_obj_t classinfo) {
    if (!MP_OBJ_IS_TYPE(object, &mp_type_type)) {
        mp_raise_TypeError(translate("issubclass() arg 1 must be a class"));
    }
    return mp_obj_is_subclass(object, classinfo);
}

MP_DEFINE_CONST_FUN_OBJ_2(mp_builtin_issubclass_obj, mp_builtin_issubclass);

STATIC mp_obj_t mp_builtin_isinstance(mp_obj_t object, mp_obj_t classinfo) {
    return mp_obj_is_subclass(MP_OBJ_FROM_PTR(mp_obj_get_type(object)), classinfo);
}

MP_DEFINE_CONST_FUN_OBJ_2(mp_builtin_isinstance_obj, mp_builtin_isinstance);

mp_obj_t mp_instance_cast_to_native_base(mp_obj_t self_in, mp_const_obj_t native_type) {
    mp_obj_type_t *self_type = mp_obj_get_type(self_in);
    if (!mp_obj_is_subclass_fast(MP_OBJ_FROM_PTR(self_type), native_type)) {
        return MP_OBJ_NULL;
    }
<<<<<<< HEAD
    if (MP_OBJ_FROM_PTR(self_type) == native_type) {
        return self_in;
    }
=======
>>>>>>> b057fb8a
    mp_obj_instance_t *self = (mp_obj_instance_t *)MP_OBJ_TO_PTR(self_in);
    return self->subobj[0];
}

/******************************************************************************/
// staticmethod and classmethod types (probably should go in a different file)

STATIC mp_obj_t static_class_method_make_new(const mp_obj_type_t *self, size_t n_args, const mp_obj_t *args, mp_map_t *kw_args) {
    assert(self == &mp_type_staticmethod || self == &mp_type_classmethod);

    mp_arg_check_num(n_args, kw_args, 1, 1, false);

    mp_obj_static_class_method_t *o = m_new_obj(mp_obj_static_class_method_t);
    *o = (mp_obj_static_class_method_t) {{self}, args[0]};
    return MP_OBJ_FROM_PTR(o);
}

const mp_obj_type_t mp_type_staticmethod = {
    { &mp_type_type },
    .name = MP_QSTR_staticmethod,
    .make_new = static_class_method_make_new,
};

const mp_obj_type_t mp_type_classmethod = {
    { &mp_type_type },
    .name = MP_QSTR_classmethod,
    .make_new = static_class_method_make_new,
};<|MERGE_RESOLUTION|>--- conflicted
+++ resolved
@@ -160,14 +160,10 @@
         // this should not be applied to class types, as will result in extra
         // lookup either.
         if (lookup->meth_offset != 0 && mp_obj_is_native_type(type)) {
-<<<<<<< HEAD
             #pragma GCC diagnostic push
             #pragma GCC diagnostic ignored "-Wcast-align"
             if (*(void **)((char *)type + lookup->meth_offset) != NULL) {
                 #pragma GCC diagnostic pop
-=======
-            if (*(void **)((char *)type + lookup->meth_offset) != NULL) {
->>>>>>> b057fb8a
                 DEBUG_printf("mp_obj_class_lookup: Matched special meth slot (off=%d) for %s\n",
                     lookup->meth_offset, qstr_str(lookup->attr));
                 lookup->dest[0] = MP_OBJ_SENTINEL;
@@ -194,13 +190,6 @@
                     mp_convert_member_lookup(MP_OBJ_FROM_PTR(obj), type, elem->value, lookup->dest);
                 }
                 #if DEBUG_PRINT
-<<<<<<< HEAD
-                printf("mp_obj_class_lookup: Returning: ");
-                mp_obj_print(lookup->dest[0], PRINT_REPR);
-                printf(" ");
-                // Don't try to repr() lookup->dest[1], as we can be called recursively
-                printf("<%q @%p>\n", mp_obj_get_type_qstr(lookup->dest[1]), lookup->dest[1]);
-=======
                 DEBUG_printf("mp_obj_class_lookup: Returning: ");
                 mp_obj_print_helper(MICROPY_DEBUG_PRINTER, lookup->dest[0], PRINT_REPR);
                 if (lookup->dest[1] != MP_OBJ_NULL) {
@@ -208,7 +197,6 @@
                     DEBUG_printf(" <%s @%p>", mp_obj_get_type_str(lookup->dest[1]), MP_OBJ_TO_PTR(lookup->dest[1]));
                 }
                 DEBUG_printf("\n");
->>>>>>> b057fb8a
                 #endif
                 return;
             }
@@ -864,19 +852,12 @@
         // store item
         lookup.attr = MP_QSTR___setitem__;
     }
-<<<<<<< HEAD
-    if (member[0] == MP_OBJ_SENTINEL) { // native base subscr exists
-        mp_obj_type_t *subobj_type = mp_obj_get_type(self->subobj[0]);
-        // return mp_obj_subscr(self->subobj[0], index, value, instance);
-        mp_obj_t ret = subobj_type->subscr(self_in, index, value);
+    mp_obj_class_lookup(&lookup, self->base.type);
+    if (member[0] == MP_OBJ_SENTINEL) {
+        mp_obj_t ret = mp_obj_subscr(self->subobj[0], index, value);
         // May have called port specific C code. Make sure it didn't mess up the heap.
         assert_heap_ok();
         return ret;
-=======
-    mp_obj_class_lookup(&lookup, self->base.type);
-    if (member[0] == MP_OBJ_SENTINEL) {
-        return mp_obj_subscr(self->subobj[0], index, value);
->>>>>>> b057fb8a
     } else if (member[0] != MP_OBJ_NULL) {
         size_t n_args = value == MP_OBJ_NULL || value == MP_OBJ_SENTINEL ? 1 : 2;
         mp_obj_t ret = mp_call_method_n_kw(n_args, 0, member);
@@ -912,21 +893,12 @@
     mp_obj_t member[2] = {MP_OBJ_NULL, MP_OBJ_NULL};
     mp_obj_t call = mp_obj_instance_get_call(self_in, member);
     if (call == MP_OBJ_NULL) {
-<<<<<<< HEAD
         #if MICROPY_ERROR_REPORTING == MICROPY_ERROR_REPORTING_TERSE
         mp_raise_TypeError(translate("object not callable"));
         #else
         mp_raise_TypeError_varg(translate("'%q' object is not callable"),
             mp_obj_get_type_qstr(self_in));
         #endif
-=======
-        if (MICROPY_ERROR_REPORTING == MICROPY_ERROR_REPORTING_TERSE) {
-            mp_raise_TypeError("object not callable");
-        } else {
-            nlr_raise(mp_obj_new_exception_msg_varg(&mp_type_TypeError,
-                "'%s' object isn't callable", mp_obj_get_type_str(self_in)));
-        }
->>>>>>> b057fb8a
     }
     mp_obj_instance_t *self = MP_OBJ_TO_PTR(self_in);
     if (call == MP_OBJ_SENTINEL) {
@@ -1165,21 +1137,12 @@
         mp_obj_type_t *t = MP_OBJ_TO_PTR(bases_items[i]);
         // TODO: Verify with CPy, tested on function type
         if (t->make_new == NULL) {
-<<<<<<< HEAD
             #if MICROPY_ERROR_REPORTING == MICROPY_ERROR_REPORTING_TERSE
             mp_raise_TypeError(translate("type is not an acceptable base type"));
             #else
             mp_raise_TypeError_varg(
                 translate("type '%q' is not an acceptable base type"), t->name);
             #endif
-=======
-            if (MICROPY_ERROR_REPORTING == MICROPY_ERROR_REPORTING_TERSE) {
-                mp_raise_TypeError("type isn't an acceptable base type");
-            } else {
-                nlr_raise(mp_obj_new_exception_msg_varg(&mp_type_TypeError,
-                    "type '%q' isn't an acceptable base type", t->name));
-            }
->>>>>>> b057fb8a
         }
         #if ENABLE_SPECIAL_ACCESSORS
         if (mp_obj_is_instance_type(t)) {
@@ -1477,12 +1440,9 @@
     if (!mp_obj_is_subclass_fast(MP_OBJ_FROM_PTR(self_type), native_type)) {
         return MP_OBJ_NULL;
     }
-<<<<<<< HEAD
     if (MP_OBJ_FROM_PTR(self_type) == native_type) {
         return self_in;
     }
-=======
->>>>>>> b057fb8a
     mp_obj_instance_t *self = (mp_obj_instance_t *)MP_OBJ_TO_PTR(self_in);
     return self->subobj[0];
 }
