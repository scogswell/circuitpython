--- conflicted
+++ resolved
@@ -32,8 +32,6 @@
 #include "py/objstringio.h"
 #include "py/runtime.h"
 #include "py/stream.h"
-
-#include "supervisor/shared/translate/translate.h"
 
 #if MICROPY_PY_IO
 
@@ -186,7 +184,7 @@
 }
 
 STATIC mp_obj_t stringio_make_new(const mp_obj_type_t *type_in, size_t n_args, size_t n_kw, const mp_obj_t *args) {
-    mp_arg_check_num(n_args, n_kw, 0, 1, false);
+    (void)n_kw; // TODO check n_kw==0
 
     mp_uint_t sz = 16;
     bool initdata = false;
@@ -195,18 +193,22 @@
     mp_obj_stringio_t *o = stringio_new(type_in);
 
     if (n_args > 0) {
-        mp_get_buffer_raise(args[0], &bufinfo, MP_BUFFER_READ);
-
-        if (mp_obj_is_str_or_bytes(args[0])) {
-            o->vstr = m_new_obj(vstr_t);
-            vstr_init_fixed_buf(o->vstr, bufinfo.len, bufinfo.buf);
-            o->vstr->len = bufinfo.len;
-            o->ref_obj = args[0];
-            return MP_OBJ_FROM_PTR(o);
+        if (mp_obj_is_int(args[0])) {
+            sz = mp_obj_get_int(args[0]);
+        } else {
+            mp_get_buffer_raise(args[0], &bufinfo, MP_BUFFER_READ);
+
+            if (mp_obj_is_str_or_bytes(args[0])) {
+                o->vstr = m_new_obj(vstr_t);
+                vstr_init_fixed_buf(o->vstr, bufinfo.len, bufinfo.buf);
+                o->vstr->len = bufinfo.len;
+                o->ref_obj = args[0];
+                return MP_OBJ_FROM_PTR(o);
+            }
+
+            sz = bufinfo.len;
+            initdata = true;
         }
-
-        sz = bufinfo.len;
-        initdata = true;
     }
 
     o->vstr = vstr_new(sz);
@@ -236,28 +238,12 @@
 STATIC MP_DEFINE_CONST_DICT(stringio_locals_dict, stringio_locals_dict_table);
 
 STATIC const mp_stream_p_t stringio_stream_p = {
-    MP_PROTO_IMPLEMENT(MP_QSTR_protocol_stream)
     .read = stringio_read,
     .write = stringio_write,
     .ioctl = stringio_ioctl,
     .is_text = true,
 };
 
-<<<<<<< HEAD
-const mp_obj_type_t mp_type_stringio = {
-    { &mp_type_type },
-    .flags = MP_TYPE_FLAG_EXTENDED,
-    .name = MP_QSTR_StringIO,
-    .print = stringio_print,
-    .make_new = stringio_make_new,
-    .locals_dict = (mp_obj_dict_t *)&stringio_locals_dict,
-    MP_TYPE_EXTENDED_FIELDS(
-        .getiter = mp_identity_getiter,
-        .iternext = mp_stream_unbuffered_iter,
-        .protocol = &stringio_stream_p,
-        ),
-};
-=======
 MP_DEFINE_CONST_OBJ_TYPE(
     mp_type_stringio,
     MP_QSTR_StringIO,
@@ -267,31 +253,14 @@
     protocol, &stringio_stream_p,
     locals_dict, &stringio_locals_dict
     );
->>>>>>> 294baf52
 
 #if MICROPY_PY_IO_BYTESIO
 STATIC const mp_stream_p_t bytesio_stream_p = {
-    MP_PROTO_IMPLEMENT(MP_QSTR_protocol_stream)
     .read = stringio_read,
     .write = stringio_write,
     .ioctl = stringio_ioctl,
 };
 
-<<<<<<< HEAD
-const mp_obj_type_t mp_type_bytesio = {
-    { &mp_type_type },
-    .flags = MP_TYPE_FLAG_EXTENDED,
-    .name = MP_QSTR_BytesIO,
-    .print = stringio_print,
-    .make_new = stringio_make_new,
-    .locals_dict = (mp_obj_dict_t *)&stringio_locals_dict,
-    MP_TYPE_EXTENDED_FIELDS(
-        .getiter = mp_identity_getiter,
-        .iternext = mp_stream_unbuffered_iter,
-        .protocol = &bytesio_stream_p,
-        ),
-};
-=======
 MP_DEFINE_CONST_OBJ_TYPE(
     mp_type_bytesio,
     MP_QSTR_BytesIO,
@@ -301,7 +270,6 @@
     protocol, &bytesio_stream_p,
     locals_dict, &stringio_locals_dict
     );
->>>>>>> 294baf52
 #endif
 
 #endif