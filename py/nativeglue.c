--- conflicted
+++ resolved
@@ -113,23 +113,6 @@
 #endif
 
 #if MICROPY_EMIT_NATIVE && !MICROPY_DYNAMIC_COMPILER
-<<<<<<< HEAD
-
-#if !MICROPY_PY_BUILTINS_SET
-mp_obj_t mp_obj_new_set(size_t n_args, mp_obj_t *items) {
-    (void)n_args;
-    (void)items;
-    mp_raise_msg(&mp_type_RuntimeError, "set unsupported");
-}
-
-void mp_obj_set_store(mp_obj_t self_in, mp_obj_t item) {
-    (void)self_in;
-    (void)item;
-    mp_raise_msg(&mp_type_RuntimeError, "set unsupported");
-}
-#endif
-
-=======
 
 #if !MICROPY_PY_BUILTINS_SET
 mp_obj_t mp_obj_new_set(size_t n_args, mp_obj_t *items) {
@@ -145,17 +128,12 @@
 }
 #endif
 
->>>>>>> b0932fcf
 #if !MICROPY_PY_BUILTINS_SLICE
 mp_obj_t mp_obj_new_slice(mp_obj_t ostart, mp_obj_t ostop, mp_obj_t ostep) {
     (void)ostart;
     (void)ostop;
     (void)ostep;
-<<<<<<< HEAD
-    mp_raise_msg(&mp_type_RuntimeError, "slice unsupported");
-=======
     mp_raise_msg(&mp_type_RuntimeError, MP_ERROR_TEXT("slice unsupported"));
->>>>>>> b0932fcf
 }
 #endif
 
@@ -249,81 +227,35 @@
     return false;
 }
 
-<<<<<<< HEAD
-#if MICROPY_PY_BUILTINS_FLOAT
-
-STATIC mp_obj_t mp_obj_new_float_from_f(float f) {
-    return mp_obj_new_float((mp_float_t)f);
-}
-
-STATIC mp_obj_t mp_obj_new_float_from_d(double d) {
-    return mp_obj_new_float((mp_float_t)d);
-}
-
-STATIC float mp_obj_get_float_to_f(mp_obj_t o) {
-    return (float)mp_obj_get_float(o);
-}
-
-STATIC double mp_obj_get_float_to_d(mp_obj_t o) {
-    return (double)mp_obj_get_float(o);
-}
-
-#else
-
-STATIC mp_obj_t mp_obj_new_float_from_f(float f) {
-    (void)f;
-    mp_raise_msg(&mp_type_RuntimeError, translate("float unsupported"));
-=======
 #if !MICROPY_PY_BUILTINS_FLOAT
 
 STATIC mp_obj_t mp_obj_new_float_from_f(float f) {
     (void)f;
     mp_raise_msg(&mp_type_RuntimeError, MP_ERROR_TEXT("float unsupported"));
->>>>>>> b0932fcf
 }
 
 STATIC mp_obj_t mp_obj_new_float_from_d(double d) {
     (void)d;
-<<<<<<< HEAD
-    mp_raise_msg(&mp_type_RuntimeError, translate("float unsupported"));
-=======
     mp_raise_msg(&mp_type_RuntimeError, MP_ERROR_TEXT("float unsupported"));
->>>>>>> b0932fcf
 }
 
 STATIC float mp_obj_get_float_to_f(mp_obj_t o) {
     (void)o;
-<<<<<<< HEAD
-    mp_raise_msg(&mp_type_RuntimeError, translate("float unsupported"));
-=======
     mp_raise_msg(&mp_type_RuntimeError, MP_ERROR_TEXT("float unsupported"));
->>>>>>> b0932fcf
 }
 
 STATIC double mp_obj_get_float_to_d(mp_obj_t o) {
     (void)o;
-<<<<<<< HEAD
-    mp_raise_msg(&mp_type_RuntimeError, translate("float unsupported"));
-=======
     mp_raise_msg(&mp_type_RuntimeError, MP_ERROR_TEXT("float unsupported"));
->>>>>>> b0932fcf
-}
-
-#endif
-
-<<<<<<< HEAD
-// these must correspond to the respective enum in runtime0.h
-const mp_fun_table_t mp_fun_table = {
-    &mp_const_none_obj,
-    &mp_const_false_obj,
-    &mp_const_true_obj,
-=======
+}
+
+#endif
+
 // these must correspond to the respective enum in nativeglue.h
 const mp_fun_table_t mp_fun_table = {
     mp_const_none,
     mp_const_false,
     mp_const_true,
->>>>>>> b0932fcf
     mp_native_from_obj,
     mp_native_to_obj,
     mp_native_swap_globals,
@@ -385,11 +317,7 @@
     gc_realloc,
     mp_printf,
     mp_vprintf,
-<<<<<<< HEAD
     mp_raise_msg_str,
-=======
-    mp_raise_msg,
->>>>>>> b0932fcf
     mp_obj_get_type,
     mp_obj_new_str,
     mp_obj_new_bytes,
