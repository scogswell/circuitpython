--- conflicted
+++ resolved
@@ -45,17 +45,6 @@
     return self->iternext(self_in);
 }
 
-<<<<<<< HEAD
-const mp_obj_type_t mp_type_polymorph_iter = {
-    { &mp_type_type },
-    .flags = MP_TYPE_FLAG_EXTENDED,
-    .name = MP_QSTR_iterator,
-    MP_TYPE_EXTENDED_FIELDS(
-        .getiter = mp_identity_getiter,
-        .iternext = polymorph_it_iternext,
-        ),
-};
-=======
 MP_DEFINE_CONST_OBJ_TYPE(
     mp_type_polymorph_iter,
     MP_QSTR_iterator,
@@ -94,5 +83,4 @@
     iter, polymorph_it_iternext,
     locals_dict, &mp_obj_polymorph_iter_locals_dict
     );
-#endif
->>>>>>> 294baf52
+#endif