/*
 * This file is part of the MicroPython project, http://micropython.org/
 *
 * The MIT License (MIT)
 *
 * Copyright (c) 2013, 2014 Damien P. George
 *
 * Permission is hereby granted, free of charge, to any person obtaining a copy
 * of this software and associated documentation files (the "Software"), to deal
 * in the Software without restriction, including without limitation the rights
 * to use, copy, modify, merge, publish, distribute, sublicense, and/or sell
 * copies of the Software, and to permit persons to whom the Software is
 * furnished to do so, subject to the following conditions:
 *
 * The above copyright notice and this permission notice shall be included in
 * all copies or substantial portions of the Software.
 *
 * THE SOFTWARE IS PROVIDED "AS IS", WITHOUT WARRANTY OF ANY KIND, EXPRESS OR
 * IMPLIED, INCLUDING BUT NOT LIMITED TO THE WARRANTIES OF MERCHANTABILITY,
 * FITNESS FOR A PARTICULAR PURPOSE AND NONINFRINGEMENT. IN NO EVENT SHALL THE
 * AUTHORS OR COPYRIGHT HOLDERS BE LIABLE FOR ANY CLAIM, DAMAGES OR OTHER
 * LIABILITY, WHETHER IN AN ACTION OF CONTRACT, TORT OR OTHERWISE, ARISING FROM,
 * OUT OF OR IN CONNECTION WITH THE SOFTWARE OR THE USE OR OTHER DEALINGS IN
 * THE SOFTWARE.
 */

#include <stdlib.h>
#include <assert.h>
#include <string.h>

#include "py/nlr.h"
#include "py/parsenum.h"
#include "py/smallint.h"
#include "py/objint.h"
#include "py/objstr.h"
#include "py/runtime0.h"
#include "py/runtime.h"
#include "py/binary.h"

#if MICROPY_PY_BUILTINS_FLOAT
#include <math.h>
#endif

// This dispatcher function is expected to be independent of the implementation of long int
STATIC mp_obj_t mp_obj_int_make_new(const mp_obj_type_t *type_in, size_t n_args, size_t n_kw, const mp_obj_t *args) {
    (void)type_in;
    mp_arg_check_num(n_args, n_kw, 0, 2, false);

    switch (n_args) {
        case 0:
            return MP_OBJ_NEW_SMALL_INT(0);

        case 1:
            if (MP_OBJ_IS_INT(args[0])) {
                // already an int (small or long), just return it
                return args[0];
            } else if (MP_OBJ_IS_STR_OR_BYTES(args[0])) {
                // a string, parse it
                size_t l;
                const char *s = mp_obj_str_get_data(args[0], &l);
                return mp_parse_num_integer(s, l, 0, NULL);
#if MICROPY_PY_BUILTINS_FLOAT
            } else if (mp_obj_is_float(args[0])) {
                return mp_obj_new_int_from_float(mp_obj_float_get(args[0]));
#endif
            } else {
                // try to convert to small int (eg from bool)
                return MP_OBJ_NEW_SMALL_INT(mp_obj_get_int(args[0]));
            }

        case 2:
        default: {
            // should be a string, parse it
            // TODO proper error checking of argument types
            size_t l;
            const char *s = mp_obj_str_get_data(args[0], &l);
            return mp_parse_num_integer(s, l, mp_obj_get_int(args[1]), NULL);
        }
    }
}

#if MICROPY_PY_BUILTINS_FLOAT

typedef enum {
    MP_FP_CLASS_FIT_SMALLINT,
    MP_FP_CLASS_FIT_LONGINT,
    MP_FP_CLASS_OVERFLOW
} mp_fp_as_int_class_t;

STATIC mp_fp_as_int_class_t mp_classify_fp_as_int(mp_float_t val) {
    union {
        mp_float_t f;
#if MICROPY_FLOAT_IMPL == MICROPY_FLOAT_IMPL_FLOAT
        uint32_t i;
#elif MICROPY_FLOAT_IMPL == MICROPY_FLOAT_IMPL_DOUBLE
        uint32_t i[2];
#endif
    } u = {val};

    uint32_t e;
#if MICROPY_FLOAT_IMPL == MICROPY_FLOAT_IMPL_FLOAT
    e = u.i;
#elif MICROPY_FLOAT_IMPL == MICROPY_FLOAT_IMPL_DOUBLE
    e = u.i[MP_ENDIANNESS_LITTLE];
#endif
#define MP_FLOAT_SIGN_SHIFT_I32 ((MP_FLOAT_FRAC_BITS + MP_FLOAT_EXP_BITS) % 32)
#define MP_FLOAT_EXP_SHIFT_I32 (MP_FLOAT_FRAC_BITS % 32)

    if (e & (1U << MP_FLOAT_SIGN_SHIFT_I32)) {
#if MICROPY_FLOAT_IMPL == MICROPY_FLOAT_IMPL_DOUBLE
        e |= u.i[MP_ENDIANNESS_BIG] != 0;
#endif
        if ((e & ~(1 << MP_FLOAT_SIGN_SHIFT_I32)) == 0) {
            // handle case of -0 (when sign is set but rest of bits are zero)
            e = 0;
        } else {
            e += ((1 << MP_FLOAT_EXP_BITS) - 1) << MP_FLOAT_EXP_SHIFT_I32;
        }
    } else {
        e &= ~((1 << MP_FLOAT_EXP_SHIFT_I32) - 1);
    }
    // 8 * sizeof(uintptr_t) counts the number of bits for a small int
    // TODO provide a way to configure this properly
    if (e <= ((8 * sizeof(uintptr_t) + MP_FLOAT_EXP_BIAS - 3) << MP_FLOAT_EXP_SHIFT_I32)) {
        return MP_FP_CLASS_FIT_SMALLINT;
    }
#if MICROPY_LONGINT_IMPL == MICROPY_LONGINT_IMPL_LONGLONG
    if (e <= (((sizeof(long long) * BITS_PER_BYTE) + MP_FLOAT_EXP_BIAS - 2) << MP_FLOAT_EXP_SHIFT_I32)) {
        return MP_FP_CLASS_FIT_LONGINT;
    }
#endif
#if MICROPY_LONGINT_IMPL == MICROPY_LONGINT_IMPL_MPZ
    return MP_FP_CLASS_FIT_LONGINT;
#else
    return MP_FP_CLASS_OVERFLOW;
#endif
}
#undef MP_FLOAT_SIGN_SHIFT_I32
#undef MP_FLOAT_EXP_SHIFT_I32

mp_obj_t mp_obj_new_int_from_float(mp_float_t val) {
    int cl = fpclassify(val);
    if (cl == FP_INFINITE) {
        nlr_raise(mp_obj_new_exception_msg(&mp_type_OverflowError, "can't convert inf to int"));
    } else if (cl == FP_NAN) {
        mp_raise_ValueError("can't convert NaN to int");
    } else {
        mp_fp_as_int_class_t icl = mp_classify_fp_as_int(val);
        if (icl == MP_FP_CLASS_FIT_SMALLINT) {
            return MP_OBJ_NEW_SMALL_INT((mp_int_t)val);
        #if MICROPY_LONGINT_IMPL == MICROPY_LONGINT_IMPL_MPZ
        } else {
            mp_obj_int_t *o = mp_obj_int_new_mpz();
            mpz_set_from_float(&o->mpz, val);
            return MP_OBJ_FROM_PTR(o);
        }
        #else
        #if MICROPY_LONGINT_IMPL == MICROPY_LONGINT_IMPL_LONGLONG
        } else if (icl == MP_FP_CLASS_FIT_LONGINT) {
            return mp_obj_new_int_from_ll((long long)val);
        #endif
        } else {
            mp_raise_ValueError("float too big");
        }
        #endif
    }
}

#endif

#if MICROPY_LONGINT_IMPL == MICROPY_LONGINT_IMPL_LONGLONG
typedef mp_longint_impl_t fmt_int_t;
typedef unsigned long long fmt_uint_t;
#else
typedef mp_int_t fmt_int_t;
typedef mp_uint_t fmt_uint_t;
#endif

void mp_obj_int_print(const mp_print_t *print, mp_obj_t self_in, mp_print_kind_t kind) {
    (void)kind;
    // The size of this buffer is rather arbitrary. If it's not large
    // enough, a dynamic one will be allocated.
    char stack_buf[sizeof(fmt_int_t) * 4];
    char *buf = stack_buf;
    size_t buf_size = sizeof(stack_buf);
    size_t fmt_size;

    char *str = mp_obj_int_formatted(&buf, &buf_size, &fmt_size, self_in, 10, NULL, '\0', '\0');
    mp_print_str(print, str);

    if (buf != stack_buf) {
        m_del(char, buf, buf_size);
    }
}

STATIC const uint8_t log_base2_floor[] = {
    0, 1, 1, 2,
    2, 2, 2, 3,
    3, 3, 3, 3,
    3, 3, 3, 4,
    /* if needed, these are the values for higher bases
    4, 4, 4, 4,
    4, 4, 4, 4,
    4, 4, 4, 4,
    4, 4, 4, 5
    */
};

size_t mp_int_format_size(size_t num_bits, int base, const char *prefix, char comma) {
    assert(2 <= base && base <= 16);
    size_t num_digits = num_bits / log_base2_floor[base - 1] + 1;
    size_t num_commas = comma ? num_digits / 3 : 0;
    size_t prefix_len = prefix ? strlen(prefix) : 0;
    return num_digits + num_commas + prefix_len + 2; // +1 for sign, +1 for null byte
}

// This routine expects you to pass in a buffer and size (in *buf and *buf_size).
// If, for some reason, this buffer is too small, then it will allocate a
// buffer and return the allocated buffer and size in *buf and *buf_size. It
// is the callers responsibility to free this allocated buffer.
//
// The resulting formatted string will be returned from this function and the
// formatted size will be in *fmt_size.
char *mp_obj_int_formatted(char **buf, size_t *buf_size, size_t *fmt_size, mp_const_obj_t self_in,
                           int base, const char *prefix, char base_char, char comma) {
    fmt_int_t num;
    if (MP_OBJ_IS_SMALL_INT(self_in)) {
        // A small int; get the integer value to format.
        num = MP_OBJ_SMALL_INT_VALUE(self_in);
#if MICROPY_LONGINT_IMPL != MICROPY_LONGINT_IMPL_NONE
    } else if (MP_OBJ_IS_TYPE(self_in, &mp_type_int)) {
        // Not a small int.
#if MICROPY_LONGINT_IMPL == MICROPY_LONGINT_IMPL_LONGLONG
        const mp_obj_int_t *self = self_in;
        // Get the value to format; mp_obj_get_int truncates to mp_int_t.
        num = self->val;
#else
        // Delegate to the implementation for the long int.
        return mp_obj_int_formatted_impl(buf, buf_size, fmt_size, self_in, base, prefix, base_char, comma);
#endif
#endif
    } else {
        // Not an int.
        **buf = '\0';
        *fmt_size = 0;
        return *buf;
    }

    char sign = '\0';
    if (num < 0) {
        num = -num;
        sign = '-';
    }

    size_t needed_size = mp_int_format_size(sizeof(fmt_int_t) * 8, base, prefix, comma);
    if (needed_size > *buf_size) {
        *buf = m_new(char, needed_size);
        *buf_size = needed_size;
    }
    char *str = *buf;

    char *b = str + needed_size;
    *(--b) = '\0';
    char *last_comma = b;

    if (num == 0) {
        *(--b) = '0';
    } else {
        do {
            // The cast to fmt_uint_t is because num is positive and we want unsigned arithmetic
            int c = (fmt_uint_t)num % base;
            num = (fmt_uint_t)num / base;
            if (c >= 10) {
                c += base_char - 10;
            } else {
                c += '0';
            }
            *(--b) = c;
            if (comma && num != 0 && b > str && (last_comma - b) == 3) {
                *(--b) = comma;
                last_comma = b;
            }
        }
        while (b > str && num != 0);
    }
    if (prefix) {
        size_t prefix_len = strlen(prefix);
        char *p = b - prefix_len;
        if (p > str) {
            b = p;
            while (*prefix) {
                *p++ = *prefix++;
            }
        }
    }
    if (sign && b > str) {
        *(--b) = sign;
    }
    *fmt_size = *buf + needed_size - b - 1;

    return b;
}

#if MICROPY_LONGINT_IMPL == MICROPY_LONGINT_IMPL_NONE

int mp_obj_int_sign(mp_obj_t self_in) {
    mp_int_t val = mp_obj_get_int(self_in);
    if (val < 0) {
        return -1;
    } else if (val > 0) {
        return 1;
    } else {
        return 0;
    }
}

// This must handle int and bool types, and must raise a
// TypeError if the argument is not integral
mp_obj_t mp_obj_int_abs(mp_obj_t self_in) {
    mp_int_t val = mp_obj_get_int(self_in);
    if (val < 0) {
        val = -val;
    }
    return MP_OBJ_NEW_SMALL_INT(val);
}

// This is called for operations on SMALL_INT that are not handled by mp_unary_op
mp_obj_t mp_obj_int_unary_op(mp_uint_t op, mp_obj_t o_in) {
    return MP_OBJ_NULL; // op not supported
}

// This is called for operations on SMALL_INT that are not handled by mp_binary_op
mp_obj_t mp_obj_int_binary_op(mp_uint_t op, mp_obj_t lhs_in, mp_obj_t rhs_in) {
    return mp_obj_int_binary_op_extra_cases(op, lhs_in, rhs_in);
}

// This is called only with strings whose value doesn't fit in SMALL_INT
mp_obj_t mp_obj_new_int_from_str_len(const char **str, size_t len, bool neg, unsigned int base) {
    mp_raise_msg(&mp_type_OverflowError, "long int not supported in this build");
    return mp_const_none;
}

// This is called when an integer larger than a SMALL_INT is needed (although val might still fit in a SMALL_INT)
mp_obj_t mp_obj_new_int_from_ll(long long val) {
    mp_raise_msg(&mp_type_OverflowError, "small int overflow");
    return mp_const_none;
}

// This is called when an integer larger than a SMALL_INT is needed (although val might still fit in a SMALL_INT)
mp_obj_t mp_obj_new_int_from_ull(unsigned long long val) {
    mp_raise_msg(&mp_type_OverflowError, "small int overflow");
    return mp_const_none;
}

mp_obj_t mp_obj_new_int_from_uint(mp_uint_t value) {
    // SMALL_INT accepts only signed numbers, so make sure the input
    // value fits completely in the small-int positive range.
    if ((value & ~MP_SMALL_INT_POSITIVE_MASK) == 0) {
        return MP_OBJ_NEW_SMALL_INT(value);
    }
    mp_raise_msg(&mp_type_OverflowError, "small int overflow");
    return mp_const_none;
}

mp_obj_t mp_obj_new_int(mp_int_t value) {
    if (MP_SMALL_INT_FITS(value)) {
        return MP_OBJ_NEW_SMALL_INT(value);
    }
    mp_raise_msg(&mp_type_OverflowError, "small int overflow");
    return mp_const_none;
}

mp_int_t mp_obj_int_get_truncated(mp_const_obj_t self_in) {
    return MP_OBJ_SMALL_INT_VALUE(self_in);
}

mp_int_t mp_obj_int_get_checked(mp_const_obj_t self_in) {
    return MP_OBJ_SMALL_INT_VALUE(self_in);
}

#endif // MICROPY_LONGINT_IMPL == MICROPY_LONGINT_IMPL_NONE

// This dispatcher function is expected to be independent of the implementation of long int
// It handles the extra cases for integer-like arithmetic
mp_obj_t mp_obj_int_binary_op_extra_cases(mp_uint_t op, mp_obj_t lhs_in, mp_obj_t rhs_in) {
    if (rhs_in == mp_const_false) {
        // false acts as 0
        return mp_binary_op(op, lhs_in, MP_OBJ_NEW_SMALL_INT(0));
    } else if (rhs_in == mp_const_true) {
        // true acts as 0
        return mp_binary_op(op, lhs_in, MP_OBJ_NEW_SMALL_INT(1));
    } else if (op == MP_BINARY_OP_MULTIPLY) {
        if (MP_OBJ_IS_STR(rhs_in) || MP_OBJ_IS_TYPE(rhs_in, &mp_type_bytes) || MP_OBJ_IS_TYPE(rhs_in, &mp_type_tuple) || MP_OBJ_IS_TYPE(rhs_in, &mp_type_list)) {
            // multiply is commutative for these types, so delegate to them
            return mp_binary_op(op, rhs_in, lhs_in);
        }
    }
    return MP_OBJ_NULL; // op not supported
}

// this is a classmethod
STATIC mp_obj_t int_from_bytes(size_t n_args, const mp_obj_t *args) {
    // TODO: Support signed param (assumes signed=False at the moment)
    (void)n_args;

    // get the buffer info
    mp_buffer_info_t bufinfo;
    mp_get_buffer_raise(args[1], &bufinfo, MP_BUFFER_READ);

    const byte* buf = (const byte*)bufinfo.buf;
    int delta = 1;
    if (args[2] == MP_OBJ_NEW_QSTR(MP_QSTR_little)) {
        buf += bufinfo.len - 1;
        delta = -1;
    }

    mp_uint_t value = 0;
    size_t len = bufinfo.len;
    for (; len--; buf += delta) {
        #if MICROPY_LONGINT_IMPL != MICROPY_LONGINT_IMPL_NONE
        if (value > (MP_SMALL_INT_MAX >> 8)) {
            // Result will overflow a small-int so construct a big-int
            return mp_obj_int_from_bytes_impl(args[2] != MP_OBJ_NEW_QSTR(MP_QSTR_little), bufinfo.len, bufinfo.buf);
        }
        #endif
        value = (value << 8) | *buf;
    }
    return mp_obj_new_int_from_uint(value);
}

STATIC MP_DEFINE_CONST_FUN_OBJ_VAR_BETWEEN(int_from_bytes_fun_obj, 3, 4, int_from_bytes);
STATIC MP_DEFINE_CONST_CLASSMETHOD_OBJ(int_from_bytes_obj, MP_ROM_PTR(&int_from_bytes_fun_obj));

STATIC mp_obj_t int_to_bytes(size_t n_args, const mp_obj_t *args) {
    // TODO: Support signed param (assumes signed=False)
    (void)n_args;

<<<<<<< HEAD
    if (args[2] != MP_OBJ_NEW_QSTR(MP_QSTR_little)) {
        mp_raise_NotImplementedError("");
=======
    mp_int_t len = mp_obj_get_int(args[1]);
    if (len < 0) {
        mp_raise_ValueError(NULL);
>>>>>>> 1f78e7a4
    }
    bool big_endian = args[2] != MP_OBJ_NEW_QSTR(MP_QSTR_little);

    vstr_t vstr;
    vstr_init_len(&vstr, len);
    byte *data = (byte*)vstr.buf;
    memset(data, 0, len);

    #if MICROPY_LONGINT_IMPL != MICROPY_LONGINT_IMPL_NONE
    if (!MP_OBJ_IS_SMALL_INT(args[0])) {
        mp_obj_int_to_bytes_impl(args[0], big_endian, len, data);
    } else
    #endif
    {
        mp_int_t val = MP_OBJ_SMALL_INT_VALUE(args[0]);
        size_t l = MIN((size_t)len, sizeof(val));
        mp_binary_set_int(l, big_endian, data + (big_endian ? (len - l) : 0), val);
    }

    return mp_obj_new_str_from_vstr(&mp_type_bytes, &vstr);
}
STATIC MP_DEFINE_CONST_FUN_OBJ_VAR_BETWEEN(int_to_bytes_obj, 3, 4, int_to_bytes);

STATIC const mp_rom_map_elem_t int_locals_dict_table[] = {
    { MP_ROM_QSTR(MP_QSTR_from_bytes), MP_ROM_PTR(&int_from_bytes_obj) },
    { MP_ROM_QSTR(MP_QSTR_to_bytes), MP_ROM_PTR(&int_to_bytes_obj) },
};

STATIC MP_DEFINE_CONST_DICT(int_locals_dict, int_locals_dict_table);

const mp_obj_type_t mp_type_int = {
    { &mp_type_type },
    .name = MP_QSTR_int,
    .print = mp_obj_int_print,
    .make_new = mp_obj_int_make_new,
    .unary_op = mp_obj_int_unary_op,
    .binary_op = mp_obj_int_binary_op,
    .locals_dict = (mp_obj_dict_t*)&int_locals_dict,
};<|MERGE_RESOLUTION|>--- conflicted
+++ resolved
@@ -435,14 +435,9 @@
     // TODO: Support signed param (assumes signed=False)
     (void)n_args;
 
-<<<<<<< HEAD
-    if (args[2] != MP_OBJ_NEW_QSTR(MP_QSTR_little)) {
-        mp_raise_NotImplementedError("");
-=======
     mp_int_t len = mp_obj_get_int(args[1]);
     if (len < 0) {
         mp_raise_ValueError(NULL);
->>>>>>> 1f78e7a4
     }
     bool big_endian = args[2] != MP_OBJ_NEW_QSTR(MP_QSTR_little);
 
