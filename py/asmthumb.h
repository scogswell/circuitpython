--- conflicted
+++ resolved
@@ -195,8 +195,6 @@
 static inline void asm_thumb_cmp_rlo_rlo(asm_thumb_t *as, uint rlo_dest, uint rlo_src) {
     asm_thumb_format_4(as, ASM_THUMB_FORMAT_4_CMP, rlo_dest, rlo_src);
 }
-<<<<<<< HEAD
-=======
 
 // FORMAT 5: hi register operations (add, cmp, mov, bx)
 // For add/cmp/mov, at least one of the args must be a high register
@@ -217,7 +215,6 @@
 static inline void asm_thumb_bx_reg(asm_thumb_t *as, uint r_src) {
     asm_thumb_format_5(as, ASM_THUMB_FORMAT_5_BX, 0, r_src);
 }
->>>>>>> b057fb8a
 
 // FORMAT 9: load/store with immediate offset
 // For word transfers the offset must be aligned, and >>2
