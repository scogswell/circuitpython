--- conflicted
+++ resolved
@@ -35,12 +35,9 @@
 #include "py/runtime.h"
 #include "py/stackctrl.h"
 
-<<<<<<< HEAD
 #include "supervisor/shared/translate.h"
 
-=======
 #if MICROPY_PY_BUILTINS_STR_OP_MODULO
->>>>>>> b057fb8a
 STATIC mp_obj_t str_modulo_format(mp_obj_t pattern, size_t n_args, const mp_obj_t *args, mp_obj_t dict);
 #endif
 
@@ -144,15 +141,9 @@
     }
 }
 
-<<<<<<< HEAD
 mp_obj_t mp_obj_str_make_new(const mp_obj_type_t *type, size_t n_args, const mp_obj_t *args, mp_map_t *kw_args) {
     #if MICROPY_CPYTHON_COMPAT
     if (kw_args != NULL && kw_args->used != 0) {
-=======
-mp_obj_t mp_obj_str_make_new(const mp_obj_type_t *type, size_t n_args, size_t n_kw, const mp_obj_t *args) {
-    #if MICROPY_CPYTHON_COMPAT
-    if (n_kw != 0) {
->>>>>>> b057fb8a
         mp_arg_error_unimpl_kw();
     }
     #endif
@@ -1377,7 +1368,6 @@
                 #endif
 
                 default:
-<<<<<<< HEAD
                     #if MICROPY_ERROR_REPORTING == MICROPY_ERROR_REPORTING_TERSE
                     terse_str_format_value_error();
                     #else
@@ -1385,15 +1375,6 @@
                         translate("unknown format code '%c' for object of type '%q'"),
                         type, mp_obj_get_type_qstr(arg));
                     #endif
-=======
-                    if (MICROPY_ERROR_REPORTING == MICROPY_ERROR_REPORTING_TERSE) {
-                        terse_str_format_value_error();
-                    } else {
-                        nlr_raise(mp_obj_new_exception_msg_varg(&mp_type_ValueError,
-                            "unknown format code '%c' for object of type '%s'",
-                            type, mp_obj_get_type_str(arg)));
-                    }
->>>>>>> b057fb8a
             }
         } else {
             // arg doesn't look like a number
@@ -1423,7 +1404,6 @@
                 }
 
                 default:
-<<<<<<< HEAD
                     #if MICROPY_ERROR_REPORTING == MICROPY_ERROR_REPORTING_TERSE
                     terse_str_format_value_error();
                     #else
@@ -1431,15 +1411,6 @@
                         translate("unknown format code '%c' for object of type '%q'"),
                         type, mp_obj_get_type_qstr(arg));
                     #endif
-=======
-                    if (MICROPY_ERROR_REPORTING == MICROPY_ERROR_REPORTING_TERSE) {
-                        terse_str_format_value_error();
-                    } else {
-                        nlr_raise(mp_obj_new_exception_msg_varg(&mp_type_ValueError,
-                            "unknown format code '%c' for object of type '%s'",
-                            type, mp_obj_get_type_str(arg)));
-                    }
->>>>>>> b057fb8a
             }
         }
     }
@@ -1453,11 +1424,7 @@
     GET_STR_DATA_LEN(args[0], str, len);
     int arg_i = 0;
     vstr_t vstr = mp_obj_str_format_helper((const char *)str, (const char *)str + len, &arg_i, n_args, args, kwargs);
-<<<<<<< HEAD
-    return mp_obj_new_str_from_vstr(&mp_type_str, &vstr);
-=======
     return mp_obj_new_str_from_vstr(mp_obj_get_type(args[0]), &vstr);
->>>>>>> b057fb8a
 }
 MP_DEFINE_CONST_FUN_OBJ_KW(str_format_obj, 1, mp_obj_str_format);
 
@@ -1490,11 +1457,7 @@
         // Dictionary value lookup
         if (*str == '(') {
             if (dict == MP_OBJ_NULL) {
-<<<<<<< HEAD
                 mp_raise_TypeError(translate("format requires a dict"));
-=======
-                mp_raise_TypeError("format needs a dict");
->>>>>>> b057fb8a
             }
             arg_i = 1; // we used up the single dict argument
             const byte *key = ++str;
@@ -1564,30 +1527,18 @@
 
         if (str >= top) {
         incomplete_format:
-<<<<<<< HEAD
             #if MICROPY_ERROR_REPORTING == MICROPY_ERROR_REPORTING_TERSE
             terse_str_format_value_error();
             #else
             mp_raise_ValueError(translate("incomplete format"));
             #endif
-=======
-            if (MICROPY_ERROR_REPORTING == MICROPY_ERROR_REPORTING_TERSE) {
-                terse_str_format_value_error();
-            } else {
-                mp_raise_ValueError("incomplete format");
-            }
->>>>>>> b057fb8a
         }
 
         // Tuple value lookup
         if (arg == MP_OBJ_NULL) {
             if (arg_i >= n_args) {
             not_enough_args:
-<<<<<<< HEAD
                 mp_raise_TypeError(translate("not enough arguments for format string"));
-=======
-                mp_raise_TypeError("format string needs more arguments");
->>>>>>> b057fb8a
             }
             arg = args[arg_i++];
         }
@@ -1597,22 +1548,14 @@
                     size_t slen;
                     const char *s = mp_obj_str_get_data(arg, &slen);
                     if (slen != 1) {
-<<<<<<< HEAD
                         mp_raise_TypeError(translate("%%c requires int or char"));
-=======
-                        mp_raise_TypeError("%%c needs int or char");
->>>>>>> b057fb8a
                     }
                     mp_print_strn(&print, s, 1, flags, ' ', width);
                 } else if (arg_looks_integer(arg)) {
                     char ch = mp_obj_get_int(arg);
                     mp_print_strn(&print, &ch, 1, flags, ' ', width);
                 } else {
-<<<<<<< HEAD
                     mp_raise_TypeError(translate("integer required"));
-=======
-                    mp_raise_TypeError("integer needed");
->>>>>>> b057fb8a
                 }
                 break;
 
@@ -1681,11 +1624,7 @@
     }
 
     if (arg_i != n_args) {
-<<<<<<< HEAD
         mp_raise_TypeError(translate("not all arguments converted during string formatting"));
-=======
-        mp_raise_TypeError("format string didn't convert all arguments");
->>>>>>> b057fb8a
     }
 
     return mp_obj_new_str_from_vstr(is_bytes ? &mp_type_bytes : &mp_type_str, &vstr);
