--- conflicted
+++ resolved
@@ -185,21 +185,13 @@
 #elif MICROPY_OBJ_REPR == MICROPY_OBJ_REPR_D
 
 static inline bool MP_OBJ_IS_SMALL_INT(mp_const_obj_t o) {
-<<<<<<< HEAD
-    return (((mp_int_t)(o)) & 0xffff000000000000) == 0x0001000000000000;
-=======
     return (((uint64_t)(o)) & 0xffff000000000000) == 0x0001000000000000;
->>>>>>> b057fb8a
 }
 #define MP_OBJ_SMALL_INT_VALUE(o) (((mp_int_t)((o) << 16)) >> 17)
 #define MP_OBJ_NEW_SMALL_INT(small_int) (((((uint64_t)(small_int)) & 0x7fffffffffff) << 1) | 0x0001000000000001)
 
 static inline bool MP_OBJ_IS_QSTR(mp_const_obj_t o) {
-<<<<<<< HEAD
-    return (((mp_int_t)(o)) & 0xffff000000000000) == 0x0002000000000000;
-=======
     return (((uint64_t)(o)) & 0xffff000000000000) == 0x0002000000000000;
->>>>>>> b057fb8a
 }
 #define MP_OBJ_QSTR_VALUE(o) ((((uint32_t)(o)) >> 1) & 0xffffffff)
 #define MP_OBJ_NEW_QSTR(qst) ((mp_obj_t)((((mp_uint_t)(qst)) << 1) | 0x0002000000000001))
@@ -322,14 +314,14 @@
     {{&mp_type_fun_builtin_3}, .fun._3 = fun_name}
 #define MP_DEFINE_CONST_FUN_OBJ_VAR(obj_name, n_args_min, fun_name) \
     const mp_obj_fun_builtin_var_t obj_name = \
-<<<<<<< HEAD
-    {{&mp_type_fun_builtin_var}, false, n_args_min, MP_OBJ_FUN_ARGS_MAX, .fun.var = fun_name}
+    {{&mp_type_fun_builtin_var}, MP_OBJ_FUN_MAKE_SIG(n_args_min, MP_OBJ_FUN_ARGS_MAX, false), .fun.var = fun_name}
 #define MP_DEFINE_CONST_FUN_OBJ_VAR_BETWEEN(obj_name, n_args_min, n_args_max, fun_name) \
     const mp_obj_fun_builtin_var_t obj_name = \
-    {{&mp_type_fun_builtin_var}, false, n_args_min, n_args_max, .fun.var = fun_name}
+    {{&mp_type_fun_builtin_var}, MP_OBJ_FUN_MAKE_SIG(n_args_min, n_args_max, false), .fun.var = fun_name}
 #define MP_DEFINE_CONST_FUN_OBJ_KW(obj_name, n_args_min, fun_name) \
     const mp_obj_fun_builtin_var_t obj_name = \
-    {{&mp_type_fun_builtin_var}, true, n_args_min, MP_OBJ_FUN_ARGS_MAX, .fun.kw = fun_name}
+    {{&mp_type_fun_builtin_var}, MP_OBJ_FUN_MAKE_SIG(n_args_min, MP_OBJ_FUN_ARGS_MAX, true), .fun.kw = fun_name}
+
 #define MP_DEFINE_CONST_PROP_GET(obj_name, fun_name) \
     const mp_obj_fun_builtin_fixed_t fun_name##_obj = {{&mp_type_fun_builtin_1}, .fun._1 = fun_name}; \
     const mp_obj_property_t obj_name = { \
@@ -339,17 +331,6 @@
                   (mp_obj_t)&mp_const_none_obj}, }
 
 // These macros are used to define constant or mutable map/dict objects
-=======
-    {{&mp_type_fun_builtin_var}, MP_OBJ_FUN_MAKE_SIG(n_args_min, MP_OBJ_FUN_ARGS_MAX, false), .fun.var = fun_name}
-#define MP_DEFINE_CONST_FUN_OBJ_VAR_BETWEEN(obj_name, n_args_min, n_args_max, fun_name) \
-    const mp_obj_fun_builtin_var_t obj_name = \
-    {{&mp_type_fun_builtin_var}, MP_OBJ_FUN_MAKE_SIG(n_args_min, n_args_max, false), .fun.var = fun_name}
-#define MP_DEFINE_CONST_FUN_OBJ_KW(obj_name, n_args_min, fun_name) \
-    const mp_obj_fun_builtin_var_t obj_name = \
-    {{&mp_type_fun_builtin_var}, MP_OBJ_FUN_MAKE_SIG(n_args_min, MP_OBJ_FUN_ARGS_MAX, true), .fun.kw = fun_name}
-
-// These macros are used to define constant map/dict objects
->>>>>>> b057fb8a
 // You can put "static" in front of the definition to make it local
 
 #define MP_DEFINE_CONST_MAP(map_name, table_name) \
@@ -372,7 +353,6 @@
             .used = MP_ARRAY_SIZE(table_name), \
             .alloc = MP_ARRAY_SIZE(table_name), \
             .table = (mp_map_elem_t *)(mp_rom_map_elem_t *)table_name, \
-<<<<<<< HEAD
         }, \
     }
 
@@ -396,8 +376,6 @@
             .used = MP_ARRAY_SIZE(table_name), \
             .alloc = MP_ARRAY_SIZE(table_name), \
             .table = table_name, \
-=======
->>>>>>> b057fb8a
         }, \
     }
 
@@ -652,6 +630,9 @@
 extern const mp_obj_type_t mp_type_fun_builtin_3;
 extern const mp_obj_type_t mp_type_fun_builtin_var;
 extern const mp_obj_type_t mp_type_fun_bc;
+#if MICROPY_EMIT_NATIVE
+extern const mp_obj_type_t mp_type_fun_native;
+#endif
 extern const mp_obj_type_t mp_type_module;
 extern const mp_obj_type_t mp_type_staticmethod;
 extern const mp_obj_type_t mp_type_classmethod;
@@ -733,10 +714,7 @@
 mp_obj_t mp_obj_new_str_via_qstr(const char *data, size_t len);
 mp_obj_t mp_obj_new_str_from_vstr(const mp_obj_type_t *type, vstr_t *vstr);
 mp_obj_t mp_obj_new_bytes(const byte *data, size_t len);
-<<<<<<< HEAD
 mp_obj_t mp_obj_new_bytes_of_zeros(size_t len);
-=======
->>>>>>> b057fb8a
 mp_obj_t mp_obj_new_bytearray(size_t n, void *items);
 mp_obj_t mp_obj_new_bytearray_of_zeros(size_t n);
 mp_obj_t mp_obj_new_bytearray_by_ref(size_t n, void *items);
@@ -926,14 +904,8 @@
     mp_obj_base_t base;
     mp_obj_dict_t *globals;
 } mp_obj_module_t;
-<<<<<<< HEAD
 mp_obj_dict_t *mp_obj_module_get_globals(mp_obj_t self_in);
 void mp_obj_module_set_globals(mp_obj_t self_in, mp_obj_dict_t *globals);
-=======
-static inline mp_obj_dict_t *mp_obj_module_get_globals(mp_obj_t module) {
-    return ((mp_obj_module_t *)MP_OBJ_TO_PTR(module))->globals;
-}
->>>>>>> b057fb8a
 // check if given module object is a package
 bool mp_obj_is_package(mp_obj_t module);
 
