--- conflicted
+++ resolved
@@ -102,11 +102,7 @@
             parse_input_kind = MP_PARSE_EVAL_INPUT;
             break;
         default:
-<<<<<<< HEAD
-            mp_raise_ValueError(translate("bad compile mode"));
-=======
             mp_raise_ValueError(MP_ERROR_TEXT("bad compile mode"));
->>>>>>> b0932fcf
     }
 
     mp_obj_code_t *code = m_new_obj(mp_obj_code_t);
