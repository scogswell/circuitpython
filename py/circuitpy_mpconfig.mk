#
# This file is part of the MicroPython project, http://micropython.org/
#
# The MIT License (MIT)
#
# Copyright (c) 2019 Dan Halbert for Adafruit Industries
#
# Permission is hereby granted, free of charge, to any person obtaining a copy
# of this software and associated documentation files (the "Software"), to deal
# in the Software without restriction, including without limitation the rights
# to use, copy, modify, merge, publish, distribute, sublicense, and/or sell
# copies of the Software, and to permit persons to whom the Software is
# furnished to do so, subject to the following conditions:
#
# The above copyright notice and this permission notice shall be included in
# all copies or substantial portions of the Software.
#
# THE SOFTWARE IS PROVIDED "AS IS", WITHOUT WARRANTY OF ANY KIND, EXPRESS OR
# IMPLIED, INCLUDING BUT NOT LIMITED TO THE WARRANTIES OF MERCHANTABILITY,
# FITNESS FOR A PARTICULAR PURPOSE AND NONINFRINGEMENT. IN NO EVENT SHALL THE
# AUTHORS OR COPYRIGHT HOLDERS BE LIABLE FOR ANY CLAIM, DAMAGES OR OTHER
# LIABILITY, WHETHER IN AN ACTION OF CONTRACT, TORT OR OTHERWISE, ARISING FROM,
# OUT OF OR IN CONNECTION WITH THE SOFTWARE OR THE USE OR OTHER DEALINGS IN
# THE SOFTWARE.

# Boards default to all modules enabled (with exceptions)
# Manually disable by overriding in #mpconfigboard.mk

# Smaller builds can be forced for resource constrained chips (typically SAMD21s
# without external flash) by setting CIRCUITPY_FULL_BUILD=0. Avoid using this
# for merely incomplete ports, as it changes settings in other files.
CIRCUITPY_FULL_BUILD ?= 1
CFLAGS += -DCIRCUITPY_FULL_BUILD=$(CIRCUITPY_FULL_BUILD)


CIRCUITPY_AESIO ?= 0
CFLAGS += -DCIRCUITPY_AESIO=$(CIRCUITPY_AESIO)

CIRCUITPY_ANALOGIO ?= 1
CFLAGS += -DCIRCUITPY_ANALOGIO=$(CIRCUITPY_ANALOGIO)

CIRCUITPY_AUDIOBUSIO ?= $(CIRCUITPY_FULL_BUILD)
CFLAGS += -DCIRCUITPY_AUDIOBUSIO=$(CIRCUITPY_AUDIOBUSIO)

CIRCUITPY_AUDIOIO ?= $(CIRCUITPY_FULL_BUILD)
CFLAGS += -DCIRCUITPY_AUDIOIO=$(CIRCUITPY_AUDIOIO)

CIRCUITPY_AUDIOIO_COMPAT ?= $(CIRCUITPY_AUDIOIO)
CFLAGS += -DCIRCUITPY_AUDIOIO_COMPAT=$(CIRCUITPY_AUDIOIO_COMPAT)

CIRCUITPY_AUDIOPWMIO ?= 0
CFLAGS += -DCIRCUITPY_AUDIOPWMIO=$(CIRCUITPY_AUDIOPWMIO)

ifndef CIRCUITPY_AUDIOCORE
ifeq ($(CIRCUITPY_AUDIOPWMIO),1)
CIRCUITPY_AUDIOCORE = $(CIRCUITPY_AUDIOPWMIO)
else
CIRCUITPY_AUDIOCORE = $(CIRCUITPY_AUDIOIO)
endif
endif
CFLAGS += -DCIRCUITPY_AUDIOCORE=$(CIRCUITPY_AUDIOCORE)

CIRCUITPY_AUDIOMIXER ?= $(CIRCUITPY_AUDIOIO)
CFLAGS += -DCIRCUITPY_AUDIOMIXER=$(CIRCUITPY_AUDIOMIXER)

ifndef CIRCUITPY_AUDIOMP3
ifeq ($(CIRCUITPY_FULL_BUILD),1)
CIRCUITPY_AUDIOMP3 = $(CIRCUITPY_AUDIOCORE)
else
CIRCUITPY_AUDIOMP3 = 0
endif
endif
CFLAGS += -DCIRCUITPY_AUDIOMP3=$(CIRCUITPY_AUDIOMP3)

CIRCUITPY_BITBANGIO ?= $(CIRCUITPY_FULL_BUILD)
CFLAGS += -DCIRCUITPY_BITBANGIO=$(CIRCUITPY_BITBANGIO)

# Explicitly enabled for boards that support _bleio.
CIRCUITPY_BLEIO ?= 0
CFLAGS += -DCIRCUITPY_BLEIO=$(CIRCUITPY_BLEIO)

CIRCUITPY_BOARD ?= 1
CFLAGS += -DCIRCUITPY_BOARD=$(CIRCUITPY_BOARD)

CIRCUITPY_BUSIO ?= 1
CFLAGS += -DCIRCUITPY_BUSIO=$(CIRCUITPY_BUSIO)

CIRCUITPY_DIGITALIO ?= 1
CFLAGS += -DCIRCUITPY_DIGITALIO=$(CIRCUITPY_DIGITALIO)

<<<<<<< HEAD
CIRCUITPY_COUNTIO ?= 1
CFLAGS += -DCIRCUITPY_COUNTIO=$(CIRCUITPY_COUNTIO)


ifndef CIRCUITPY_DISPLAYIO
CIRCUITPY_DISPLAYIO = $(CIRCUITPY_FULL_BUILD)
endif
=======
CIRCUITPY_DISPLAYIO ?= $(CIRCUITPY_FULL_BUILD)
>>>>>>> 62b835ad
CFLAGS += -DCIRCUITPY_DISPLAYIO=$(CIRCUITPY_DISPLAYIO)

CIRCUITPY_FRAMEBUFFERIO ?= 0
CFLAGS += -DCIRCUITPY_FRAMEBUFFERIO=$(CIRCUITPY_FRAMEBUFFERIO)

CIRCUITPY_FREQUENCYIO ?= $(CIRCUITPY_FULL_BUILD)
CFLAGS += -DCIRCUITPY_FREQUENCYIO=$(CIRCUITPY_FREQUENCYIO)

CIRCUITPY_GAMEPAD ?= $(CIRCUITPY_FULL_BUILD)
CFLAGS += -DCIRCUITPY_GAMEPAD=$(CIRCUITPY_GAMEPAD)

CIRCUITPY_GAMEPADSHIFT ?= 0
CFLAGS += -DCIRCUITPY_GAMEPADSHIFT=$(CIRCUITPY_GAMEPADSHIFT)

CIRCUITPY_I2CSLAVE ?= $(CIRCUITPY_FULL_BUILD)
CFLAGS += -DCIRCUITPY_I2CSLAVE=$(CIRCUITPY_I2CSLAVE)

CIRCUITPY_MATH ?= 1
CFLAGS += -DCIRCUITPY_MATH=$(CIRCUITPY_MATH)

CIRCUITPY__EVE ?= 0
CFLAGS += -DCIRCUITPY__EVE=$(CIRCUITPY__EVE)

CIRCUITPY_MICROCONTROLLER ?= 1
CFLAGS += -DCIRCUITPY_MICROCONTROLLER=$(CIRCUITPY_MICROCONTROLLER)

CIRCUITPY_NEOPIXEL_WRITE ?= 1
CFLAGS += -DCIRCUITPY_NEOPIXEL_WRITE=$(CIRCUITPY_NEOPIXEL_WRITE)

# Enabled on SAMD51. Won't fit on SAMD21 builds. Not tested on nRF or STM32F4 builds.
CIRCUITPY_NETWORK ?= 0
CFLAGS += -DCIRCUITPY_NETWORK=$(CIRCUITPY_NETWORK)

CIRCUITPY_NVM ?= 1
CFLAGS += -DCIRCUITPY_NVM=$(CIRCUITPY_NVM)

CIRCUITPY_OS ?= 1
CFLAGS += -DCIRCUITPY_OS=$(CIRCUITPY_OS)

CIRCUITPY_PIXELBUF ?= $(CIRCUITPY_FULL_BUILD)
CFLAGS += -DCIRCUITPY_PIXELBUF=$(CIRCUITPY_PIXELBUF)

# Only for SAMD boards for the moment
CIRCUITPY_RGBMATRIX ?= 0
CFLAGS += -DCIRCUITPY_RGBMATRIX=$(CIRCUITPY_RGBMATRIX)

CIRCUITPY_PULSEIO ?= 1
CFLAGS += -DCIRCUITPY_PULSEIO=$(CIRCUITPY_PULSEIO)

# Only for SAMD boards for the moment
CIRCUITPY_PS2IO ?= 0
CFLAGS += -DCIRCUITPY_PS2IO=$(CIRCUITPY_PS2IO)

CIRCUITPY_RANDOM ?= 1
CFLAGS += -DCIRCUITPY_RANDOM=$(CIRCUITPY_RANDOM)

CIRCUITPY_ROTARYIO ?= 1
CFLAGS += -DCIRCUITPY_ROTARYIO=$(CIRCUITPY_ROTARYIO)

<<<<<<< HEAD

ifndef CIRCUITPY_RTC
CIRCUITPY_RTC = 1
endif
=======
CIRCUITPY_RTC ?= 1
>>>>>>> 62b835ad
CFLAGS += -DCIRCUITPY_RTC=$(CIRCUITPY_RTC)

# CIRCUITPY_SAMD is handled in the atmel-samd tree.
# Only for SAMD chips.
# Assume not a SAMD build.
CIRCUITPY_SAMD ?= 0
CFLAGS += -DCIRCUITPY_SAMD=$(CIRCUITPY_SAMD)

# Currently always off.
CIRCUITPY_STAGE ?= 0
CFLAGS += -DCIRCUITPY_STAGE=$(CIRCUITPY_STAGE)

CIRCUITPY_STORAGE ?= 1
CFLAGS += -DCIRCUITPY_STORAGE=$(CIRCUITPY_STORAGE)

CIRCUITPY_STRUCT ?= 1
CFLAGS += -DCIRCUITPY_STRUCT=$(CIRCUITPY_STRUCT)

CIRCUITPY_SUPERVISOR ?= 1
CFLAGS += -DCIRCUITPY_SUPERVISOR=$(CIRCUITPY_SUPERVISOR)

CIRCUITPY_TIME ?= 1
CFLAGS += -DCIRCUITPY_TIME=$(CIRCUITPY_TIME)

# touchio might be native or generic. See circuitpy_defns.mk.
CIRCUITPY_TOUCHIO_USE_NATIVE ?= 0
CFLAGS += -DCIRCUITPY_TOUCHIO_USE_NATIVE=$(CIRCUITPY_TOUCHIO_USE_NATIVE)

CIRCUITPY_TOUCHIO ?= 1
CFLAGS += -DCIRCUITPY_TOUCHIO=$(CIRCUITPY_TOUCHIO)

# For debugging.
CIRCUITPY_UHEAP ?= 0
CFLAGS += -DCIRCUITPY_UHEAP=$(CIRCUITPY_UHEAP)

CIRCUITPY_USB_HID ?= 1
CFLAGS += -DCIRCUITPY_USB_HID=$(CIRCUITPY_USB_HID)

CIRCUITPY_USB_MIDI ?= 1
CFLAGS += -DCIRCUITPY_USB_MIDI=$(CIRCUITPY_USB_MIDI)

CIRCUITPY_PEW ?= 0
CFLAGS += -DCIRCUITPY_PEW=$(CIRCUITPY_PEW)

# For debugging.
CIRCUITPY_USTACK ?= 0
CFLAGS += -DCIRCUITPY_USTACK=$(CIRCUITPY_USTACK)

# Non-module conditionals

CIRCUITPY_BITBANG_APA102 ?= 0
CFLAGS += -DCIRCUITPY_BITBANG_APA102=$(CIRCUITPY_BITBANG_APA102)

# Should busio.I2C() check for pullups?
# Some boards in combination with certain peripherals may not want this.
CIRCUITPY_REQUIRE_I2C_PULLUPS ?= 1
CFLAGS += -DCIRCUITPY_REQUIRE_I2C_PULLUPS=$(CIRCUITPY_REQUIRE_I2C_PULLUPS)

# REPL over BLE
CIRCUITPY_SERIAL_BLE ?= 0
CFLAGS += -DCIRCUITPY_SERIAL_BLE=$(CIRCUITPY_SERIAL_BLE)

CIRCUITPY_BLE_FILE_SERVICE ?= 0
CFLAGS += -DCIRCUITPY_BLE_FILE_SERVICE=$(CIRCUITPY_BLE_FILE_SERVICE)

# REPL over UART
CIRCUITPY_SERIAL_UART ?= 0
CFLAGS += -DCIRCUITPY_SERIAL_UART=$(CIRCUITPY_SERIAL_UART)

# ulab numerics library
CIRCUITPY_ULAB ?= $(CIRCUITPY_FULL_BUILD)
CFLAGS += -DCIRCUITPY_ULAB=$(CIRCUITPY_ULAB)

# Enabled micropython.native decorator (experimental)
CIRCUITPY_ENABLE_MPY_NATIVE ?= 0
CFLAGS += -DCIRCUITPY_ENABLE_MPY_NATIVE=$(CIRCUITPY_ENABLE_MPY_NATIVE)<|MERGE_RESOLUTION|>--- conflicted
+++ resolved
@@ -88,17 +88,10 @@
 CIRCUITPY_DIGITALIO ?= 1
 CFLAGS += -DCIRCUITPY_DIGITALIO=$(CIRCUITPY_DIGITALIO)
 
-<<<<<<< HEAD
 CIRCUITPY_COUNTIO ?= 1
 CFLAGS += -DCIRCUITPY_COUNTIO=$(CIRCUITPY_COUNTIO)
 
-
-ifndef CIRCUITPY_DISPLAYIO
-CIRCUITPY_DISPLAYIO = $(CIRCUITPY_FULL_BUILD)
-endif
-=======
 CIRCUITPY_DISPLAYIO ?= $(CIRCUITPY_FULL_BUILD)
->>>>>>> 62b835ad
 CFLAGS += -DCIRCUITPY_DISPLAYIO=$(CIRCUITPY_DISPLAYIO)
 
 CIRCUITPY_FRAMEBUFFERIO ?= 0
@@ -158,14 +151,7 @@
 CIRCUITPY_ROTARYIO ?= 1
 CFLAGS += -DCIRCUITPY_ROTARYIO=$(CIRCUITPY_ROTARYIO)
 
-<<<<<<< HEAD
-
-ifndef CIRCUITPY_RTC
-CIRCUITPY_RTC = 1
-endif
-=======
 CIRCUITPY_RTC ?= 1
->>>>>>> 62b835ad
 CFLAGS += -DCIRCUITPY_RTC=$(CIRCUITPY_RTC)
 
 # CIRCUITPY_SAMD is handled in the atmel-samd tree.
