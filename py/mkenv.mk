--- conflicted
+++ resolved
@@ -12,6 +12,7 @@
 THIS_MAKEFILE := $(lastword $(MAKEFILE_LIST))
 TOP := $(patsubst %/py/mkenv.mk,%,$(THIS_MAKEFILE))
 
+# CIRCUITPY: verbosity differences, STEPECHO
 # Turn on increased build verbosity by defining BUILD_VERBOSE in your main
 # Makefile or in your environment. You can also use V="steps commands rules" or any combination thereof
 # on the make command line.
@@ -19,7 +20,6 @@
 ifeq ("$(origin V)", "command line")
 BUILD_VERBOSE=$(V)
 endif
-
 ifndef BUILD_VERBOSE
 $(info - Verbosity options: any combination of "steps commands rules", as `make V=...` or env var BUILD_VERBOSE)
 BUILD_VERBOSE = ""
@@ -50,25 +50,15 @@
 PY_SRC ?= $(TOP)/py
 BUILD ?= build
 
+RM = rm
 ECHO = @echo
-
+CP = cp
+MKDIR = mkdir
+SED = sed
 CAT = cat
-CD = cd
-CP = cp
-FIND = find
-MKDIR = mkdir
-PYTHON = python3
-RM = rm
-RSYNC = rsync
-SED = sed
 TOUCH = touch
-<<<<<<< HEAD
-# Linux has 'nproc', macOS has 'sysctl -n hw.logicalcpu', this is cross-platform
-NPROC = $(PYTHON) -c 'import multiprocessing as mp; print(mp.cpu_count())'
-=======
 PYTHON = python3
 ZIP = zip
->>>>>>> e00a1440
 
 AS = $(CROSS_COMPILE)as
 CC = $(CROSS_COMPILE)gcc
@@ -84,6 +74,7 @@
 MAKE_MANIFEST = $(PYTHON) $(TOP)/tools/makemanifest.py
 MAKE_FROZEN = $(PYTHON) $(TOP)/tools/make-frozen.py
 MPY_TOOL = $(PYTHON) $(TOP)/tools/mpy-tool.py
+# CIRCUITPY
 PREPROCESS_FROZEN_MODULES = PYTHONPATH=$(TOP)/tools/python-semver $(TOP)/tools/preprocess_frozen_modules.py
 
 MPY_LIB_SUBMODULE_DIR = $(TOP)/lib/micropython-lib
