/*
 * This file is part of the MicroPython project, http://micropython.org/
 *
 * The MIT License (MIT)
 *
 * Copyright (c) 2014 Paul Sokolovsky
 *
 * Permission is hereby granted, free of charge, to any person obtaining a copy
 * of this software and associated documentation files (the "Software"), to deal
 * in the Software without restriction, including without limitation the rights
 * to use, copy, modify, merge, publish, distribute, sublicense, and/or sell
 * copies of the Software, and to permit persons to whom the Software is
 * furnished to do so, subject to the following conditions:
 *
 * The above copyright notice and this permission notice shall be included in
 * all copies or substantial portions of the Software.
 *
 * THE SOFTWARE IS PROVIDED "AS IS", WITHOUT WARRANTY OF ANY KIND, EXPRESS OR
 * IMPLIED, INCLUDING BUT NOT LIMITED TO THE WARRANTIES OF MERCHANTABILITY,
 * FITNESS FOR A PARTICULAR PURPOSE AND NONINFRINGEMENT. IN NO EVENT SHALL THE
 * AUTHORS OR COPYRIGHT HOLDERS BE LIABLE FOR ANY CLAIM, DAMAGES OR OTHER
 * LIABILITY, WHETHER IN AN ACTION OF CONTRACT, TORT OR OTHERWISE, ARISING FROM,
 * OUT OF OR IN CONNECTION WITH THE SOFTWARE OR THE USE OR OTHER DEALINGS IN
 * THE SOFTWARE.
 */

#include "py/runtime.h"
#include "py/stackctrl.h"

void mp_stack_ctrl_init(void) {
    // Force routine to not be inlined. Better guarantee than MP_NOINLINE for -flto.
    __asm volatile ("");
    volatile int stack_dummy;
    MP_STATE_THREAD(stack_top) = (char*)&stack_dummy;
}

void mp_stack_set_top(void *top) {
    MP_STATE_THREAD(stack_top) = top;
}

mp_uint_t mp_stack_usage(void) {
    // Assumes descending stack
    // Force routine to not be inlined. Better guarantee than MP_NOINLINE for -flto.
    __asm volatile ("");
    volatile int stack_dummy;
    return MP_STATE_THREAD(stack_top) - (char*)&stack_dummy;
}

#if MICROPY_STACK_CHECK

void mp_stack_set_limit(mp_uint_t limit) {
    MP_STATE_THREAD(stack_limit) = limit;
}

<<<<<<< HEAD
void mp_exc_recursion_depth(void) {
    mp_raise_RuntimeError("maximum recursion depth exceeded");
}

=======
>>>>>>> 25ae98f0
void mp_stack_check(void) {
    if (mp_stack_usage() >= MP_STATE_THREAD(stack_limit)) {
        mp_raise_recursion_depth();
    }
}

#endif // MICROPY_STACK_CHECK

#if MICROPY_MAX_STACK_USAGE

// Fill stack space with this unusual value.
const char MP_MAX_STACK_USAGE_SENTINEL_BYTE = 0xEE;

// Record absolute bottom (logical limit) of stack.
void mp_stack_set_bottom(void* stack_bottom) {
    MP_STATE_THREAD(stack_bottom) = stack_bottom;
}

// Return the current frame pointer. This can be used as an
// approximation for the stack pointer of the _calling_ function.
// This routine must not be inlined.  This method is
// architecture-independent, as opposed to using asm("sp") or similar.
//
// The stack_dummy approach used elsewhere in this file is not safe in
// all cases. That value may be below the actual top of the stack.
static void* approx_stack_pointer(void){ 
     __asm volatile ("");
    return __builtin_frame_address(0);
}

// Fill stack space down toward the stack limit with a known unusual value.
void mp_stack_fill_with_sentinel(void) {
    // Force routine to not be inlined. Better guarantee than MP_NOINLINE for -flto.
    __asm volatile ("");
    // Start filling stack just below the current stack frame.
    // Continue until we've hit the bottom of the stack (lowest address,
    // logical "ceiling" of stack).
    char* p = (char *) approx_stack_pointer() - 1;
    
    while(p >= MP_STATE_THREAD(stack_bottom)) {
	*p-- = MP_MAX_STACK_USAGE_SENTINEL_BYTE;
    }
}

#endif // MICROPY_MAX_STACK_USAGE<|MERGE_RESOLUTION|>--- conflicted
+++ resolved
@@ -52,13 +52,6 @@
     MP_STATE_THREAD(stack_limit) = limit;
 }
 
-<<<<<<< HEAD
-void mp_exc_recursion_depth(void) {
-    mp_raise_RuntimeError("maximum recursion depth exceeded");
-}
-
-=======
->>>>>>> 25ae98f0
 void mp_stack_check(void) {
     if (mp_stack_usage() >= MP_STATE_THREAD(stack_limit)) {
         mp_raise_recursion_depth();
