--- conflicted
+++ resolved
@@ -204,16 +204,12 @@
             }
             // Didn't find name match with positional args
             if ((scope_flags & MP_SCOPE_FLAG_VARKEYWORDS) == 0) {
-<<<<<<< HEAD
-                mp_raise_TypeError("function does not take keyword arguments");
-=======
-                if (MICROPY_ERROR_REPORTING == MICROPY_ERROR_REPORTING_TERSE) {
+                #if MICROPY_ERROR_REPORTING == MICROPY_ERROR_REPORTING_TERSE
                     mp_raise_TypeError("unexpected keyword argument");
-                } else {
+                #else
                     nlr_raise(mp_obj_new_exception_msg_varg(&mp_type_TypeError,
                         "unexpected keyword argument '%q'", MP_OBJ_QSTR_VALUE(wanted_arg_name)));
-                }
->>>>>>> 869cdcfd
+                #endif
             }
             mp_obj_dict_store(dict, kwargs[2 * i], kwargs[2 * i + 1]);
 continue2:;
