ifneq ($(MKENV_INCLUDED),1)
# We assume that mkenv is in the same directory as this file.
THIS_MAKEFILE = $(lastword $(MAKEFILE_LIST))
include $(dir $(THIS_MAKEFILE))mkenv.mk
endif

# Extra deps that need to happen before object compilation.
OBJ_EXTRA_ORDER_DEPS =

ifeq ($(MICROPY_ROM_TEXT_COMPRESSION),1)
# If compression is enabled, trigger the build of compressed.data.h...
OBJ_EXTRA_ORDER_DEPS += $(HEADER_BUILD)/compressed.data.h
# ...and enable the MP_COMPRESSED_ROM_TEXT macro (used by MP_ERROR_TEXT).
CFLAGS += -DMICROPY_ROM_TEXT_COMPRESSION=1
endif

# QSTR generation uses the same CFLAGS, with these modifications.
# Note: := to force evalulation immediately.
QSTR_GEN_CFLAGS := $(CFLAGS)
QSTR_GEN_CFLAGS += -DNO_QSTR
QSTR_GEN_CFLAGS += -I$(BUILD)/tmp

# This file expects that OBJ contains a list of all of the object files.
# The directory portion of each object file is used to locate the source
# and should not contain any ..'s but rather be relative to the top of the
# tree.
#
# So for example, py/map.c would have an object file name py/map.o
# The object files will go into the build directory and mantain the same
# directory structure as the source tree. So the final dependency will look
# like this:
#
# build/py/map.o: py/map.c
#
# We set vpath to point to the top of the tree so that the source files
# can be located. By following this scheme, it allows a single build rule
# to be used to compile all .c files.

vpath %.S . $(TOP) $(USER_C_MODULES)
$(BUILD)/%.o: %.S
	$(STEPECHO) "CC $<"
	$(Q)$(CC) $(CFLAGS) -c -o $@ $<

vpath %.s . $(TOP) $(USER_C_MODULES)
$(BUILD)/%.o: %.s
	$(STEPECHO) "AS $<"
	$(Q)$(AS) -o $@ $<

define compile_c
$(STEPECHO) "CC $<"
$(Q)$(CC) $(CFLAGS) -c -MD -o $@ $<
@# The following fixes the dependency file.
@# See http://make.paulandlesley.org/autodep.html for details.
@# Regex adjusted from the above to play better with Windows paths, etc.
@$(CP) $(@:.o=.d) $(@:.o=.P); \
  $(SED) -e 's/#.*//' -e 's/^.*:  *//' -e 's/ *\\$$//' \
      -e '/^$$/ d' -e 's/$$/ :/' < $(@:.o=.d) >> $(@:.o=.P); \
  $(RM) -f $(@:.o=.d)
endef

<<<<<<< HEAD
vpath %.c . $(TOP) $(USER_C_MODULES) $(DEVICES_MODULES)
$(BUILD)/%.o: %.c
	$(call compile_c)

QSTR_GEN_EXTRA_CFLAGS += -DNO_QSTR

# frozen.c and frozen_mpy.c are created in $(BUILD), so use our rule
# for those as well.
vpath %.c . $(BUILD)
$(BUILD)/%.o: %.c
	$(call compile_c)

QSTR_GEN_EXTRA_CFLAGS += -I$(BUILD)/tmp
=======
vpath %.c . $(TOP) $(USER_C_MODULES)
$(BUILD)/%.o: %.c
	$(call compile_c)

vpath %.c . $(TOP) $(USER_C_MODULES)
>>>>>>> b0932fcf

vpath %.c . $(TOP) $(USER_C_MODULES) $(DEVICES_MODULES)
$(BUILD)/%.pp: %.c
<<<<<<< HEAD
	$(STEPECHO) "PreProcess $<"
	$(Q)$(CPP) $(CFLAGS) -E -Wp,-C,-dD,-dI -o $@ $<
=======
	$(ECHO) "PreProcess $<"
	$(Q)$(CPP) $(CFLAGS) -Wp,-C,-dD,-dI -o $@ $<
>>>>>>> b0932fcf

# The following rule uses | to create an order only prerequisite. Order only
# prerequisites only get built if they don't exist. They don't cause timestamp
# checking to be performed.
#
# We don't know which source files actually need the generated.h (since
# it is #included from str.h). The compiler generated dependencies will cause
# the right .o's to get recompiled if the generated.h file changes. Adding
# an order-only dependency to all of the .o's will cause the generated .h
# to get built before we try to compile any of them.
<<<<<<< HEAD
$(OBJ): | $(HEADER_BUILD)/qstrdefs.enum.h $(HEADER_BUILD)/mpversion.h
=======
$(OBJ): | $(HEADER_BUILD)/qstrdefs.generated.h $(HEADER_BUILD)/mpversion.h $(OBJ_EXTRA_ORDER_DEPS)
>>>>>>> b0932fcf

# The logic for qstr regeneration is:
# - if anything in QSTR_GLOBAL_DEPENDENCIES is newer, then process all source files ($^)
# - else, if list of newer prerequisites ($?) is not empty, then process just these ($?)
# - else, process all source files ($^) [this covers "make -B" which can set $? to empty]
<<<<<<< HEAD
$(HEADER_BUILD)/qstr.split: $(SRC_QSTR) $(SRC_QSTR_PREPROCESSOR) $(QSTR_GLOBAL_DEPENDENCIES) | $(HEADER_BUILD)/mpversion.h $(PY_SRC)/genlast.py
	$(STEPECHO) "GEN $@"
	$(Q)$(PYTHON3) $(PY_SRC)/genlast.py $(HEADER_BUILD)/qstr $(if $(filter $?,$(QSTR_GLOBAL_DEPENDENCIES)),$^,$(if $?,$?,$^)) --  $(SRC_QSTR_PREPROCESSOR) -- $(CPP) $(QSTR_GEN_EXTRA_CFLAGS) $(CFLAGS)
	$(Q)$(TOUCH) $@

$(QSTR_DEFS_COLLECTED): $(HEADER_BUILD)/qstr.split $(PY_SRC)/makeqstrdefs.py
	$(STEPECHO) "GEN $@"
	$(Q)$(PYTHON3) $(PY_SRC)/makeqstrdefs.py cat - $(HEADER_BUILD)/qstr $(QSTR_DEFS_COLLECTED)
=======
# See more information about this process in docs/develop/qstr.rst.
$(HEADER_BUILD)/qstr.i.last: $(SRC_QSTR) $(QSTR_GLOBAL_DEPENDENCIES) | $(QSTR_GLOBAL_REQUIREMENTS)
	$(ECHO) "GEN $@"
	$(Q)$(CPP) $(QSTR_GEN_CFLAGS) $(if $(filter $?,$(QSTR_GLOBAL_DEPENDENCIES)),$^,$(if $?,$?,$^)) >$(HEADER_BUILD)/qstr.i.last

$(HEADER_BUILD)/qstr.split: $(HEADER_BUILD)/qstr.i.last
	$(ECHO) "GEN $@"
	$(Q)$(PYTHON) $(PY_SRC)/makeqstrdefs.py split qstr $< $(HEADER_BUILD)/qstr _
	$(Q)$(TOUCH) $@

$(QSTR_DEFS_COLLECTED): $(HEADER_BUILD)/qstr.split
	$(ECHO) "GEN $@"
	$(Q)$(PYTHON) $(PY_SRC)/makeqstrdefs.py cat qstr _ $(HEADER_BUILD)/qstr $@

# Compressed error strings.
$(HEADER_BUILD)/compressed.split: $(HEADER_BUILD)/qstr.i.last
	$(ECHO) "GEN $@"
	$(Q)$(PYTHON) $(PY_SRC)/makeqstrdefs.py split compress $< $(HEADER_BUILD)/compress _
	$(Q)$(TOUCH) $@

$(HEADER_BUILD)/compressed.collected: $(HEADER_BUILD)/compressed.split
	$(ECHO) "GEN $@"
	$(Q)$(PYTHON) $(PY_SRC)/makeqstrdefs.py cat compress _ $(HEADER_BUILD)/compress $@
>>>>>>> b0932fcf

# $(sort $(var)) removes duplicates
#
# The net effect of this, is it causes the objects to depend on the
# object directories (but only for existence), and the object directories
# will be created if they don't exist.
OBJ_DIRS = $(sort $(dir $(OBJ)))
$(OBJ): | $(OBJ_DIRS)
$(OBJ_DIRS):
	$(Q)$(MKDIR) -p $@

$(HEADER_BUILD):
	$(Q)$(MKDIR) -p $@

ifneq ($(FROZEN_MANIFEST),)
# to build frozen_content.c from a manifest
$(BUILD)/frozen_content.c: FORCE $(BUILD)/genhdr/qstrdefs.generated.h
	$(Q)$(MAKE_MANIFEST) -o $@ -v "MPY_DIR=$(TOP)" -v "MPY_LIB_DIR=$(MPY_LIB_DIR)" -v "PORT_DIR=$(shell pwd)" -v "BOARD_DIR=$(BOARD_DIR)" -b "$(BUILD)" $(if $(MPY_CROSS_FLAGS),-f"$(MPY_CROSS_FLAGS)",) $(FROZEN_MANIFEST)

ifneq ($(FROZEN_MANIFEST),)
# to build frozen_content.c from a manifest
$(BUILD)/frozen_content.c: FORCE $(BUILD)/genhdr/qstrdefs.generated.h
	$(Q)$(MAKE_MANIFEST) -o $@ -v "MPY_DIR=$(TOP)" -v "MPY_LIB_DIR=$(MPY_LIB_DIR)" -v "PORT_DIR=$(shell pwd)" -v "BOARD_DIR=$(BOARD_DIR)" -b "$(BUILD)" $(if $(MPY_CROSS_FLAGS),-f"$(MPY_CROSS_FLAGS)",) $(FROZEN_MANIFEST)

ifneq ($(FROZEN_DIR),)
$(error FROZEN_DIR cannot be used in conjunction with FROZEN_MANIFEST)
endif

ifneq ($(FROZEN_MPY_DIR),)
$(error FROZEN_MPY_DIR cannot be used in conjunction with FROZEN_MANIFEST)
endif
endif

ifneq ($(FROZEN_DIR),)
$(info Warning: FROZEN_DIR is deprecated in favour of FROZEN_MANIFEST)
$(BUILD)/frozen.c: $(wildcard $(FROZEN_DIR)/*) $(HEADER_BUILD) $(FROZEN_EXTRA_DEPS)
	$(STEPECHO) "Generating $@"
	$(Q)$(MAKE_FROZEN) $(FROZEN_DIR) > $@
endif

<<<<<<< HEAD
ifneq ($(FROZEN_MPY_DIRS),)
# to build the MicroPython cross compiler
# Currently not used, because the wrong mpy-cross may be left over from a previous build. Build by hand to make sure.
$(MPY_CROSS): $(TOP)/py/*.[ch] $(TOP)/mpy-cross/*.[ch] $(TOP)/mpy-cross/fmode.c
	$(Q)$(MAKE) -C $(TOP)/mpy-cross

# Copy all the modules and single python files to freeze to a common area, omitting top-level dirs (the repo names).
# Do any preprocessing necessary: currently, this adds version information, removes examples, and
# non-library .py files in the modules (setup.py and conf.py)
# Then compile .mpy files from all the .py files, placing them in the same directories as the .py files.
$(BUILD)/frozen_mpy: $(FROZEN_MPY_DIRS)
	$(ECHO) FREEZE $(FROZEN_MPY_DIRS)
	$(Q)$(MKDIR) -p $@
	$(Q)$(PREPROCESS_FROZEN_MODULES) -o $@ $(FROZEN_MPY_DIRS)
	$(Q)$(CD) $@ && \
$(FIND) -L . -type f -name '*.py' | sed 's=^\./==' | \
xargs -n1 "$(abspath $(MPY_CROSS))" $(MPY_CROSS_FLAGS)
=======
ifneq ($(FROZEN_MPY_DIR),)
$(info Warning: FROZEN_MPY_DIR is deprecated in favour of FROZEN_MANIFEST)
# make a list of all the .py files that need compiling and freezing
FROZEN_MPY_PY_FILES := $(shell find -L $(FROZEN_MPY_DIR) -type f -name '*.py' | $(SED) -e 's=^$(FROZEN_MPY_DIR)/==')
FROZEN_MPY_MPY_FILES := $(addprefix $(BUILD)/frozen_mpy/,$(FROZEN_MPY_PY_FILES:.py=.mpy))

# to build .mpy files from .py files
$(BUILD)/frozen_mpy/%.mpy: $(FROZEN_MPY_DIR)/%.py
	@$(ECHO) "MPY $<"
	$(Q)$(MKDIR) -p $(dir $@)
	$(Q)$(MPY_CROSS) -o $@ -s $(<:$(FROZEN_MPY_DIR)/%=%) $(MPY_CROSS_FLAGS) $<
>>>>>>> b0932fcf

# to build frozen_mpy.c from all .mpy files
# You need to define MPY_TOOL_LONGINT_IMPL in mpconfigport.mk
# if the default will not work (mpz is the default).
$(BUILD)/frozen_mpy.c: $(BUILD)/frozen_mpy $(BUILD)/genhdr/qstrdefs.generated.h $(TOP)/tools/mpy-tool.py
	$(STEPECHO) "Creating $@"
	$(Q)$(MPY_TOOL) $(MPY_TOOL_LONGINT_IMPL) -f -q $(BUILD)/genhdr/qstrdefs.preprocessed.h $(shell $(FIND) -L $(BUILD)/frozen_mpy -type f -name '*.mpy') > $@
endif

ifneq ($(PROG),)
# Build a standalone executable (unix does this)

all: $(PROG)

$(PROG): $(OBJ)
	$(STEPECHO) "LINK $@"
# Do not pass COPT here - it's *C* compiler optimizations. For example,
# we may want to compile using Thumb, but link with non-Thumb libc.
	$(Q)$(CC) -o $@ $^ $(LIB) $(LDFLAGS)
ifdef STRIP_CIRCUITPYTHON
	$(Q)$(STRIP) $(STRIPFLAGS_EXTRA) $(PROG)
endif
	$(Q)$(SIZE) $$(find $(BUILD) -path "$(BUILD)/build/frozen*.o") $(PROG)

clean: clean-prog
clean-prog:
	$(RM) -f $(PROG)
	$(RM) -f $(PROG).map

.PHONY: clean-prog
endif

submodules:
	$(ECHO) "Updating submodules: $(GIT_SUBMODULES)"
ifneq ($(GIT_SUBMODULES),)
	$(Q)git submodule update --init $(addprefix $(TOP)/,$(GIT_SUBMODULES))
endif
.PHONY: submodules

LIBMICROPYTHON = libmicropython.a

# We can execute extra commands after library creation using
# LIBMICROPYTHON_EXTRA_CMD. This may be needed e.g. to integrate
# with 3rd-party projects which don't have proper dependency
# tracking. Then LIBMICROPYTHON_EXTRA_CMD can e.g. touch some
# other file to cause needed effect, e.g. relinking with new lib.
lib $(LIBMICROPYTHON): $(OBJ)
	$(AR) rcs $(LIBMICROPYTHON) $^
	$(LIBMICROPYTHON_EXTRA_CMD)

clean:
	$(RM) -rf $(BUILD) $(CLEAN_EXTRA)
.PHONY: clean

# Clean every non-git file from FROZEN_DIR/FROZEN_MPY_DIR, but making a backup.
# We run rmdir below to avoid empty backup dir (it will silently fail if backup
# is non-empty).
clean-frozen:
	if [ -n "$(FROZEN_MPY_DIR)" ]; then \
	backup_dir=$(FROZEN_MPY_DIR).$$(date +%Y%m%dT%H%M%S); mkdir $$backup_dir; \
	cd $(FROZEN_MPY_DIR); git status --ignored -u all -s . | awk ' {print $$2}' \
	| xargs --no-run-if-empty cp --parents -t ../$$backup_dir; \
	rmdir ../$$backup_dir 2>/dev/null || true; \
	git clean -d -f .; \
	fi

	if [ -n "$(FROZEN_DIR)" ]; then \
	backup_dir=$(FROZEN_DIR).$$(date +%Y%m%dT%H%M%S); mkdir $$backup_dir; \
	cd $(FROZEN_DIR); git status --ignored -u all -s . | awk ' {print $$2}' \
	| xargs --no-run-if-empty cp --parents -t ../$$backup_dir; \
	rmdir ../$$backup_dir 2>/dev/null || true; \
	git clean -d -f .; \
	fi
.PHONY: clean-frozen

print-cfg:
	$(ECHO) "PY_SRC = $(PY_SRC)"
	$(ECHO) "BUILD  = $(BUILD)"
	$(ECHO) "OBJ    = $(OBJ)"
.PHONY: print-cfg

print-def:
	@$(ECHO) "The following defines are built into the $(CC) compiler"
	$(TOUCH) __empty__.c
	@$(CC) -E -Wp,-dM __empty__.c
	@$(RM) -f __empty__.c

tags:
	ctags -e -R $(TOP)

-include $(OBJ:.o=.P)<|MERGE_RESOLUTION|>--- conflicted
+++ resolved
@@ -6,19 +6,6 @@
 
 # Extra deps that need to happen before object compilation.
 OBJ_EXTRA_ORDER_DEPS =
-
-ifeq ($(MICROPY_ROM_TEXT_COMPRESSION),1)
-# If compression is enabled, trigger the build of compressed.data.h...
-OBJ_EXTRA_ORDER_DEPS += $(HEADER_BUILD)/compressed.data.h
-# ...and enable the MP_COMPRESSED_ROM_TEXT macro (used by MP_ERROR_TEXT).
-CFLAGS += -DMICROPY_ROM_TEXT_COMPRESSION=1
-endif
-
-# QSTR generation uses the same CFLAGS, with these modifications.
-# Note: := to force evalulation immediately.
-QSTR_GEN_CFLAGS := $(CFLAGS)
-QSTR_GEN_CFLAGS += -DNO_QSTR
-QSTR_GEN_CFLAGS += -I$(BUILD)/tmp
 
 # This file expects that OBJ contains a list of all of the object files.
 # The directory portion of each object file is used to locate the source
@@ -58,7 +45,6 @@
   $(RM) -f $(@:.o=.d)
 endef
 
-<<<<<<< HEAD
 vpath %.c . $(TOP) $(USER_C_MODULES) $(DEVICES_MODULES)
 $(BUILD)/%.o: %.c
 	$(call compile_c)
@@ -72,23 +58,11 @@
 	$(call compile_c)
 
 QSTR_GEN_EXTRA_CFLAGS += -I$(BUILD)/tmp
-=======
-vpath %.c . $(TOP) $(USER_C_MODULES)
-$(BUILD)/%.o: %.c
-	$(call compile_c)
-
-vpath %.c . $(TOP) $(USER_C_MODULES)
->>>>>>> b0932fcf
 
 vpath %.c . $(TOP) $(USER_C_MODULES) $(DEVICES_MODULES)
 $(BUILD)/%.pp: %.c
-<<<<<<< HEAD
 	$(STEPECHO) "PreProcess $<"
 	$(Q)$(CPP) $(CFLAGS) -E -Wp,-C,-dD,-dI -o $@ $<
-=======
-	$(ECHO) "PreProcess $<"
-	$(Q)$(CPP) $(CFLAGS) -Wp,-C,-dD,-dI -o $@ $<
->>>>>>> b0932fcf
 
 # The following rule uses | to create an order only prerequisite. Order only
 # prerequisites only get built if they don't exist. They don't cause timestamp
@@ -99,17 +73,12 @@
 # the right .o's to get recompiled if the generated.h file changes. Adding
 # an order-only dependency to all of the .o's will cause the generated .h
 # to get built before we try to compile any of them.
-<<<<<<< HEAD
 $(OBJ): | $(HEADER_BUILD)/qstrdefs.enum.h $(HEADER_BUILD)/mpversion.h
-=======
-$(OBJ): | $(HEADER_BUILD)/qstrdefs.generated.h $(HEADER_BUILD)/mpversion.h $(OBJ_EXTRA_ORDER_DEPS)
->>>>>>> b0932fcf
 
 # The logic for qstr regeneration is:
 # - if anything in QSTR_GLOBAL_DEPENDENCIES is newer, then process all source files ($^)
 # - else, if list of newer prerequisites ($?) is not empty, then process just these ($?)
 # - else, process all source files ($^) [this covers "make -B" which can set $? to empty]
-<<<<<<< HEAD
 $(HEADER_BUILD)/qstr.split: $(SRC_QSTR) $(SRC_QSTR_PREPROCESSOR) $(QSTR_GLOBAL_DEPENDENCIES) | $(HEADER_BUILD)/mpversion.h $(PY_SRC)/genlast.py
 	$(STEPECHO) "GEN $@"
 	$(Q)$(PYTHON3) $(PY_SRC)/genlast.py $(HEADER_BUILD)/qstr $(if $(filter $?,$(QSTR_GLOBAL_DEPENDENCIES)),$^,$(if $?,$?,$^)) --  $(SRC_QSTR_PREPROCESSOR) -- $(CPP) $(QSTR_GEN_EXTRA_CFLAGS) $(CFLAGS)
@@ -118,31 +87,6 @@
 $(QSTR_DEFS_COLLECTED): $(HEADER_BUILD)/qstr.split $(PY_SRC)/makeqstrdefs.py
 	$(STEPECHO) "GEN $@"
 	$(Q)$(PYTHON3) $(PY_SRC)/makeqstrdefs.py cat - $(HEADER_BUILD)/qstr $(QSTR_DEFS_COLLECTED)
-=======
-# See more information about this process in docs/develop/qstr.rst.
-$(HEADER_BUILD)/qstr.i.last: $(SRC_QSTR) $(QSTR_GLOBAL_DEPENDENCIES) | $(QSTR_GLOBAL_REQUIREMENTS)
-	$(ECHO) "GEN $@"
-	$(Q)$(CPP) $(QSTR_GEN_CFLAGS) $(if $(filter $?,$(QSTR_GLOBAL_DEPENDENCIES)),$^,$(if $?,$?,$^)) >$(HEADER_BUILD)/qstr.i.last
-
-$(HEADER_BUILD)/qstr.split: $(HEADER_BUILD)/qstr.i.last
-	$(ECHO) "GEN $@"
-	$(Q)$(PYTHON) $(PY_SRC)/makeqstrdefs.py split qstr $< $(HEADER_BUILD)/qstr _
-	$(Q)$(TOUCH) $@
-
-$(QSTR_DEFS_COLLECTED): $(HEADER_BUILD)/qstr.split
-	$(ECHO) "GEN $@"
-	$(Q)$(PYTHON) $(PY_SRC)/makeqstrdefs.py cat qstr _ $(HEADER_BUILD)/qstr $@
-
-# Compressed error strings.
-$(HEADER_BUILD)/compressed.split: $(HEADER_BUILD)/qstr.i.last
-	$(ECHO) "GEN $@"
-	$(Q)$(PYTHON) $(PY_SRC)/makeqstrdefs.py split compress $< $(HEADER_BUILD)/compress _
-	$(Q)$(TOUCH) $@
-
-$(HEADER_BUILD)/compressed.collected: $(HEADER_BUILD)/compressed.split
-	$(ECHO) "GEN $@"
-	$(Q)$(PYTHON) $(PY_SRC)/makeqstrdefs.py cat compress _ $(HEADER_BUILD)/compress $@
->>>>>>> b0932fcf
 
 # $(sort $(var)) removes duplicates
 #
@@ -157,25 +101,6 @@
 $(HEADER_BUILD):
 	$(Q)$(MKDIR) -p $@
 
-ifneq ($(FROZEN_MANIFEST),)
-# to build frozen_content.c from a manifest
-$(BUILD)/frozen_content.c: FORCE $(BUILD)/genhdr/qstrdefs.generated.h
-	$(Q)$(MAKE_MANIFEST) -o $@ -v "MPY_DIR=$(TOP)" -v "MPY_LIB_DIR=$(MPY_LIB_DIR)" -v "PORT_DIR=$(shell pwd)" -v "BOARD_DIR=$(BOARD_DIR)" -b "$(BUILD)" $(if $(MPY_CROSS_FLAGS),-f"$(MPY_CROSS_FLAGS)",) $(FROZEN_MANIFEST)
-
-ifneq ($(FROZEN_MANIFEST),)
-# to build frozen_content.c from a manifest
-$(BUILD)/frozen_content.c: FORCE $(BUILD)/genhdr/qstrdefs.generated.h
-	$(Q)$(MAKE_MANIFEST) -o $@ -v "MPY_DIR=$(TOP)" -v "MPY_LIB_DIR=$(MPY_LIB_DIR)" -v "PORT_DIR=$(shell pwd)" -v "BOARD_DIR=$(BOARD_DIR)" -b "$(BUILD)" $(if $(MPY_CROSS_FLAGS),-f"$(MPY_CROSS_FLAGS)",) $(FROZEN_MANIFEST)
-
-ifneq ($(FROZEN_DIR),)
-$(error FROZEN_DIR cannot be used in conjunction with FROZEN_MANIFEST)
-endif
-
-ifneq ($(FROZEN_MPY_DIR),)
-$(error FROZEN_MPY_DIR cannot be used in conjunction with FROZEN_MANIFEST)
-endif
-endif
-
 ifneq ($(FROZEN_DIR),)
 $(info Warning: FROZEN_DIR is deprecated in favour of FROZEN_MANIFEST)
 $(BUILD)/frozen.c: $(wildcard $(FROZEN_DIR)/*) $(HEADER_BUILD) $(FROZEN_EXTRA_DEPS)
@@ -183,7 +108,6 @@
 	$(Q)$(MAKE_FROZEN) $(FROZEN_DIR) > $@
 endif
 
-<<<<<<< HEAD
 ifneq ($(FROZEN_MPY_DIRS),)
 # to build the MicroPython cross compiler
 # Currently not used, because the wrong mpy-cross may be left over from a previous build. Build by hand to make sure.
@@ -201,19 +125,6 @@
 	$(Q)$(CD) $@ && \
 $(FIND) -L . -type f -name '*.py' | sed 's=^\./==' | \
 xargs -n1 "$(abspath $(MPY_CROSS))" $(MPY_CROSS_FLAGS)
-=======
-ifneq ($(FROZEN_MPY_DIR),)
-$(info Warning: FROZEN_MPY_DIR is deprecated in favour of FROZEN_MANIFEST)
-# make a list of all the .py files that need compiling and freezing
-FROZEN_MPY_PY_FILES := $(shell find -L $(FROZEN_MPY_DIR) -type f -name '*.py' | $(SED) -e 's=^$(FROZEN_MPY_DIR)/==')
-FROZEN_MPY_MPY_FILES := $(addprefix $(BUILD)/frozen_mpy/,$(FROZEN_MPY_PY_FILES:.py=.mpy))
-
-# to build .mpy files from .py files
-$(BUILD)/frozen_mpy/%.mpy: $(FROZEN_MPY_DIR)/%.py
-	@$(ECHO) "MPY $<"
-	$(Q)$(MKDIR) -p $(dir $@)
-	$(Q)$(MPY_CROSS) -o $@ -s $(<:$(FROZEN_MPY_DIR)/%=%) $(MPY_CROSS_FLAGS) $<
->>>>>>> b0932fcf
 
 # to build frozen_mpy.c from all .mpy files
 # You need to define MPY_TOOL_LONGINT_IMPL in mpconfigport.mk
