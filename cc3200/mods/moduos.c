/*
 * This file is part of the Micro Python project, http://micropython.org/
 *
 * The MIT License (MIT)
 *
 * Copyright (c) 2013, 2014 Damien P. George
 * Copyright (c) 2015 Daniel Campora
 *
 * Permission is hereby granted, free of charge, to any person obtaining a copy
 * of this software and associated documentation files (the "Software"), to deal
 * in the Software without restriction, including without limitation the rights
 * to use, copy, modify, merge, publish, distribute, sublicense, and/or sell
 * copies of the Software, and to permit persons to whom the Software is
 * furnished to do so, subject to the following conditions:
 *
 * The above copyright notice and this permission notice shall be included in
 * all copies or substantial portions of the Software.
 *
 * THE SOFTWARE IS PROVIDED "AS IS", WITHOUT WARRANTY OF ANY KIND, EXPRESS OR
 * IMPLIED, INCLUDING BUT NOT LIMITED TO THE WARRANTIES OF MERCHANTABILITY,
 * FITNESS FOR A PARTICULAR PURPOSE AND NONINFRINGEMENT. IN NO EVENT SHALL THE
 * AUTHORS OR COPYRIGHT HOLDERS BE LIABLE FOR ANY CLAIM, DAMAGES OR OTHER
 * LIABILITY, WHETHER IN AN ACTION OF CONTRACT, TORT OR OTHERWISE, ARISING FROM,
 * OUT OF OR IN CONNECTION WITH THE SOFTWARE OR THE USE OR OTHER DEALINGS IN
 * THE SOFTWARE.
 */

#include <stdint.h>
#include <string.h>

#include "py/mpstate.h"
#include "py/nlr.h"
#include "py/objtuple.h"
#include "py/objstr.h"
#include "py/runtime.h"
#include "lib/timeutils/timeutils.h"
#include "lib/oofatfs/ff.h"
#include "lib/oofatfs/diskio.h"
#include "genhdr/mpversion.h"
#include "moduos.h"
#include "sflash_diskio.h"
#include "extmod/vfs.h"
#include "extmod/vfs_fat.h"
#include "random.h"
#include "mpexception.h"
#include "version.h"
#include "pybsd.h"
#include "pybuart.h"

/// \module os - basic "operating system" services
///
/// The `os` module contains functions for filesystem access and `urandom`.
///
/// The filesystem has `/` as the root directory, and the available physical
/// drives are accessible from here.  They are currently:
///
///     /flash      -- the serial flash filesystem
///
/// On boot up, the current directory is `/flash`.

/******************************************************************************
 DECLARE PRIVATE DATA
 ******************************************************************************/
STATIC os_term_dup_obj_t os_term_dup_obj;

/******************************************************************************
 DEFINE PUBLIC FUNCTIONS
 ******************************************************************************/

void osmount_unmount_all (void) {
    //TODO
    /*
    for (mp_uint_t i = 0; i < MP_STATE_PORT(mount_obj_list).len; i++) {
        os_fs_mount_t *mount_obj = ((os_fs_mount_t *)(MP_STATE_PORT(mount_obj_list).items[i]));
        unmount(mount_obj);
    }
    */
}

/******************************************************************************/
// Micro Python bindings
//

STATIC const qstr os_uname_info_fields[] = {
    MP_QSTR_sysname, MP_QSTR_nodename,
    MP_QSTR_release, MP_QSTR_version, MP_QSTR_machine
};
STATIC const MP_DEFINE_STR_OBJ(os_uname_info_sysname_obj, MICROPY_PY_SYS_PLATFORM);
STATIC const MP_DEFINE_STR_OBJ(os_uname_info_nodename_obj, MICROPY_PY_SYS_PLATFORM);
STATIC const MP_DEFINE_STR_OBJ(os_uname_info_release_obj, WIPY_SW_VERSION_NUMBER);
STATIC const MP_DEFINE_STR_OBJ(os_uname_info_version_obj, MICROPY_GIT_TAG " on " MICROPY_BUILD_DATE);
STATIC const MP_DEFINE_STR_OBJ(os_uname_info_machine_obj, MICROPY_HW_BOARD_NAME " with " MICROPY_HW_MCU_NAME);
STATIC MP_DEFINE_ATTRTUPLE(
    os_uname_info_obj,
    os_uname_info_fields,
    5,
    (mp_obj_t)&os_uname_info_sysname_obj,
    (mp_obj_t)&os_uname_info_nodename_obj,
    (mp_obj_t)&os_uname_info_release_obj,
    (mp_obj_t)&os_uname_info_version_obj,
    (mp_obj_t)&os_uname_info_machine_obj
);

STATIC mp_obj_t os_uname(void) {
    return (mp_obj_t)&os_uname_info_obj;
}
STATIC MP_DEFINE_CONST_FUN_OBJ_0(os_uname_obj, os_uname);

STATIC mp_obj_t os_sync(void) {
    sflash_disk_flush();
    return mp_const_none;
}
STATIC MP_DEFINE_CONST_FUN_OBJ_0(os_sync_obj, os_sync);

STATIC mp_obj_t os_urandom(mp_obj_t num) {
    mp_int_t n = mp_obj_get_int(num);
    vstr_t vstr;
    vstr_init_len(&vstr, n);
    for (int i = 0; i < n; i++) {
        vstr.buf[i] = rng_get();
    }
    return mp_obj_new_str_from_vstr(&mp_type_bytes, &vstr);
}
STATIC MP_DEFINE_CONST_FUN_OBJ_1(os_urandom_obj, os_urandom);

<<<<<<< HEAD
STATIC mp_obj_t os_mount(mp_uint_t n_args, const mp_obj_t *pos_args, mp_map_t *kw_args) {
    static const mp_arg_t mount_args[] = {
        { MP_QSTR_readonly,     MP_ARG_KW_ONLY | MP_ARG_BOOL, {.u_bool = false} },
    };

    // parse args
    mp_obj_t device = pos_args[0];
    mp_obj_t mount_point = pos_args[1];
    mp_arg_val_t args[MP_ARRAY_SIZE(mount_args)];
    mp_arg_parse_all(n_args - 2, pos_args + 2, kw_args, MP_ARRAY_SIZE(mount_args), mount_args, args);

    // get the mount point
    mp_uint_t pathlen;
    const char *path_in = mp_obj_str_get_data(mount_point, &pathlen);
    if (pathlen == 0) {
        goto invalid_args;
    }

    char *path = m_new(char, pathlen + 1);
    memcpy(path, path_in, pathlen);
    path[pathlen] = '\0';

    // "remove" any extra slahes at the end
    while (path[(pathlen - 1)] == '/') {
        path[--pathlen] = '\0';
    }

    // is the mount point valid?
    if (pathlen < 2 || path[0] !='/' || strchr(&path[1], '/')) {
        goto invalid_args;
    }

    // now mount it
    mount(device, path, pathlen, args[0].u_bool);

    return mp_const_none;

invalid_args:
    mp_raise_msg(&mp_type_OSError, mpexception_value_invalid_arguments);
}
MP_DEFINE_CONST_FUN_OBJ_KW(os_mount_obj, 2, os_mount);

STATIC mp_obj_t os_unmount(mp_obj_t path_o) {
    const char *path = mp_obj_str_get_str(path_o);

    // '/flash' cannot be unmounted, also not the current working directory
    if (path_equal(path, "/flash")) {
        mp_raise_msg(&mp_type_OSError, mpexception_os_request_not_possible);
    }

    // now unmount it
    os_fs_mount_t *mount_obj;
    if ((mount_obj = osmount_find_by_path(path))) {
        unmount (mount_obj);
    } else {
        mp_raise_ValueError(mpexception_value_invalid_arguments);
    }

    return mp_const_none;
}
STATIC MP_DEFINE_CONST_FUN_OBJ_1(os_unmount_obj, os_unmount);

STATIC mp_obj_t os_mkfs(mp_obj_t device) {
    const char *path = "/__mkfs__mnt__";
    os_fs_mount_t *mount_obj = NULL;
    bool unmt = false;
    FRESULT res;

    if (MP_OBJ_IS_STR_OR_BYTES(device)) {
        path = mp_obj_str_get_str(device);
        // otherwise the relative path check will pass...
        if (path[0] != '/') {
            mp_raise_msg(&mp_type_OSError, mpexception_value_invalid_arguments);
        }
    } else {
        // mount it briefly
        mount(device, path, strlen(path), false);
        unmt = true;
    }

    byte sfd = 0;
    if (!memcmp(path, "/flash", strlen("/flash"))) {
        sfd = 1;
    } else if ((mount_obj = osmount_find_by_path(path))) {
        if (mount_obj->device != (mp_obj_t)&pybsd_obj &&
            mp_obj_get_int(mp_call_method_n_kw(0, 0, mount_obj->count)) < 2048) {
            sfd = 1;
        }
    }

    // now format the device
    res = f_mkfs(path, sfd, 0);

    if (unmt && mount_obj) {
        unmount (mount_obj);
    }

    if (res != FR_OK) {
        mp_raise_msg(&mp_type_OSError, mpexception_os_operation_failed);
    }
    return mp_const_none;
}
STATIC MP_DEFINE_CONST_FUN_OBJ_1(os_mkfs_obj, os_mkfs);

=======
>>>>>>> 869cdcfd
STATIC mp_obj_t os_dupterm(uint n_args, const mp_obj_t *args) {
    if (n_args == 0) {
        if (MP_STATE_PORT(os_term_dup_obj) == MP_OBJ_NULL) {
            return mp_const_none;
        } else {
            return MP_STATE_PORT(os_term_dup_obj)->stream_o;
        }
    } else {
        mp_obj_t stream_o = args[0];
        if (stream_o == mp_const_none) {
            MP_STATE_PORT(os_term_dup_obj) = MP_OBJ_NULL;
        } else {
            if (!MP_OBJ_IS_TYPE(stream_o, &pyb_uart_type)) {
                // must be a stream-like object providing at least read and write methods
                mp_load_method(stream_o, MP_QSTR_read, os_term_dup_obj.read);
                mp_load_method(stream_o, MP_QSTR_write, os_term_dup_obj.write);
            }
            os_term_dup_obj.stream_o = stream_o;
            MP_STATE_PORT(os_term_dup_obj) = &os_term_dup_obj;
        }
        return mp_const_none;
    }
}
STATIC MP_DEFINE_CONST_FUN_OBJ_VAR_BETWEEN(os_dupterm_obj, 0, 1, os_dupterm);

STATIC const mp_map_elem_t os_module_globals_table[] = {
    { MP_OBJ_NEW_QSTR(MP_QSTR___name__),        MP_OBJ_NEW_QSTR(MP_QSTR_uos) },

    { MP_OBJ_NEW_QSTR(MP_QSTR_uname),           (mp_obj_t)&os_uname_obj },

    { MP_OBJ_NEW_QSTR(MP_QSTR_chdir),           (mp_obj_t)&mp_vfs_chdir_obj },
    { MP_OBJ_NEW_QSTR(MP_QSTR_getcwd),          (mp_obj_t)&mp_vfs_getcwd_obj },
    { MP_OBJ_NEW_QSTR(MP_QSTR_ilistdir),        (mp_obj_t)&mp_vfs_ilistdir_obj },
    { MP_OBJ_NEW_QSTR(MP_QSTR_listdir),         (mp_obj_t)&mp_vfs_listdir_obj },
    { MP_OBJ_NEW_QSTR(MP_QSTR_mkdir),           (mp_obj_t)&mp_vfs_mkdir_obj },
    { MP_OBJ_NEW_QSTR(MP_QSTR_rename),          (mp_obj_t)&mp_vfs_rename_obj},
    { MP_OBJ_NEW_QSTR(MP_QSTR_remove),          (mp_obj_t)&mp_vfs_remove_obj },
    { MP_OBJ_NEW_QSTR(MP_QSTR_rmdir),           (mp_obj_t)&mp_vfs_rmdir_obj },
    { MP_OBJ_NEW_QSTR(MP_QSTR_stat),            (mp_obj_t)&mp_vfs_stat_obj },
    { MP_OBJ_NEW_QSTR(MP_QSTR_unlink),          (mp_obj_t)&mp_vfs_remove_obj },     // unlink aliases to remove

    { MP_OBJ_NEW_QSTR(MP_QSTR_sync),            (mp_obj_t)&os_sync_obj },
    { MP_OBJ_NEW_QSTR(MP_QSTR_urandom),         (mp_obj_t)&os_urandom_obj },

    // MicroPython additions
    // removed: mkfs
    // renamed: unmount -> umount
    { MP_OBJ_NEW_QSTR(MP_QSTR_mount),           (mp_obj_t)&mp_vfs_mount_obj },
    { MP_OBJ_NEW_QSTR(MP_QSTR_umount),          (mp_obj_t)&mp_vfs_umount_obj },
    { MP_OBJ_NEW_QSTR(MP_QSTR_VfsFat),          (mp_obj_t)&mp_fat_vfs_type },
    { MP_OBJ_NEW_QSTR(MP_QSTR_dupterm),         (mp_obj_t)&os_dupterm_obj },
};

STATIC MP_DEFINE_CONST_DICT(os_module_globals, os_module_globals_table);

const mp_obj_module_t mp_module_uos = {
    .base = { &mp_type_module },
    .globals = (mp_obj_dict_t*)&os_module_globals,
};<|MERGE_RESOLUTION|>--- conflicted
+++ resolved
@@ -123,113 +123,6 @@
 }
 STATIC MP_DEFINE_CONST_FUN_OBJ_1(os_urandom_obj, os_urandom);
 
-<<<<<<< HEAD
-STATIC mp_obj_t os_mount(mp_uint_t n_args, const mp_obj_t *pos_args, mp_map_t *kw_args) {
-    static const mp_arg_t mount_args[] = {
-        { MP_QSTR_readonly,     MP_ARG_KW_ONLY | MP_ARG_BOOL, {.u_bool = false} },
-    };
-
-    // parse args
-    mp_obj_t device = pos_args[0];
-    mp_obj_t mount_point = pos_args[1];
-    mp_arg_val_t args[MP_ARRAY_SIZE(mount_args)];
-    mp_arg_parse_all(n_args - 2, pos_args + 2, kw_args, MP_ARRAY_SIZE(mount_args), mount_args, args);
-
-    // get the mount point
-    mp_uint_t pathlen;
-    const char *path_in = mp_obj_str_get_data(mount_point, &pathlen);
-    if (pathlen == 0) {
-        goto invalid_args;
-    }
-
-    char *path = m_new(char, pathlen + 1);
-    memcpy(path, path_in, pathlen);
-    path[pathlen] = '\0';
-
-    // "remove" any extra slahes at the end
-    while (path[(pathlen - 1)] == '/') {
-        path[--pathlen] = '\0';
-    }
-
-    // is the mount point valid?
-    if (pathlen < 2 || path[0] !='/' || strchr(&path[1], '/')) {
-        goto invalid_args;
-    }
-
-    // now mount it
-    mount(device, path, pathlen, args[0].u_bool);
-
-    return mp_const_none;
-
-invalid_args:
-    mp_raise_msg(&mp_type_OSError, mpexception_value_invalid_arguments);
-}
-MP_DEFINE_CONST_FUN_OBJ_KW(os_mount_obj, 2, os_mount);
-
-STATIC mp_obj_t os_unmount(mp_obj_t path_o) {
-    const char *path = mp_obj_str_get_str(path_o);
-
-    // '/flash' cannot be unmounted, also not the current working directory
-    if (path_equal(path, "/flash")) {
-        mp_raise_msg(&mp_type_OSError, mpexception_os_request_not_possible);
-    }
-
-    // now unmount it
-    os_fs_mount_t *mount_obj;
-    if ((mount_obj = osmount_find_by_path(path))) {
-        unmount (mount_obj);
-    } else {
-        mp_raise_ValueError(mpexception_value_invalid_arguments);
-    }
-
-    return mp_const_none;
-}
-STATIC MP_DEFINE_CONST_FUN_OBJ_1(os_unmount_obj, os_unmount);
-
-STATIC mp_obj_t os_mkfs(mp_obj_t device) {
-    const char *path = "/__mkfs__mnt__";
-    os_fs_mount_t *mount_obj = NULL;
-    bool unmt = false;
-    FRESULT res;
-
-    if (MP_OBJ_IS_STR_OR_BYTES(device)) {
-        path = mp_obj_str_get_str(device);
-        // otherwise the relative path check will pass...
-        if (path[0] != '/') {
-            mp_raise_msg(&mp_type_OSError, mpexception_value_invalid_arguments);
-        }
-    } else {
-        // mount it briefly
-        mount(device, path, strlen(path), false);
-        unmt = true;
-    }
-
-    byte sfd = 0;
-    if (!memcmp(path, "/flash", strlen("/flash"))) {
-        sfd = 1;
-    } else if ((mount_obj = osmount_find_by_path(path))) {
-        if (mount_obj->device != (mp_obj_t)&pybsd_obj &&
-            mp_obj_get_int(mp_call_method_n_kw(0, 0, mount_obj->count)) < 2048) {
-            sfd = 1;
-        }
-    }
-
-    // now format the device
-    res = f_mkfs(path, sfd, 0);
-
-    if (unmt && mount_obj) {
-        unmount (mount_obj);
-    }
-
-    if (res != FR_OK) {
-        mp_raise_msg(&mp_type_OSError, mpexception_os_operation_failed);
-    }
-    return mp_const_none;
-}
-STATIC MP_DEFINE_CONST_FUN_OBJ_1(os_mkfs_obj, os_mkfs);
-
-=======
->>>>>>> 869cdcfd
 STATIC mp_obj_t os_dupterm(uint n_args, const mp_obj_t *args) {
     if (n_args == 0) {
         if (MP_STATE_PORT(os_term_dup_obj) == MP_OBJ_NULL) {
