--- conflicted
+++ resolved
@@ -8,84 +8,13 @@
 #include "py/mpstate.h"
 #include "py/gc.h"
 
-<<<<<<< HEAD
-#if MICROPY_ENABLE_GC
-
-// Even if we have specific support for an architecture, it is
-// possible to force use of setjmp-based implementation.
-#if !MICROPY_GCREGS_SETJMP
-
-// We capture here callee-save registers, i.e. ones which may contain
-// interesting values held there by our callers. It doesn't make sense
-// to capture caller-saved registers, because they, well, put on the
-// stack already by the caller.
-#if defined(__x86_64__)
-typedef mp_uint_t regs_t[6];
-
-STATIC void gc_helper_get_regs(regs_t arr) {
-    register long rbx asm ("rbx");
-    register long rbp asm ("rbp");
-    register long r12 asm ("r12");
-    register long r13 asm ("r13");
-    register long r14 asm ("r14");
-    register long r15 asm ("r15");
-    #ifdef __clang__
-    // TODO:
-    // This is dirty workaround for Clang. It tries to get around
-    // uncompliant (wrt to GCC) behavior of handling register variables.
-    // Application of this patch here is random, and done only to unbreak
-    // MacOS build. Better, cross-arch ways to deal with Clang issues should
-    // be found.
-    asm ("" : "=r" (rbx));
-    asm ("" : "=r" (rbp));
-    asm ("" : "=r" (r12));
-    asm ("" : "=r" (r13));
-    asm ("" : "=r" (r14));
-    asm ("" : "=r" (r15));
-    #endif
-    arr[0] = rbx;
-    arr[1] = rbp;
-    arr[2] = r12;
-    arr[3] = r13;
-    arr[4] = r14;
-    arr[5] = r15;
-}
-
-#elif defined(__i386__)
-
-typedef mp_uint_t regs_t[4];
-
-STATIC void gc_helper_get_regs(regs_t arr) {
-    register long ebx asm ("ebx");
-    register long esi asm ("esi");
-    register long edi asm ("edi");
-    register long ebp asm ("ebp");
-    arr[0] = ebx;
-    arr[1] = esi;
-    arr[2] = edi;
-    arr[3] = ebp;
-}
-
-#elif defined(__thumb2__) || defined(__thumb__) || defined(__arm__)
-
-typedef mp_uint_t regs_t[10];
-=======
 #include "lib/utils/gchelper.h"
->>>>>>> b0932fcf
 
 #if MICROPY_ENABLE_GC
 
 void gc_collect(void) {
     gc_collect_start();
-<<<<<<< HEAD
-    regs_t regs;
-    gc_helper_get_regs(regs);
-    // GC stack (and regs because we captured them)
-    void **regs_ptr = (void **)(void *)&regs;
-    gc_collect_root(regs_ptr, ((mp_uint_t)MP_STATE_THREAD(stack_top) - (mp_uint_t)&regs) / sizeof(mp_uint_t));
-=======
     gc_helper_collect_regs_and_stack();
->>>>>>> b0932fcf
     gc_collect_end();
 }
 
