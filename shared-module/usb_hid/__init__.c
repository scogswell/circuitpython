/*
 * This file is part of the MicroPython project, http://micropython.org/
 *
 * The MIT License (MIT)
 *
 * Copyright (c) 2018 hathach for Adafruit Industries
 *
 * Permission is hereby granted, free of charge, to any person obtaining a copy
 * of this software and associated documentation files (the "Software"), to deal
 * in the Software without restriction, including without limitation the rights
 * to use, copy, modify, merge, publish, distribute, sublicense, and/or sell
 * copies of the Software, and to permit persons to whom the Software is
 * furnished to do so, subject to the following conditions:
 *
 * The above copyright notice and this permission notice shall be included in
 * all copies or substantial portions of the Software.
 *
 * THE SOFTWARE IS PROVIDED "AS IS", WITHOUT WARRANTY OF ANY KIND, EXPRESS OR
 * IMPLIED, INCLUDING BUT NOT LIMITED TO THE WARRANTIES OF MERCHANTABILITY,
 * FITNESS FOR A PARTICULAR PURPOSE AND NONINFRINGEMENT. IN NO EVENT SHALL THE
 * AUTHORS OR COPYRIGHT HOLDERS BE LIABLE FOR ANY CLAIM, DAMAGES OR OTHER
 * LIABILITY, WHETHER IN AN ACTION OF CONTRACT, TORT OR OTHERWISE, ARISING FROM,
 * OUT OF OR IN CONNECTION WITH THE SOFTWARE OR THE USE OR OTHER DEALINGS IN
 * THE SOFTWARE.
 */

#include <string.h>

#include "tusb.h"

#include "py/gc.h"
#include "py/runtime.h"
#include "shared-bindings/usb_hid/__init__.h"
#include "shared-module/usb_hid/Device.h"
#include "supervisor/memory.h"
#include "supervisor/usb.h"

static const uint8_t usb_hid_descriptor_template[] = {
    0x09,        //  0 bLength
    0x04,        //  1 bDescriptorType (Interface)
    0xFF,        //  2 bInterfaceNumber 3
#define HID_DESCRIPTOR_INTERFACE_INDEX (2)
    0x00,        //  3 bAlternateSetting
    0x02,        //  4 bNumEndpoints 2
    0x03,        //  5 bInterfaceClass: HID
    0x00,        //  6 bInterfaceSubClass: NOBOOT
    0x00,        //  7 bInterfaceProtocol: NONE
    0xFF,        //  8 iInterface (String Index)  [SET AT RUNTIME]
#define HID_DESCRIPTOR_INTERFACE_STRING_INDEX (8)

    0x09,        //  9 bLength
    0x21,        // 10 bDescriptorType (HID)
    0x11, 0x01,  // 11,12 bcdHID 1.11
    0x00,        // 13 bCountryCode
    0x01,        // 14 bNumDescriptors
    0x22,        // 15 bDescriptorType[0] (HID)
    0xFF, 0xFF,  // 16,17 wDescriptorLength[0]   [SET AT RUNTIME: lo, hi]
#define HID_DESCRIPTOR_LENGTH_INDEX (16)

    0x07,        // 18 bLength
    0x05,        // 19 bDescriptorType (Endpoint)
    0xFF,        // 20 bEndpointAddress (IN/D2H) [SET AT RUNTIME: 0x80 | endpoint]
#define HID_IN_ENDPOINT_INDEX (20)
    0x03,        // 21 bmAttributes (Interrupt)
    0x40, 0x00,  // 22,23  wMaxPacketSize 64
    0x08,        // 24 bInterval 8 (unit depends on device speed)

    0x07,        // 25 bLength
    0x05,        // 26 bDescriptorType (Endpoint)
    0xFF,        // 27 bEndpointAddress (OUT/H2D)  [SET AT RUNTIME]
#define HID_OUT_ENDPOINT_INDEX (27)
    0x03,        // 28 bmAttributes (Interrupt)
    0x40, 0x00,  // 29,30 wMaxPacketSize 64
    0x08,        // 31 bInterval 8 (unit depends on device speed)
};

#define MAX_HID_DEVICES 8

static supervisor_allocation *hid_report_descriptor_allocation;
static usb_hid_device_obj_t hid_devices[MAX_HID_DEVICES];
// If 0, USB HID is disabled.
static mp_int_t num_hid_devices;

// This tuple is store in usb_hid.devices.
static mp_obj_tuple_t *hid_devices_tuple;

static mp_obj_tuple_t default_hid_devices_tuple = {
    .base = {
        .type = &mp_type_tuple,
    },
    .len = 3,
    .items = {
        MP_OBJ_FROM_PTR(&usb_hid_device_keyboard_obj),
        MP_OBJ_FROM_PTR(&usb_hid_device_mouse_obj),
        MP_OBJ_FROM_PTR(&usb_hid_device_consumer_control_obj),
    },
};

bool usb_hid_enabled(void) {
    return num_hid_devices > 0;
}

void usb_hid_set_defaults(void) {
    common_hal_usb_hid_enable(
        CIRCUITPY_USB_HID_ENABLED_DEFAULT ? &default_hid_devices_tuple : mp_const_empty_tuple);
}

// This is the interface descriptor, not the report descriptor.
size_t usb_hid_descriptor_length(void) {
    return sizeof(usb_hid_descriptor_template);
}

static const char usb_hid_interface_name[] = USB_INTERFACE_NAME " HID";

// This is the interface descriptor, not the report descriptor.
size_t usb_hid_add_descriptor(uint8_t *descriptor_buf, descriptor_counts_t *descriptor_counts, uint8_t *current_interface_string, uint16_t report_descriptor_length) {
    memcpy(descriptor_buf, usb_hid_descriptor_template, sizeof(usb_hid_descriptor_template));

    descriptor_buf[HID_DESCRIPTOR_INTERFACE_INDEX] = descriptor_counts->current_interface;
    descriptor_counts->current_interface++;

    usb_add_interface_string(*current_interface_string, usb_hid_interface_name);
    descriptor_buf[HID_DESCRIPTOR_INTERFACE_STRING_INDEX] = *current_interface_string;
    (*current_interface_string)++;

    descriptor_buf[HID_DESCRIPTOR_LENGTH_INDEX] = report_descriptor_length & 0xFF;
    descriptor_buf[HID_DESCRIPTOR_LENGTH_INDEX + 1] = (report_descriptor_length >> 8);

    descriptor_buf[HID_IN_ENDPOINT_INDEX] =
        0x80 | (USB_HID_EP_NUM_IN ? USB_HID_EP_NUM_IN : descriptor_counts->current_endpoint);
    descriptor_counts->num_in_endpoints++;
    descriptor_buf[HID_OUT_ENDPOINT_INDEX] =
        USB_HID_EP_NUM_OUT ? USB_HID_EP_NUM_OUT : descriptor_counts->current_endpoint;
    descriptor_counts->num_out_endpoints++;
    descriptor_counts->current_endpoint++;

    return sizeof(usb_hid_descriptor_template);
}

// Make up a fresh tuple containing the device objects saved in the static
// devices table. Save the tuple in usb_hid.devices.
static void usb_hid_set_devices_from_hid_devices(void) {
    mp_obj_t tuple_items[num_hid_devices];
    for (mp_int_t i = 0; i < num_hid_devices; i++) {
        tuple_items[i] = &hid_devices[i];
    }

    // Remember tuple for gc purposes.
    hid_devices_tuple = mp_obj_new_tuple(num_hid_devices, tuple_items);
    usb_hid_set_devices(hid_devices_tuple);
}

bool common_hal_usb_hid_disable(void) {
    return common_hal_usb_hid_enable(mp_const_empty_tuple);
}

bool common_hal_usb_hid_enable(const mp_obj_t devices) {
    // We can't change the devices once we're connected.
    if (tud_connected()) {
        return false;
    }

    const mp_int_t num_devices = MP_OBJ_SMALL_INT_VALUE(mp_obj_len(devices));
    if (num_devices > MAX_HID_DEVICES) {
        mp_raise_ValueError_varg(translate("No more than %d HID devices allowed"), MAX_HID_DEVICES);
    }

    num_hid_devices = num_devices;

    // Remember the devices in static storage so they live across VMs.
    for (mp_int_t i = 0; i < num_hid_devices; i++) {
        // devices has already been validated to contain only usb_hid_device_obj_t objects.
        usb_hid_device_obj_t *device =
            MP_OBJ_TO_PTR(mp_obj_subscr(devices, MP_OBJ_NEW_SMALL_INT(i), MP_OBJ_SENTINEL));
        memcpy(&hid_devices[i], device, sizeof(usb_hid_device_obj_t));
    }

    usb_hid_set_devices_from_hid_devices();

    return true;
}

// Called when HID devices are ready to be used, when code.py or the REPL starts running.
void usb_hid_setup_devices(void) {
    usb_hid_set_devices_from_hid_devices();

    // Create report buffers on the heap.
    for (mp_int_t i = 0; i < num_hid_devices; i++) {
        usb_hid_device_create_report_buffers(&hid_devices[i]);
    }
}

// Total length of the report descriptor, with all configured devices.
size_t usb_hid_report_descriptor_length(void) {
    size_t total_hid_report_descriptor_length = 0;
    for (mp_int_t i = 0; i < num_hid_devices; i++) {
        total_hid_report_descriptor_length += hid_devices[i].report_descriptor_length;
    }

    // Don't need space for a report id if there's only one device.
    if (num_hid_devices == 1) {
        total_hid_report_descriptor_length -= 2;
    }
    return total_hid_report_descriptor_length;
}

// Build the combined HID report descriptor in the given space.
void usb_hid_build_report_descriptor(uint8_t *report_descriptor_space, size_t report_descriptor_length) {
    if (!usb_hid_enabled()) {
        return;
    }

    uint8_t *report_descriptor_start = report_descriptor_space;

    for (mp_int_t i = 0; i < num_hid_devices; i++) {
        usb_hid_device_obj_t *device = &hid_devices[i];
        // Copy the report descriptor for this device.
        if (num_hid_devices == 1) {
            // There's only one device, so it shouldn't have a report ID.
            // Copy the descriptor, but splice out the report id indicator and value (2 bytes).
            memcpy(report_descriptor_start, device->report_descriptor, device->report_id_index - 1);
            report_descriptor_start += device->report_id_index - 1;
            memcpy(report_descriptor_start, device->report_descriptor + device->report_id_index + 1,
                device->report_descriptor_length - device->report_id_index - 1);
        } else {
            // Copy the whole descriptor and fill in the report id.
            memcpy(report_descriptor_start, device->report_descriptor, device->report_descriptor_length);
            report_descriptor_start[device->report_id_index] = i + 1;

            // Remember the report id that was assigned.
            device->report_id = i + 1;

            // Advance to the next free chunk for the next report descriptor.x
            report_descriptor_start += device->report_descriptor_length;
        }
        // Clear the heap pointer to the bytes of the descriptor.
        // We don't need it any more and it will get lost when the heap goes away.
        device->report_descriptor = NULL;
    }
}

// Call this after the heap and VM are finished.
void usb_hid_save_report_descriptor(uint8_t *report_descriptor_space, size_t report_descriptor_length) {
    if (!usb_hid_enabled()) {
        return;
    }

    // Allocate storage that persists across VMs to hold the combined report descriptor.
    // and to remember the device details.

    // Copy the descriptor from the temporary area to a supervisor storage allocation that
    // will leave between VM instantiations.
    hid_report_descriptor_allocation =
        allocate_memory(align32_size(report_descriptor_length),
            /*high_address*/ false, /*movable*/ false);
    memcpy((uint8_t *)hid_report_descriptor_allocation->ptr, report_descriptor_space, report_descriptor_length);
}

void usb_hid_gc_collect(void) {
    gc_collect_ptr(hid_devices_tuple);

<<<<<<< HEAD
    // Mark possible heap pointers in the static device list as in use.
    for (mp_int_t i = 0; i < hid_devices_num; i++) {
        // Cast away the const for .report_descriptor. It could be in flash or on the heap.
        // The const is necessary to have the bytes be placed only in flash.
        gc_collect_ptr((void *)hid_devices[i].report_descriptor);
        gc_collect_ptr(hid_devices[i].in_report_buffer);
        gc_collect_ptr(hid_devices[i].out_report_buffer);
=======
    // Mark any heap pointers in the static device list as in use.
    for (mp_int_t i = 0; i < num_hid_devices; i++) {
        gc_collect_ptr(&hid_devices[i]);
>>>>>>> 0d925580
    }
}

usb_hid_device_obj_t *usb_hid_get_device_with_report_id(uint8_t report_id) {
    for (uint8_t i = 0; i < num_hid_devices; i++) {
        usb_hid_device_obj_t *device = &hid_devices[i];
        if (device->report_id == report_id) {
            return &hid_devices[i];
        }
    }
    return NULL;
}

// Invoked when GET HID REPORT DESCRIPTOR is received.
// Application return pointer to descriptor
// Descriptor contents must exist long enough for transfer to complete
uint8_t const *tud_hid_descriptor_report_cb(uint8_t itf) {
    return (uint8_t *)hid_report_descriptor_allocation->ptr;
}<|MERGE_RESOLUTION|>--- conflicted
+++ resolved
@@ -259,19 +259,14 @@
 void usb_hid_gc_collect(void) {
     gc_collect_ptr(hid_devices_tuple);
 
-<<<<<<< HEAD
     // Mark possible heap pointers in the static device list as in use.
-    for (mp_int_t i = 0; i < hid_devices_num; i++) {
+    for (mp_int_t i = 0; i < num_hid_devices; i++) {
         // Cast away the const for .report_descriptor. It could be in flash or on the heap.
-        // The const is necessary to have the bytes be placed only in flash.
+        // Constant report descriptors must be const so that they are used directly from flash
+        // and not copied into RAM.
         gc_collect_ptr((void *)hid_devices[i].report_descriptor);
         gc_collect_ptr(hid_devices[i].in_report_buffer);
         gc_collect_ptr(hid_devices[i].out_report_buffer);
-=======
-    // Mark any heap pointers in the static device list as in use.
-    for (mp_int_t i = 0; i < num_hid_devices; i++) {
-        gc_collect_ptr(&hid_devices[i]);
->>>>>>> 0d925580
     }
 }
 
