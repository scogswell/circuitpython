--- conflicted
+++ resolved
@@ -52,19 +52,8 @@
     common_hal_digitalio_digitalinout_switch_to_output(clock, false, DRIVE_MODE_PUSH_PULL);
     self->clock = clock;
 
-<<<<<<< HEAD
-    digitalio_digitalinout_obj_t *data =
-        mp_obj_malloc(digitalio_digitalinout_obj_t, &digitalio_digitalinout_type);
-    common_hal_digitalio_digitalinout_construct(data, data_pin);
-    common_hal_digitalio_digitalinout_switch_to_input(data, PULL_NONE);
-    self->data = data;
-
-    digitalio_digitalinout_obj_t *latch =
-        mp_obj_malloc(digitalio_digitalinout_obj_t, &digitalio_digitalinout_type);
-=======
     digitalio_digitalinout_obj_t *latch = m_new_obj(digitalio_digitalinout_obj_t);
     latch->base.type = &digitalio_digitalinout_type;
->>>>>>> c5a05256
 
     common_hal_digitalio_digitalinout_construct(latch, latch_pin);
     common_hal_digitalio_digitalinout_switch_to_output(latch, true, DRIVE_MODE_PUSH_PULL);
@@ -83,10 +72,10 @@
     // Allocate a tuple object with the data pins
     self->data_pins = mp_obj_new_tuple(num_data_pins, dios);
 
-    self->key_counts = (mp_uint_t *)gc_alloc(sizeof(mp_uint_t) * num_key_counts, false, false);
+    self->key_counts = (mp_uint_t *)m_malloc(sizeof(mp_uint_t) * num_key_counts);
     self->num_key_counts = num_key_counts;
 
-    // copy to a gc_alloc() and on the fly record pin with largest Shift register
+    // copy to an m_malloc() and on the fly record pin with largest Shift register
     mp_uint_t max = 0;
 
     for (mp_uint_t i = 0; i < self->num_key_counts; i++) {
