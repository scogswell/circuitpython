/*
 * This file is part of the Micro Python project, http://micropython.org/
 *
 * The MIT License (MIT)
 *
 * Copyright (c) 2021 Mark Komus
 *
 * Permission is hereby granted, free of charge, to any person obtaining a copy
 * of this software and associated documentation files (the "Software"), to deal
 * in the Software without restriction, including without limitation the rights
 * to use, copy, modify, merge, publish, distribute, sublicense, and/or sell
 * copies of the Software, and to permit persons to whom the Software is
 * furnished to do so, subject to the following conditions:
 *
 * The above copyright notice and this permission notice shall be included in
 * all copies or substantial portions of the Software.
 *
 * THE SOFTWARE IS PROVIDED "AS IS", WITHOUT WARRANTY OF ANY KIND, EXPRESS OR
 * IMPLIED, INCLUDING BUT NOT LIMITED TO THE WARRANTIES OF MERCHANTABILITY,
 * FITNESS FOR A PARTICULAR PURPOSE AND NONINFRINGEMENT. IN NO EVENT SHALL THE
 * AUTHORS OR COPYRIGHT HOLDERS BE LIABLE FOR ANY CLAIM, DAMAGES OR OTHER
 * LIABILITY, WHETHER IN AN ACTION OF CONTRACT, TORT OR OTHERWISE, ARISING FROM,
 * OUT OF OR IN CONNECTION WITH THE SOFTWARE OR THE USE OR OTHER DEALINGS IN
 * THE SOFTWARE.
 */

#include <string.h>

#include "py/gc.h"
#include "py/obj.h"
#include "py/objarray.h"
#include "py/objproperty.h"
#include "py/runtime.h"

#include "shared-bindings/is31fl3741/IS31FL3741.h"
#include "shared-bindings/util.h"
#include "shared-bindings/busio/I2C.h"

void common_hal_is31fl3741_IS31FL3741_construct(is31fl3741_IS31FL3741_obj_t *self, busio_i2c_obj_t *i2c, uint8_t addr) {
    // Probe the bus to see if a device acknowledges the given address.
    if (!common_hal_busio_i2c_probe(i2c, addr)) {
        self->base.type = &mp_type_NoneType;
        mp_raise_ValueError_varg(translate("Unable to find I2C Display at %x"), addr);
    }

    self->i2c = i2c;
    self->device_address = addr;
}

void common_hal_is31fl3741_IS31FL3741_deinit(is31fl3741_IS31FL3741_obj_t *self) {
    common_hal_is31fl3741_end_transaction(self); // in case we still had a lock

    if (self->i2c == &self->inline_i2c) {
        common_hal_busio_i2c_deinit(self->i2c);
        self->i2c = NULL;
    }

    self->base.type = NULL;
}

void common_hal_is31fl3741_write(is31fl3741_IS31FL3741_obj_t *is31, const mp_obj_t *mapping, const uint8_t *pixels, size_t numBytes) {
    common_hal_is31fl3741_begin_transaction(is31);

    for (size_t i = 0; i < numBytes; i += 3) {
        uint16_t ridx = mp_obj_get_int(mapping[i]);
        if (ridx != 65535) {
            common_hal_is31fl3741_set_led(is31, ridx, IS31GammaTable[pixels[i]], 0); // red
            common_hal_is31fl3741_set_led(is31, mp_obj_get_int(mapping[i + 1]), IS31GammaTable[pixels[i + 1]], 0); // green
            common_hal_is31fl3741_set_led(is31, mp_obj_get_int(mapping[i + 2]), IS31GammaTable[pixels[i + 2]], 0); // blue
        }
    }

    common_hal_is31fl3741_end_transaction(is31);
}

void common_hal_is31fl3741_begin_transaction(is31fl3741_IS31FL3741_obj_t *self) {
    while (!common_hal_busio_i2c_try_lock(self->i2c)) {
        RUN_BACKGROUND_TASKS;
        if (mp_hal_is_interrupted()) {
            break;
        }
    }
}

void common_hal_is31fl3741_end_transaction(is31fl3741_IS31FL3741_obj_t *self) {
    common_hal_busio_i2c_unlock(self->i2c);
}

uint8_t is31fl3741_cur_page = 99; // set to invalid page to start

void common_hal_is31fl3741_send_unlock(is31fl3741_IS31FL3741_obj_t *self) {
    uint8_t unlock[2] = { 0xFE, 0xC5 }; // unlock command
    common_hal_busio_i2c_write(self->i2c, self->device_address, unlock, 2);
}

void common_hal_is31fl3741_set_page(is31fl3741_IS31FL3741_obj_t *self, uint8_t p) {
    if (p == is31fl3741_cur_page) {
        return;
    }

    is31fl3741_cur_page = p;
    common_hal_is31fl3741_send_unlock(self);

    uint8_t page[2] = { 0xFD, 0x00 }; // page command
    page[1] = p;
    common_hal_busio_i2c_write(self->i2c, self->device_address, page, 2);
}

void common_hal_is31fl3741_send_enable(is31fl3741_IS31FL3741_obj_t *self) {
    common_hal_is31fl3741_set_page(self, 4);
    uint8_t enable[2] = { 0x00, 0x01 }; // enable command
    common_hal_busio_i2c_write(self->i2c, self->device_address, enable, 2);
}

void common_hal_is31fl3741_send_reset(is31fl3741_IS31FL3741_obj_t *self) {
    common_hal_is31fl3741_set_page(self, 4);
    uint8_t rst[2] = { 0x3F, 0xAE }; // reset command
    common_hal_busio_i2c_write(self->i2c, self->device_address, rst, 2);
}

void common_hal_is31fl3741_set_current(is31fl3741_IS31FL3741_obj_t *self, uint8_t current) {
    common_hal_is31fl3741_set_page(self, 4);
    uint8_t gcur[2] = { 0x01, 0x00 }; // global current command
    gcur[1] = current;
    common_hal_busio_i2c_write(self->i2c, self->device_address, gcur, 2);
}

uint8_t common_hal_is31fl3741_get_current(is31fl3741_IS31FL3741_obj_t *self) {
    common_hal_is31fl3741_set_page(self, 4);
    uint8_t gcur = 0x01; // global current command
<<<<<<< HEAD
    common_hal_busio_i2c_write_read(self->i2c, self->device_address, &gcur, 1, &gcur, 1);
    return gcur;
=======
    common_hal_busio_i2c_write(self->i2c, self->device_address, &gcur, 1);

    uint8_t data = 0;
    common_hal_busio_i2c_read(self->i2c, self->device_address, &data, 1);
    return data;
>>>>>>> 5972fdc1
}

void common_hal_is31fl3741_set_led(is31fl3741_IS31FL3741_obj_t *self, uint16_t led, uint8_t level, uint8_t page) {
    uint8_t cmd[2] = { 0x00, 0x00 };

    if (led < 180) {
        common_hal_is31fl3741_set_page(self, page);
        cmd[0] = (uint8_t)led;
    } else {
        common_hal_is31fl3741_set_page(self, page + 1);
        cmd[0] = (uint8_t)(led - 180);
    }

    cmd[1] = level;

    common_hal_busio_i2c_write(self->i2c, self->device_address, cmd, 2);
}

void common_hal_is31fl3741_draw_pixel(is31fl3741_IS31FL3741_obj_t *self, int16_t x, int16_t y, uint32_t color, uint16_t *mapping) {
    uint8_t r = color >> 16 & 0xFF;
    uint8_t g = color >> 8 & 0xFF;
    uint8_t b = color & 0xFF;

    int16_t x1 = (x * 5 + y) * 3;
    uint16_t ridx = mapping[x1 + 2];
    if (ridx != 65535) {
        uint16_t gidx = mapping[x1 + 1];
        uint16_t bidx = mapping[x1 + 0];
        common_hal_is31fl3741_set_led(self, ridx, r, 0);
        common_hal_is31fl3741_set_led(self, gidx, g, 0);
        common_hal_is31fl3741_set_led(self, bidx, b, 0);
    }
}<|MERGE_RESOLUTION|>--- conflicted
+++ resolved
@@ -128,16 +128,8 @@
 uint8_t common_hal_is31fl3741_get_current(is31fl3741_IS31FL3741_obj_t *self) {
     common_hal_is31fl3741_set_page(self, 4);
     uint8_t gcur = 0x01; // global current command
-<<<<<<< HEAD
     common_hal_busio_i2c_write_read(self->i2c, self->device_address, &gcur, 1, &gcur, 1);
     return gcur;
-=======
-    common_hal_busio_i2c_write(self->i2c, self->device_address, &gcur, 1);
-
-    uint8_t data = 0;
-    common_hal_busio_i2c_read(self->i2c, self->device_address, &data, 1);
-    return data;
->>>>>>> 5972fdc1
 }
 
 void common_hal_is31fl3741_set_led(is31fl3741_IS31FL3741_obj_t *self, uint16_t led, uint8_t level, uint8_t page) {
