# SOME DESCRIPTIVE TITLE.
# Copyright (C) YEAR THE PACKAGE'S COPYRIGHT HOLDER
# This file is distributed under the same license as the PACKAGE package.
# FIRST AUTHOR <EMAIL@ADDRESS>, YEAR.
#
#, fuzzy
msgid ""
msgstr ""
"Project-Id-Version: PACKAGE VERSION\n"
"Report-Msgid-Bugs-To: \n"
"PO-Revision-Date: YEAR-MO-DA HO:MI+ZONE\n"
"Last-Translator: FULL NAME <EMAIL@ADDRESS>\n"
"Language-Team: LANGUAGE <LL@li.org>\n"
"Language: \n"
"MIME-Version: 1.0\n"
"Content-Type: text/plain; charset=CHARSET\n"
"Content-Transfer-Encoding: 8bit\n"

#: main.c
msgid ""
"\n"
"Code done running.\n"
msgstr ""

#: main.c
msgid ""
"\n"
"Code stopped by auto-reload. Reloading soon.\n"
msgstr ""

#: supervisor/shared/safe_mode.c
msgid ""
"\n"
"Please file an issue with your program at github.com/adafruit/circuitpython/"
"issues."
msgstr ""

#: supervisor/shared/safe_mode.c
msgid ""
"\n"
"Press reset to exit safe mode.\n"
msgstr ""

#: supervisor/shared/safe_mode.c
msgid ""
"\n"
"You are in safe mode because:\n"
msgstr ""

#: py/obj.c
msgid "  File \"%q\""
msgstr ""

#: py/obj.c
msgid "  File \"%q\", line %d"
msgstr ""

#: py/builtinhelp.c
msgid " is of type %q\n"
msgstr ""

#: main.c
msgid " not found.\n"
msgstr ""

#: main.c
msgid " output:\n"
msgstr ""

#: py/objstr.c
#, c-format
msgid "%%c requires int or char"
msgstr ""

#: main.c
#, c-format
msgid "%02X"
msgstr ""

#: shared-module/os/getenv.c
#, c-format
msgid "%S"
msgstr ""

#: shared-bindings/rgbmatrix/RGBMatrix.c
#, c-format
msgid ""
"%d address pins, %d rgb pins and %d tiles indicate a height of %d, not %d"
msgstr ""

#: ports/atmel-samd/common-hal/alarm/__init__.c
#: ports/atmel-samd/common-hal/audiobusio/I2SOut.c
#: ports/cxd56/common-hal/analogio/AnalogOut.c ports/cxd56/common-hal/rtc/RTC.c
#: ports/espressif/common-hal/audiobusio/I2SOut.c
#: ports/espressif/common-hal/rtc/RTC.c
#: ports/mimxrt10xx/common-hal/analogio/AnalogOut.c
#: ports/mimxrt10xx/common-hal/rtc/RTC.c ports/nrf/common-hal/alarm/__init__.c
#: ports/nrf/common-hal/analogio/AnalogOut.c
#: ports/nrf/common-hal/audiobusio/I2SOut.c ports/nrf/common-hal/rtc/RTC.c
#: ports/raspberrypi/common-hal/alarm/__init__.c
#: ports/raspberrypi/common-hal/analogio/AnalogOut.c
#: ports/raspberrypi/common-hal/audiobusio/I2SOut.c
#: ports/raspberrypi/common-hal/rtc/RTC.c ports/stm/common-hal/alarm/__init__.c
#: ports/stm/common-hal/canio/Listener.c ports/stm/common-hal/rtc/RTC.c
#: shared-bindings/audiobusio/I2SOut.c shared-bindings/audiobusio/PDMIn.c
#: shared-bindings/keypad/KeyMatrix.c shared-bindings/keypad/Keys.c
#: shared-bindings/keypad/ShiftRegisterKeys.c
msgid "%q"
msgstr ""

#: shared-bindings/microcontroller/Pin.c
msgid "%q and %q contain duplicate pins"
msgstr ""

#: ports/atmel-samd/common-hal/audioio/AudioOut.c
msgid "%q and %q must be different"
msgstr ""

#: shared-bindings/microcontroller/Pin.c
msgid "%q contains duplicate pins"
msgstr ""

#: ports/atmel-samd/common-hal/sdioio/SDCard.c
msgid "%q failure: %d"
msgstr ""

#: py/argcheck.c
msgid "%q in %q must be of type %q, not %q"
msgstr ""

#: ports/espressif/common-hal/espulp/ULP.c
#: ports/mimxrt10xx/common-hal/audiobusio/__init__.c
#: ports/mimxrt10xx/common-hal/usb_host/Port.c
#: ports/raspberrypi/common-hal/picodvi/Framebuffer.c
#: ports/raspberrypi/common-hal/rp2pio/StateMachine.c
#: ports/raspberrypi/common-hal/usb_host/Port.c
#: shared-bindings/digitalio/DigitalInOut.c
#: shared-bindings/microcontroller/Pin.c
msgid "%q in use"
msgstr ""

#: py/objstr.c py/objstrunicode.c
msgid "%q index out of range"
msgstr ""

#: py/obj.c
msgid "%q indices must be integers, not %s"
msgstr ""

#: shared-module/bitbangio/SPI.c
msgid "%q init failed"
msgstr ""

#: ports/espressif/bindings/espnow/Peer.c shared-bindings/dualbank/__init__.c
msgid "%q is %q"
msgstr ""

#: ports/raspberrypi/common-hal/wifi/Radio.c
msgid "%q is read-only for this board"
msgstr ""

#: py/argcheck.c shared-bindings/usb_hid/Device.c
msgid "%q length must be %d"
msgstr ""

#: py/argcheck.c
msgid "%q length must be %d-%d"
msgstr ""

#: py/argcheck.c
msgid "%q length must be <= %d"
msgstr ""

#: py/argcheck.c
msgid "%q length must be >= %d"
msgstr ""

#: py/argcheck.c
msgid "%q must be %d"
msgstr ""

#: py/argcheck.c shared-bindings/displayio/Bitmap.c
#: shared-bindings/displayio/Display.c
#: shared-bindings/framebufferio/FramebufferDisplay.c
#: shared-bindings/is31fl3741/FrameBuffer.c
#: shared-bindings/rgbmatrix/RGBMatrix.c
msgid "%q must be %d-%d"
msgstr ""

#: shared-bindings/displayio/Display.c
msgid "%q must be 1 when %q is True"
msgstr ""

#: py/argcheck.c shared-bindings/gifio/GifWriter.c
#: shared-module/gifio/OnDiskGif.c
msgid "%q must be <= %d"
msgstr ""

#: ports/espressif/common-hal/watchdog/WatchDogTimer.c
msgid "%q must be <= %u"
msgstr ""

<<<<<<< HEAD
#: py/argcheck.c
msgid "%q must be >= %d"
msgstr ""

=======
>>>>>>> 1c0155c9
#: shared-bindings/analogbufio/BufferedIn.c
msgid "%q must be a bytearray or array of type 'H' or 'B'"
msgstr ""

#: shared-bindings/audiocore/RawSample.c
msgid "%q must be a bytearray or array of type 'h', 'H', 'b', or 'B'"
msgstr ""

#: ports/espressif/common-hal/analogbufio/BufferedIn.c
msgid "%q must be array of type 'H'"
msgstr ""

<<<<<<< HEAD
=======
#: shared-module/synthio/__init__.c
msgid "%q must be array of type 'h'"
msgstr ""

>>>>>>> 1c0155c9
#: ports/raspberrypi/bindings/cyw43/__init__.c py/argcheck.c py/objexcept.c
#: shared-bindings/canio/CAN.c shared-bindings/digitalio/Pull.c
#: shared-module/synthio/Synthesizer.c
msgid "%q must be of type %q or %q, not %q"
msgstr ""

#: py/argcheck.c py/objstrunicode.c shared-module/synthio/__init__.c
msgid "%q must be of type %q, not %q"
msgstr ""

#: ports/atmel-samd/common-hal/busio/UART.c
msgid "%q must be power of 2"
msgstr ""

#: shared-bindings/wifi/Monitor.c
msgid "%q out of bounds"
msgstr ""

#: ports/atmel-samd/common-hal/pulseio/PulseIn.c
#: ports/cxd56/common-hal/pulseio/PulseIn.c
#: ports/nrf/common-hal/pulseio/PulseIn.c
#: ports/raspberrypi/common-hal/rp2pio/StateMachine.c
#: ports/stm/common-hal/pulseio/PulseIn.c py/argcheck.c
#: shared-bindings/canio/Match.c
msgid "%q out of range"
msgstr ""

#: py/objrange.c py/objslice.c shared-bindings/random/__init__.c
msgid "%q step cannot be zero"
msgstr ""

#: py/bc.c py/objnamedtuple.c
msgid "%q() takes %d positional arguments but %d were given"
msgstr ""

#: shared-bindings/usb_hid/Device.c
msgid "%q, %q, and %q must all be the same length"
msgstr ""

#: py/objint.c shared-bindings/storage/__init__.c
msgid "%q=%q"
msgstr ""

#: ports/raspberrypi/common-hal/rp2pio/StateMachine.c
msgid "%q[%u] shifts in more bits than pin count"
msgstr ""

#: ports/raspberrypi/common-hal/rp2pio/StateMachine.c
msgid "%q[%u] shifts out more bits than pin count"
msgstr ""

#: ports/raspberrypi/common-hal/rp2pio/StateMachine.c
msgid "%q[%u] uses extra pin"
msgstr ""

#: ports/raspberrypi/common-hal/rp2pio/StateMachine.c
msgid "%q[%u] waits on input outside of count"
msgstr ""

#: ports/espressif/common-hal/espidf/__init__.c
#, c-format
msgid "%s error 0x%x"
msgstr ""

#: py/argcheck.c
msgid "'%q' argument required"
msgstr ""

#: py/proto.c
msgid "'%q' object does not support '%q'"
msgstr ""

#: py/runtime.c
msgid "'%q' object is not an iterator"
msgstr ""

#: py/objtype.c py/runtime.c shared-module/atexit/__init__.c
msgid "'%q' object is not callable"
msgstr ""

#: py/runtime.c
msgid "'%q' object is not iterable"
msgstr ""

#: py/emitinlinethumb.c py/emitinlinextensa.c
#, c-format
msgid "'%s' expects a label"
msgstr ""

#: py/emitinlinethumb.c py/emitinlinextensa.c
#, c-format
msgid "'%s' expects a register"
msgstr ""

#: py/emitinlinethumb.c
#, c-format
msgid "'%s' expects a special register"
msgstr ""

#: py/emitinlinethumb.c
#, c-format
msgid "'%s' expects an FPU register"
msgstr ""

#: py/emitinlinethumb.c
#, c-format
msgid "'%s' expects an address of the form [a, b]"
msgstr ""

#: py/emitinlinethumb.c py/emitinlinextensa.c
#, c-format
msgid "'%s' expects an integer"
msgstr ""

#: py/emitinlinethumb.c
#, c-format
msgid "'%s' expects at most r%d"
msgstr ""

#: py/emitinlinethumb.c
#, c-format
msgid "'%s' expects {r0, r1, ...}"
msgstr ""

#: py/emitinlinextensa.c
#, c-format
msgid "'%s' integer %d isn't within range %d..%d"
msgstr ""

#: py/emitinlinethumb.c
#, c-format
msgid "'%s' integer 0x%x doesn't fit in mask 0x%x"
msgstr ""

#: py/obj.c
#, c-format
msgid "'%s' object doesn't support item assignment"
msgstr ""

#: py/obj.c
#, c-format
msgid "'%s' object doesn't support item deletion"
msgstr ""

#: py/runtime.c
msgid "'%s' object has no attribute '%q'"
msgstr ""

#: py/obj.c
#, c-format
msgid "'%s' object isn't subscriptable"
msgstr ""

#: py/objstr.c
msgid "'=' alignment not allowed in string format specifier"
msgstr ""

#: shared-module/struct/__init__.c
msgid "'S' and 'O' are not supported format types"
msgstr ""

#: py/compile.c
msgid "'align' requires 1 argument"
msgstr ""

#: py/compile.c
msgid "'await' outside function"
msgstr ""

#: py/compile.c
msgid "'await', 'async for' or 'async with' outside async function"
msgstr ""

#: py/compile.c
msgid "'break' outside loop"
msgstr ""

#: py/compile.c
msgid "'continue' outside loop"
msgstr ""

#: py/compile.c
msgid "'data' requires at least 2 arguments"
msgstr ""

#: py/compile.c
msgid "'data' requires integer arguments"
msgstr ""

#: py/compile.c
msgid "'label' requires 1 argument"
msgstr ""

#: py/compile.c
msgid "'return' outside function"
msgstr ""

#: py/compile.c
msgid "'yield from' inside async function"
msgstr ""

#: py/compile.c
msgid "'yield' outside function"
msgstr ""

#: py/compile.c
msgid "* arg after **"
msgstr ""

#: py/compile.c
msgid "*x must be assignment target"
msgstr ""

#: py/obj.c
msgid ", in %q\n"
msgstr ""

#: py/objcomplex.c
msgid "0.0 to a complex power"
msgstr ""

#: py/modbuiltins.c
msgid "3-arg pow() not supported"
msgstr ""

#: ports/atmel-samd/common-hal/alarm/pin/PinAlarm.c
#: ports/atmel-samd/common-hal/countio/Counter.c
#: ports/atmel-samd/common-hal/rotaryio/IncrementalEncoder.c
msgid "A hardware interrupt channel is already in use"
msgstr ""

#: ports/espressif/common-hal/analogio/AnalogIn.c
msgid "ADC2 is being used by WiFi"
msgstr ""

#: ports/raspberrypi/common-hal/wifi/Radio.c
msgid "AP could not be started"
msgstr ""

#: shared-bindings/_bleio/Address.c shared-bindings/ipaddress/IPv4Address.c
#, c-format
msgid "Address must be %d bytes long"
msgstr ""

#: ports/espressif/common-hal/memorymap/AddressRange.c
#: ports/nrf/common-hal/memorymap/AddressRange.c
#: ports/raspberrypi/common-hal/memorymap/AddressRange.c
msgid "Address range not allowed"
msgstr ""

#: shared-bindings/memorymap/AddressRange.c
msgid "Address range wraps around"
msgstr ""

#: ports/espressif/common-hal/canio/CAN.c
msgid "All CAN peripherals are in use"
msgstr ""

#: ports/espressif/common-hal/busio/I2C.c
#: ports/espressif/common-hal/i2ctarget/I2CTarget.c
#: ports/nrf/common-hal/busio/I2C.c
msgid "All I2C peripherals are in use"
msgstr ""

#: ports/espressif/common-hal/countio/Counter.c
#: ports/espressif/common-hal/frequencyio/FrequencyIn.c
#: ports/espressif/common-hal/rotaryio/IncrementalEncoder.c
msgid "All PCNT units in use"
msgstr ""

#: ports/atmel-samd/common-hal/canio/Listener.c
#: ports/espressif/common-hal/canio/Listener.c
#: ports/stm/common-hal/canio/Listener.c
msgid "All RX FIFOs in use"
msgstr ""

#: ports/espressif/common-hal/busio/SPI.c ports/nrf/common-hal/busio/SPI.c
msgid "All SPI peripherals are in use"
msgstr ""

#: ports/espressif/common-hal/busio/UART.c ports/nrf/common-hal/busio/UART.c
msgid "All UART peripherals are in use"
msgstr ""

#: ports/nrf/common-hal/countio/Counter.c
#: ports/nrf/common-hal/pulseio/PulseIn.c
#: ports/nrf/common-hal/rotaryio/IncrementalEncoder.c
#: shared-bindings/pwmio/PWMOut.c
msgid "All channels in use"
msgstr ""

#: ports/raspberrypi/common-hal/usb_host/Port.c
msgid "All dma channels in use"
msgstr ""

#: ports/atmel-samd/common-hal/audioio/AudioOut.c
msgid "All event channels in use"
msgstr ""

#: ports/raspberrypi/common-hal/picodvi/Framebuffer.c
#: ports/raspberrypi/common-hal/rp2pio/StateMachine.c
#: ports/raspberrypi/common-hal/usb_host/Port.c
msgid "All state machines in use"
msgstr ""

#: ports/atmel-samd/audio_dma.c
msgid "All sync event channels in use"
msgstr ""

#: ports/raspberrypi/common-hal/picodvi/Framebuffer.c
#: shared-bindings/pwmio/PWMOut.c
msgid "All timers for this pin are in use"
msgstr ""

#: ports/atmel-samd/common-hal/_pew/PewPew.c
#: ports/atmel-samd/common-hal/audioio/AudioOut.c
#: ports/atmel-samd/common-hal/frequencyio/FrequencyIn.c
#: ports/atmel-samd/common-hal/pulseio/PulseIn.c
#: ports/atmel-samd/common-hal/pulseio/PulseOut.c
#: ports/cxd56/common-hal/pulseio/PulseOut.c
#: ports/espressif/common-hal/frequencyio/FrequencyIn.c
#: ports/espressif/common-hal/neopixel_write/__init__.c
#: ports/espressif/common-hal/pulseio/PulseIn.c
#: ports/espressif/common-hal/pulseio/PulseOut.c
#: ports/nrf/common-hal/audiopwmio/PWMAudioOut.c
#: ports/nrf/common-hal/pulseio/PulseIn.c ports/nrf/peripherals/nrf/timers.c
#: ports/raspberrypi/common-hal/audiopwmio/PWMAudioOut.c
#: ports/stm/peripherals/timers.c shared-bindings/pwmio/PWMOut.c
msgid "All timers in use"
msgstr ""

#: ports/espressif/common-hal/_bleio/Adapter.c
#: ports/nrf/common-hal/_bleio/Adapter.c
msgid "Already advertising."
msgstr ""

#: ports/atmel-samd/common-hal/canio/Listener.c
msgid "Already have all-matches listener"
msgstr ""

#: ports/espressif/bindings/espnow/ESPNow.c
#: ports/espressif/common-hal/espulp/ULP.c
#: shared-module/memorymonitor/AllocationAlarm.c
#: shared-module/memorymonitor/AllocationSize.c
msgid "Already running"
msgstr ""

#: ports/espressif/common-hal/wifi/Radio.c
#: ports/raspberrypi/common-hal/wifi/Radio.c
msgid "Already scanning for wifi networks"
msgstr ""

#: shared-module/os/getenv.c
#, c-format
msgid "An error occurred while retrieving '%s':\n"
msgstr ""

#: ports/stm/common-hal/audiopwmio/PWMAudioOut.c
msgid "Another PWMAudioOut is already active"
msgstr ""

#: ports/atmel-samd/common-hal/pulseio/PulseOut.c
#: ports/cxd56/common-hal/pulseio/PulseOut.c
msgid "Another send is already active"
msgstr ""

#: shared-bindings/pulseio/PulseOut.c
msgid "Array must contain halfwords (type 'H')"
msgstr ""

#: shared-bindings/alarm/SleepMemory.c shared-bindings/memorymap/AddressRange.c
#: shared-bindings/nvm/ByteArray.c
msgid "Array values should be single bytes."
msgstr ""

#: shared-module/memorymonitor/AllocationAlarm.c
#, c-format
msgid "Attempt to allocate %d blocks"
msgstr ""

#: ports/raspberrypi/audio_dma.c
msgid "Audio conversion not implemented"
msgstr ""

#: shared-bindings/wifi/Radio.c
msgid "AuthMode.OPEN is not used with password"
msgstr ""

#: shared-bindings/wifi/Radio.c supervisor/shared/web_workflow/web_workflow.c
msgid "Authentication failure"
msgstr ""

#: main.c
msgid "Auto-reload is off.\n"
msgstr ""

#: main.c
msgid ""
"Auto-reload is on. Simply save files over USB to run them or enter REPL to "
"disable.\n"
msgstr ""

#: ports/espressif/common-hal/canio/CAN.c
msgid "Baudrate not supported by peripheral"
msgstr ""

#: shared-module/displayio/Display.c
#: shared-module/framebufferio/FramebufferDisplay.c
msgid "Below minimum frame rate"
msgstr ""

#: ports/raspberrypi/common-hal/audiobusio/I2SOut.c
msgid "Bit clock and word select must be sequential pins"
msgstr ""

#: ports/atmel-samd/common-hal/audiobusio/I2SOut.c
msgid "Bit clock and word select must share a clock unit"
msgstr ""

#: shared-bindings/audiobusio/PDMIn.c
msgid "Bit depth must be multiple of 8."
msgstr ""

#: shared-bindings/bitmaptools/__init__.c
msgid "Bitmap size and bits per value must match"
msgstr ""

#: supervisor/shared/safe_mode.c
msgid "Boot device must be first (interface #0)."
msgstr ""

#: ports/mimxrt10xx/common-hal/busio/UART.c
msgid "Both RX and TX required for flow control"
msgstr ""

#: ports/atmel-samd/common-hal/rotaryio/IncrementalEncoder.c
msgid "Both pins must support hardware interrupts"
msgstr ""

#: shared-bindings/displayio/Display.c
#: shared-bindings/framebufferio/FramebufferDisplay.c
msgid "Brightness not adjustable"
msgstr ""

#: shared-bindings/_bleio/UUID.c
#, c-format
msgid "Buffer + offset too small %d %d %d"
msgstr ""

#: ports/raspberrypi/bindings/rp2pio/StateMachine.c
msgid "Buffer elements must be 4 bytes long or less"
msgstr ""

#: shared-bindings/framebufferio/FramebufferDisplay.c
msgid "Buffer is not a bytearray."
msgstr ""

#: ports/stm/common-hal/audiopwmio/PWMAudioOut.c
#, c-format
msgid "Buffer length %d too big. It must be less than %d"
msgstr ""

#: ports/atmel-samd/common-hal/sdioio/SDCard.c
#: ports/cxd56/common-hal/sdioio/SDCard.c shared-module/sdcardio/SDCard.c
msgid "Buffer length must be a multiple of 512"
msgstr ""

#: ports/stm/common-hal/sdioio/SDCard.c shared-bindings/floppyio/__init__.c
msgid "Buffer must be a multiple of 512 bytes"
msgstr ""

#: shared-bindings/_bleio/PacketBuffer.c
#, c-format
msgid "Buffer too short by %d bytes"
msgstr ""

#: ports/cxd56/common-hal/camera/Camera.c shared-bindings/displayio/Display.c
#: shared-bindings/framebufferio/FramebufferDisplay.c
#: shared-bindings/struct/__init__.c shared-module/struct/__init__.c
msgid "Buffer too small"
msgstr ""

#: ports/espressif/common-hal/imagecapture/ParallelImageCapture.c
msgid "Buffers must be same size"
msgstr ""

#: ports/atmel-samd/common-hal/paralleldisplay/ParallelBus.c
#: ports/espressif/common-hal/paralleldisplay/ParallelBus.c
#: ports/nrf/common-hal/paralleldisplay/ParallelBus.c
#: ports/raspberrypi/common-hal/paralleldisplay/ParallelBus.c
#, c-format
msgid "Bus pin %d is already in use"
msgstr ""

#: shared-bindings/_bleio/UUID.c
msgid "Byte buffer must be 16 bytes."
msgstr ""

#: shared-bindings/aesio/aes.c
msgid "CBC blocks must be multiples of 16 bytes"
msgstr ""

#: supervisor/shared/safe_mode.c
msgid "CIRCUITPY drive could not be found or created."
msgstr ""

#: ports/espressif/common-hal/espidf/__init__.c
msgid "CRC or checksum was invalid"
msgstr ""

#: py/objtype.c
msgid "Call super().__init__() before accessing native object."
msgstr ""

#: ports/cxd56/common-hal/camera/Camera.c
msgid "Camera init"
msgstr ""

#: ports/espressif/common-hal/alarm/pin/PinAlarm.c
msgid "Can only alarm on RTC IO from deep sleep."
msgstr ""

#: ports/espressif/common-hal/alarm/pin/PinAlarm.c
msgid "Can only alarm on one low pin while others alarm high from deep sleep."
msgstr ""

#: ports/espressif/common-hal/alarm/pin/PinAlarm.c
msgid "Can only alarm on two low pins from deep sleep."
msgstr ""

#: ports/espressif/common-hal/_bleio/Characteristic.c
#: ports/nrf/common-hal/_bleio/Characteristic.c
msgid "Can't set CCCD on local Characteristic"
msgstr ""

#: shared-bindings/storage/__init__.c shared-bindings/usb_cdc/__init__.c
#: shared-bindings/usb_hid/__init__.c shared-bindings/usb_midi/__init__.c
msgid "Cannot change USB devices now"
msgstr ""

#: shared-bindings/_bleio/Adapter.c
msgid "Cannot create a new Adapter; use _bleio.adapter;"
msgstr ""

#: shared-bindings/displayio/Bitmap.c
#: shared-bindings/memorymonitor/AllocationSize.c
#: shared-bindings/pulseio/PulseIn.c
msgid "Cannot delete values"
msgstr ""

#: ports/atmel-samd/common-hal/digitalio/DigitalInOut.c
#: ports/mimxrt10xx/common-hal/digitalio/DigitalInOut.c
#: ports/nrf/common-hal/digitalio/DigitalInOut.c
#: ports/raspberrypi/common-hal/digitalio/DigitalInOut.c
msgid "Cannot get pull while in output mode"
msgstr ""

#: ports/nrf/common-hal/microcontroller/Processor.c
msgid "Cannot get temperature"
msgstr ""

#: shared-bindings/_bleio/Adapter.c
msgid "Cannot have scan responses for extended, connectable advertisements."
msgstr ""

#: ports/espressif/common-hal/alarm/pin/PinAlarm.c
msgid "Cannot pull on input-only pin."
msgstr ""

#: shared-bindings/audiobusio/PDMIn.c
msgid "Cannot record to a file"
msgstr ""

#: shared-module/storage/__init__.c
msgid "Cannot remount '/' when visible via USB."
msgstr ""

#: ports/atmel-samd/common-hal/microcontroller/__init__.c
#: ports/cxd56/common-hal/microcontroller/__init__.c
#: ports/mimxrt10xx/common-hal/microcontroller/__init__.c
msgid "Cannot reset into bootloader because no bootloader is present"
msgstr ""

#: ports/espressif/common-hal/socketpool/Socket.c
msgid "Cannot set socket options"
msgstr ""

#: shared-bindings/digitalio/DigitalInOut.c
msgid "Cannot set value when direction is input."
msgstr ""

#: ports/espressif/common-hal/busio/UART.c
#: ports/mimxrt10xx/common-hal/busio/UART.c
msgid "Cannot specify RTS or CTS in RS485 mode"
msgstr ""

#: py/objslice.c
msgid "Cannot subclass slice"
msgstr ""

#: shared-bindings/pwmio/PWMOut.c
msgid "Cannot vary frequency on a timer that is already in use"
msgstr ""

#: ports/nrf/common-hal/alarm/pin/PinAlarm.c
msgid "Cannot wake on pin edge, only level"
msgstr ""

#: ports/espressif/common-hal/alarm/pin/PinAlarm.c
msgid "Cannot wake on pin edge. Only level."
msgstr ""

#: shared-bindings/_bleio/CharacteristicBuffer.c
msgid "CharacteristicBuffer writing not provided"
msgstr ""

#: supervisor/shared/safe_mode.c
msgid "CircuitPython core code crashed hard. Whoops!\n"
msgstr ""

#: shared-module/bitbangio/I2C.c
msgid "Clock stretch too long"
msgstr ""

#: ports/atmel-samd/common-hal/audiobusio/I2SOut.c
msgid "Clock unit in use"
msgstr ""

#: shared-bindings/_bleio/Connection.c
msgid ""
"Connection has been disconnected and can no longer be used. Create a new "
"connection."
msgstr ""

#: shared-bindings/bitmaptools/__init__.c
msgid "Coordinate arrays have different lengths"
msgstr ""

#: shared-bindings/bitmaptools/__init__.c
msgid "Coordinate arrays types have different sizes"
msgstr ""

#: ports/espressif/common-hal/neopixel_write/__init__.c
msgid "Could not retrieve clock"
msgstr ""

#: shared-bindings/_bleio/Adapter.c
msgid "Could not set address"
msgstr ""

#: shared-bindings/pwmio/PWMOut.c
msgid "Could not start PWM"
msgstr ""

#: ports/stm/common-hal/busio/UART.c
msgid "Could not start interrupt, RX busy"
msgstr ""

#: shared-module/audiomp3/MP3Decoder.c
msgid "Couldn't allocate decoder"
msgstr ""

#: ports/stm/common-hal/analogio/AnalogOut.c
msgid "DAC Channel Init Error"
msgstr ""

#: ports/stm/common-hal/analogio/AnalogOut.c
msgid "DAC Device Init Error"
msgstr ""

#: ports/atmel-samd/common-hal/audioio/AudioOut.c
msgid "DAC already in use"
msgstr ""

#: ports/atmel-samd/common-hal/paralleldisplay/ParallelBus.c
#: ports/nrf/common-hal/paralleldisplay/ParallelBus.c
msgid "Data 0 pin must be byte aligned"
msgstr ""

#: shared-module/audiocore/WaveFile.c
msgid "Data chunk must follow fmt chunk"
msgstr ""

#: ports/espressif/common-hal/_bleio/Adapter.c
#: ports/nrf/common-hal/_bleio/Adapter.c
msgid "Data not supported with directed advertising"
msgstr ""

#: ports/espressif/common-hal/_bleio/Adapter.c
#: ports/nrf/common-hal/_bleio/Adapter.c
msgid "Data too large for advertisement packet"
msgstr ""

#: ports/stm/common-hal/alarm/pin/PinAlarm.c
msgid "Deep sleep pins must use a rising edge with pulldown"
msgstr ""

#: shared-bindings/audiobusio/PDMIn.c
msgid "Destination capacity is smaller than destination_length."
msgstr ""

#: ports/nrf/common-hal/audiobusio/I2SOut.c
msgid "Device in use"
msgstr ""

#: shared-bindings/displayio/Display.c
#: shared-bindings/framebufferio/FramebufferDisplay.c
msgid "Display must have a 16 bit colorspace."
msgstr ""

#: shared-bindings/displayio/Display.c
#: shared-bindings/displayio/EPaperDisplay.c
#: shared-bindings/framebufferio/FramebufferDisplay.c
msgid "Display rotation must be in 90 degree increments"
msgstr ""

#: main.c
msgid "Done"
msgstr ""

#: shared-bindings/digitalio/DigitalInOut.c
msgid "Drive mode not used when direction is input."
msgstr ""

#: py/obj.c
msgid "During handling of the above exception, another exception occurred:"
msgstr ""

#: shared-bindings/aesio/aes.c
msgid "ECB only operates on 16 bytes at a time"
msgstr ""

#: ports/espressif/common-hal/busio/SPI.c
#: ports/espressif/common-hal/canio/CAN.c
msgid "ESP-IDF memory allocation failed"
msgstr ""

#: ports/atmel-samd/common-hal/frequencyio/FrequencyIn.c
#: ports/atmel-samd/common-hal/ps2io/Ps2.c
#: ports/atmel-samd/common-hal/pulseio/PulseIn.c
#: ports/cxd56/common-hal/pulseio/PulseIn.c
msgid "EXTINT channel already in use"
msgstr ""

#: extmod/modure.c
msgid "Error in regex"
msgstr ""

#: supervisor/shared/safe_mode.c
msgid "Error in safemode.py."
msgstr ""

#: shared-bindings/socketpool/Socket.c shared-bindings/ssl/SSLSocket.c
msgid "Error: Failure to bind"
msgstr ""

#: shared-bindings/alarm/__init__.c
msgid "Expected a kind of %q"
msgstr ""

#: ports/espressif/common-hal/_bleio/Adapter.c
#: ports/nrf/common-hal/_bleio/Adapter.c
msgid "Extended advertisements with scan response not supported."
msgstr ""

#: extmod/ulab/code/numpy/fft/fft_tools.c
msgid "FFT is defined for ndarrays only"
msgstr ""

#: extmod/ulab/code/numpy/fft/fft_tools.c
msgid "FFT is implemented for linear arrays only"
msgstr ""

#: ports/espressif/common-hal/ssl/SSLSocket.c
msgid "Failed SSL handshake"
msgstr ""

#: shared-bindings/ps2io/Ps2.c
msgid "Failed sending command."
msgstr ""

#: ports/nrf/sd_mutex.c
#, c-format
msgid "Failed to acquire mutex, err 0x%04x"
msgstr ""

#: shared-module/rgbmatrix/RGBMatrix.c
msgid "Failed to allocate %q buffer"
msgstr ""

#: ports/espressif/common-hal/wifi/__init__.c
msgid "Failed to allocate Wifi memory"
msgstr ""

#: ports/espressif/common-hal/wifi/ScannedNetworks.c
msgid "Failed to allocate wifi scan memory"
msgstr ""

#: ports/stm/common-hal/audiopwmio/PWMAudioOut.c
msgid "Failed to buffer the sample"
msgstr ""

#: ports/espressif/common-hal/_bleio/Adapter.c
#: ports/nrf/common-hal/_bleio/Adapter.c
msgid "Failed to connect: internal error"
msgstr ""

#: ports/nrf/common-hal/_bleio/Adapter.c
msgid "Failed to connect: timeout"
msgstr ""

#: shared-module/audiomp3/MP3Decoder.c
msgid "Failed to parse MP3 file"
msgstr ""

#: ports/nrf/sd_mutex.c
#, c-format
msgid "Failed to release mutex, err 0x%04x"
msgstr ""

#: supervisor/shared/safe_mode.c
msgid "Failed to write internal flash."
msgstr ""

#: py/moduerrno.c
msgid "File exists"
msgstr ""

#: shared-module/os/getenv.c
msgid "File not found"
msgstr ""

#: ports/atmel-samd/common-hal/canio/Listener.c
#: ports/espressif/common-hal/canio/Listener.c
#: ports/stm/common-hal/canio/Listener.c
msgid "Filters too complex"
msgstr ""

#: ports/espressif/common-hal/dualbank/__init__.c
msgid "Firmware is duplicate"
msgstr ""

#: ports/espressif/common-hal/dualbank/__init__.c
msgid "Firmware is invalid"
msgstr ""

#: ports/espressif/common-hal/dualbank/__init__.c
msgid "Firmware is too big"
msgstr ""

#: shared-bindings/bitmaptools/__init__.c
msgid "For L8 colorspace, input bitmap must have 8 bits per pixel"
msgstr ""

#: shared-bindings/bitmaptools/__init__.c
msgid "For RGB colorspaces, input bitmap must have 16 bits per pixel"
msgstr ""

#: ports/cxd56/common-hal/camera/Camera.c
msgid "Format not supported"
msgstr ""

#: ports/mimxrt10xx/common-hal/microcontroller/Processor.c
msgid ""
"Frequency must be 24, 150, 396, 450, 528, 600, 720, 816, 912, 960 or 1008 Mhz"
msgstr ""

#: shared-bindings/pwmio/PWMOut.c
msgid "Frequency must match existing PWMOut using this timer"
msgstr ""

#: shared-bindings/bitbangio/I2C.c shared-bindings/bitbangio/SPI.c
#: shared-bindings/busio/I2C.c shared-bindings/busio/SPI.c
msgid "Function requires lock"
msgstr ""

#: ports/cxd56/common-hal/gnss/GNSS.c
msgid "GNSS init"
msgstr ""

#: ports/espressif/common-hal/espidf/__init__.c
msgid "Generic Failure"
msgstr ""

#: shared-bindings/displayio/Display.c
#: shared-bindings/displayio/EPaperDisplay.c
#: shared-bindings/framebufferio/FramebufferDisplay.c
#: shared-module/displayio/Display.c
#: shared-module/framebufferio/FramebufferDisplay.c
msgid "Group already used"
msgstr ""

#: ports/atmel-samd/common-hal/busio/SPI.c ports/cxd56/common-hal/busio/SPI.c
#: ports/espressif/common-hal/busio/SPI.c
#: ports/mimxrt10xx/common-hal/busio/SPI.c ports/nrf/common-hal/busio/SPI.c
#: ports/raspberrypi/common-hal/busio/SPI.c
msgid "Half duplex SPI is not implemented"
msgstr ""

#: supervisor/shared/safe_mode.c
msgid "Hard fault: memory access or instruction error."
msgstr ""

#: ports/mimxrt10xx/common-hal/busio/SPI.c
#: ports/mimxrt10xx/common-hal/busio/UART.c ports/stm/common-hal/busio/I2C.c
#: ports/stm/common-hal/busio/SPI.c ports/stm/common-hal/busio/UART.c
#: ports/stm/common-hal/canio/CAN.c ports/stm/common-hal/sdioio/SDCard.c
msgid "Hardware in use, try alternative pins"
msgstr ""

#: supervisor/shared/safe_mode.c
msgid "Heap allocation when VM not running."
msgstr ""

#: supervisor/shared/safe_mode.c
msgid ""
"Heap was corrupted because the stack was too small. Increase stack size."
msgstr ""

#: extmod/vfs_posix_file.c py/objstringio.c
msgid "I/O operation on closed file"
msgstr ""

#: ports/stm/common-hal/busio/I2C.c
msgid "I2C init error"
msgstr ""

#: ports/raspberrypi/common-hal/busio/I2C.c
#: ports/raspberrypi/common-hal/i2ctarget/I2CTarget.c
msgid "I2C peripheral in use"
msgstr ""

#: ports/raspberrypi/bindings/rp2pio/StateMachine.c
msgid "In-buffer elements must be <= 4 bytes long"
msgstr ""

#: shared-bindings/_pew/PewPew.c
msgid "Incorrect buffer size"
msgstr ""

#: ports/raspberrypi/bindings/rp2pio/StateMachine.c
msgid "Init program size invalid"
msgstr ""

#: ports/raspberrypi/common-hal/rp2pio/StateMachine.c
msgid "Initial set pin direction conflicts with initial out pin direction"
msgstr ""

#: ports/raspberrypi/common-hal/rp2pio/StateMachine.c
msgid "Initial set pin state conflicts with initial out pin state"
msgstr ""

#: shared-bindings/bitops/__init__.c
#, c-format
msgid "Input buffer length (%d) must be a multiple of the strand count (%d)"
msgstr ""

#: ports/atmel-samd/common-hal/pulseio/PulseIn.c
msgid "Input taking too long"
msgstr ""

#: ports/espressif/common-hal/neopixel_write/__init__.c py/moduerrno.c
msgid "Input/output error"
msgstr ""

#: ports/nrf/common-hal/_bleio/__init__.c
msgid "Insufficient authentication"
msgstr ""

#: ports/nrf/common-hal/_bleio/__init__.c
msgid "Insufficient encryption"
msgstr ""

#: ports/espressif/common-hal/wifi/Radio.c
msgid "Interface must be started"
msgstr ""

#: ports/atmel-samd/audio_dma.c ports/raspberrypi/audio_dma.c
msgid "Internal audio buffer too small"
msgstr ""

#: ports/stm/common-hal/busio/UART.c
msgid "Internal define error"
msgstr ""

#: ports/espressif/common-hal/paralleldisplay/ParallelBus.c
#: shared-module/os/getenv.c
msgid "Internal error"
msgstr ""

#: shared-module/rgbmatrix/RGBMatrix.c
#, c-format
msgid "Internal error #%d"
msgstr ""

#: supervisor/shared/safe_mode.c
msgid "Internal watchdog timer expired."
msgstr ""

#: supervisor/shared/safe_mode.c
msgid "Interrupt error."
msgstr ""

<<<<<<< HEAD
#: ports/mimxrt10xx/common-hal/pwmio/PWMOut.c py/argcheck.c
=======
#: ports/mimxrt10xx/common-hal/audiobusio/__init__.c
#: ports/mimxrt10xx/common-hal/pwmio/PWMOut.c
#: ports/raspberrypi/bindings/picodvi/Framebuffer.c
#: ports/raspberrypi/common-hal/picodvi/Framebuffer.c py/argcheck.c
>>>>>>> 1c0155c9
#: shared-bindings/digitalio/DigitalInOut.c
#: shared-bindings/displayio/EPaperDisplay.c
msgid "Invalid %q"
msgstr ""

#: ports/atmel-samd/common-hal/microcontroller/Pin.c
#: ports/espressif/common-hal/dotclockframebuffer/DotClockFramebuffer.c
#: ports/mimxrt10xx/common-hal/microcontroller/Pin.c
#: shared-bindings/microcontroller/Pin.c
msgid "Invalid %q pin"
msgstr ""

#: ports/stm/common-hal/analogio/AnalogIn.c
msgid "Invalid ADC Unit value"
msgstr ""

#: ports/espressif/common-hal/_bleio/__init__.c
#: ports/nrf/common-hal/_bleio/__init__.c
msgid "Invalid BLE parameter"
msgstr ""

#: shared-bindings/wifi/Radio.c
msgid "Invalid BSSID"
msgstr ""

#: main.c
msgid "Invalid CIRCUITPY_PYSTACK_SIZE\n"
msgstr ""

#: shared-bindings/wifi/Radio.c
msgid "Invalid MAC address"
msgstr ""

#: ports/espressif/common-hal/espidf/__init__.c py/moduerrno.c
msgid "Invalid argument"
msgstr ""

#: shared-module/displayio/Bitmap.c
msgid "Invalid bits per value"
msgstr ""

#: shared-module/os/getenv.c
#, c-format
msgid "Invalid byte %.*s"
msgstr ""

#: ports/atmel-samd/common-hal/imagecapture/ParallelImageCapture.c
#, c-format
msgid "Invalid data_pins[%d]"
msgstr ""

#: shared-module/msgpack/__init__.c
msgid "Invalid format"
msgstr ""

#: shared-module/audiocore/WaveFile.c
msgid "Invalid format chunk size"
msgstr ""

#: shared-bindings/wifi/Radio.c
msgid "Invalid hex password"
msgstr ""

#: ports/espressif/common-hal/wifi/Radio.c
msgid "Invalid multicast MAC address"
msgstr ""

#: ports/espressif/common-hal/espidf/__init__.c
msgid "Invalid size"
msgstr ""

#: ports/espressif/common-hal/ssl/SSLContext.c
#: ports/raspberrypi/common-hal/ssl/SSLSocket.c
msgid "Invalid socket for TLS"
msgstr ""

#: ports/espressif/common-hal/espidf/__init__.c
msgid "Invalid state"
msgstr ""

#: shared-module/os/getenv.c
msgid "Invalid unicode escape"
msgstr ""

#: shared-bindings/aesio/aes.c
msgid "Key must be 16, 24, or 32 bytes long"
msgstr ""

#: shared-module/os/getenv.c
msgid "Key not found"
msgstr ""

#: shared-module/is31fl3741/FrameBuffer.c
msgid "LED mappings must match display size"
msgstr ""

#: py/compile.c
msgid "LHS of keyword arg must be an id"
msgstr ""

#: shared-module/displayio/Group.c
msgid "Layer already in a group"
msgstr ""

#: shared-module/displayio/Group.c
msgid "Layer must be a Group or TileGrid subclass"
msgstr ""

#: ports/espressif/common-hal/espidf/__init__.c
msgid "MAC address was invalid"
msgstr ""

#: shared-bindings/is31fl3741/IS31FL3741.c
msgid "Mapping must be a tuple"
msgstr ""

#: shared-bindings/audiobusio/PDMIn.c
msgid "Microphone startup delay must be in range 0.0 to 1.0"
msgstr ""

#: ports/raspberrypi/bindings/rp2pio/StateMachine.c
#: ports/raspberrypi/common-hal/rp2pio/StateMachine.c
msgid "Mismatched data size"
msgstr ""

#: ports/raspberrypi/common-hal/rp2pio/StateMachine.c
msgid "Mismatched swap flag"
msgstr ""

#: ports/raspberrypi/common-hal/rp2pio/StateMachine.c
msgid "Missing first_in_pin. %q[%u] reads pin(s)"
msgstr ""

#: ports/raspberrypi/common-hal/rp2pio/StateMachine.c
msgid "Missing first_in_pin. %q[%u] shifts in from pin(s)"
msgstr ""

#: ports/raspberrypi/common-hal/rp2pio/StateMachine.c
msgid "Missing first_in_pin. %q[%u] waits based on pin"
msgstr ""

#: ports/raspberrypi/common-hal/rp2pio/StateMachine.c
msgid "Missing first_out_pin. %q[%u] shifts out to pin(s)"
msgstr ""

#: ports/raspberrypi/common-hal/rp2pio/StateMachine.c
msgid "Missing first_out_pin. %q[%u] writes pin(s)"
msgstr ""

#: ports/raspberrypi/common-hal/rp2pio/StateMachine.c
msgid "Missing first_set_pin. %q[%u] sets pin(s)"
msgstr ""

#: ports/raspberrypi/common-hal/rp2pio/StateMachine.c
msgid "Missing jmp_pin. %q[%u] jumps on pin"
msgstr ""

#: shared-bindings/busio/UART.c shared-bindings/displayio/Group.c
msgid "Must be a %q subclass."
msgstr ""

#: ports/espressif/common-hal/dotclockframebuffer/DotClockFramebuffer.c
msgid "Must provide 5/6/5 RGB pins"
msgstr ""

#: ports/mimxrt10xx/common-hal/busio/SPI.c shared-bindings/busio/SPI.c
msgid "Must provide MISO or MOSI pin"
msgstr ""

#: shared-bindings/rgbmatrix/RGBMatrix.c
#, c-format
msgid "Must use a multiple of 6 rgb pins, not %d"
msgstr ""

#: supervisor/shared/safe_mode.c
msgid "NLR jump failed. Likely memory corruption."
msgstr ""

#: ports/espressif/common-hal/nvm/ByteArray.c
msgid "NVS Error"
msgstr ""

#: shared-bindings/socketpool/SocketPool.c
msgid "Name or service not known"
msgstr ""

#: py/qstr.c
msgid "Name too long"
msgstr ""

#: shared-bindings/displayio/TileGrid.c
msgid "New bitmap must be same size as old bitmap"
msgstr ""

#: ports/espressif/common-hal/_bleio/__init__.c
msgid "Nimble out of memory"
msgstr ""

#: ports/atmel-samd/common-hal/busio/UART.c
#: ports/espressif/common-hal/busio/SPI.c
#: ports/espressif/common-hal/busio/UART.c
#: ports/mimxrt10xx/common-hal/busio/SPI.c
#: ports/mimxrt10xx/common-hal/busio/UART.c ports/nrf/common-hal/busio/UART.c
#: ports/raspberrypi/common-hal/busio/UART.c ports/stm/common-hal/busio/SPI.c
#: ports/stm/common-hal/busio/UART.c shared-bindings/displayio/FourWire.c
#: shared-bindings/displayio/I2CDisplay.c
#: shared-bindings/paralleldisplay/ParallelBus.c shared-module/bitbangio/SPI.c
msgid "No %q pin"
msgstr ""

#: ports/espressif/common-hal/_bleio/Characteristic.c
#: ports/nrf/common-hal/_bleio/Characteristic.c
msgid "No CCCD for this Characteristic"
msgstr ""

#: ports/atmel-samd/common-hal/analogio/AnalogOut.c
#: ports/stm/common-hal/analogio/AnalogOut.c
msgid "No DAC on chip"
msgstr ""

#: ports/atmel-samd/common-hal/audiobusio/I2SOut.c
#: ports/atmel-samd/common-hal/audioio/AudioOut.c
#: ports/raspberrypi/common-hal/audiobusio/I2SOut.c
#: ports/raspberrypi/common-hal/audiopwmio/PWMAudioOut.c
msgid "No DMA channel found"
msgstr ""

#: ports/raspberrypi/common-hal/audiopwmio/PWMAudioOut.c
msgid "No DMA pacing timer found"
msgstr ""

#: shared-module/adafruit_bus_device/i2c_device/I2CDevice.c
#, c-format
msgid "No I2C device at address: 0x%x"
msgstr ""

#: supervisor/shared/web_workflow/web_workflow.c
msgid "No IP"
msgstr ""

#: ports/atmel-samd/common-hal/frequencyio/FrequencyIn.c
msgid "No available clocks"
msgstr ""

#: ports/espressif/common-hal/imagecapture/ParallelImageCapture.c
msgid "No capture in progress"
msgstr ""

#: shared-module/usb/core/Device.c
msgid "No configuration set"
msgstr ""

#: shared-bindings/_bleio/PacketBuffer.c
msgid "No connection: length cannot be determined"
msgstr ""

#: shared-bindings/board/__init__.c
msgid "No default %q bus"
msgstr ""

#: ports/atmel-samd/common-hal/touchio/TouchIn.c
msgid "No free GCLKs"
msgstr ""

#: shared-bindings/os/__init__.c
msgid "No hardware random available"
msgstr ""

#: ports/raspberrypi/common-hal/rp2pio/StateMachine.c
msgid "No in in program"
msgstr ""

#: ports/raspberrypi/common-hal/rp2pio/StateMachine.c
msgid "No in or out in program"
msgstr ""

<<<<<<< HEAD
#: shared-bindings/time/__init__.c
=======
#: py/objint.c shared-bindings/time/__init__.c
>>>>>>> 1c0155c9
msgid "No long integer support"
msgstr ""

#: shared-bindings/wifi/Radio.c
msgid "No network with that ssid"
msgstr ""

#: ports/raspberrypi/common-hal/rp2pio/StateMachine.c
msgid "No out in program"
msgstr ""

#: ports/atmel-samd/common-hal/busio/I2C.c
#: ports/espressif/common-hal/busio/I2C.c
#: ports/mimxrt10xx/common-hal/busio/I2C.c ports/nrf/common-hal/busio/I2C.c
#: ports/raspberrypi/common-hal/busio/I2C.c
msgid "No pull up found on SDA or SCL; check your wiring"
msgstr ""

#: shared-module/touchio/TouchIn.c
msgid "No pulldown on pin; 1Mohm recommended"
msgstr ""

#: py/moduerrno.c
msgid "No space left on device"
msgstr ""

#: py/moduerrno.c
msgid "No such device"
msgstr ""

#: py/moduerrno.c
msgid "No such file/directory"
msgstr ""

#: shared-module/rgbmatrix/RGBMatrix.c
msgid "No timer available"
msgstr ""

#: shared-module/usb/core/Device.c
msgid "No usb host port initialized"
msgstr ""

#: ports/nrf/common-hal/_bleio/__init__.c
msgid "Nordic system firmware out of memory"
msgstr ""

#: shared-bindings/ipaddress/IPv4Address.c shared-bindings/ipaddress/__init__.c
msgid "Not a valid IP string"
msgstr ""

#: ports/espressif/common-hal/_bleio/__init__.c
#: ports/nrf/common-hal/_bleio/__init__.c
#: shared-bindings/_bleio/CharacteristicBuffer.c
msgid "Not connected"
msgstr ""

#: shared-bindings/audiobusio/I2SOut.c shared-bindings/audioio/AudioOut.c
#: shared-bindings/audiopwmio/PWMAudioOut.c
msgid "Not playing"
msgstr ""

#: ports/espressif/common-hal/paralleldisplay/ParallelBus.c
#, c-format
msgid "Number of data_pins must be 8 or 16, not %d"
msgstr ""

#: shared-bindings/util.c
msgid ""
"Object has been deinitialized and can no longer be used. Create a new object."
msgstr ""

#: ports/nrf/common-hal/busio/UART.c
msgid "Odd parity is not supported"
msgstr ""

#: supervisor/shared/bluetooth/bluetooth.c
msgid "Off"
msgstr ""

#: supervisor/shared/bluetooth/bluetooth.c
msgid "Ok"
msgstr ""

#: ports/atmel-samd/common-hal/audiobusio/PDMIn.c
#: ports/raspberrypi/common-hal/audiobusio/PDMIn.c
msgid "Only 8 or 16 bit mono with "
msgstr ""

#: ports/espressif/common-hal/wifi/__init__.c
#: ports/raspberrypi/common-hal/wifi/__init__.c
msgid "Only IPv4 addresses supported"
msgstr ""

#: ports/espressif/common-hal/socketpool/Socket.c
#: ports/raspberrypi/common-hal/socketpool/Socket.c
msgid "Only IPv4 sockets supported"
msgstr ""

#: shared-module/displayio/OnDiskBitmap.c
#, c-format
msgid ""
"Only Windows format, uncompressed BMP supported: given header size is %d"
msgstr ""

#: shared-bindings/_bleio/Adapter.c
msgid "Only connectable advertisements can be directed"
msgstr ""

#: ports/stm/common-hal/alarm/pin/PinAlarm.c
msgid "Only edge detection is available on this hardware"
msgstr ""

#: shared-bindings/ipaddress/__init__.c
msgid "Only int or string supported for ip"
msgstr ""

#: shared-module/displayio/OnDiskBitmap.c
#, c-format
msgid ""
"Only monochrome, indexed 4bpp or 8bpp, and 16bpp or greater BMPs supported: "
"%d bpp given"
msgstr ""

#: ports/espressif/common-hal/alarm/touch/TouchAlarm.c
msgid "Only one %q can be set in deep sleep."
msgstr ""

#: ports/espressif/common-hal/espulp/ULPAlarm.c
msgid "Only one %q can be set."
msgstr ""

#: ports/espressif/common-hal/i2ctarget/I2CTarget.c
#: ports/raspberrypi/common-hal/i2ctarget/I2CTarget.c
msgid "Only one address is allowed"
msgstr ""

#: ports/atmel-samd/common-hal/alarm/time/TimeAlarm.c
#: ports/nrf/common-hal/alarm/time/TimeAlarm.c
#: ports/stm/common-hal/alarm/time/TimeAlarm.c
msgid "Only one alarm.time alarm can be set"
msgstr ""

#: ports/espressif/common-hal/alarm/time/TimeAlarm.c
#: ports/raspberrypi/common-hal/alarm/time/TimeAlarm.c
msgid "Only one alarm.time alarm can be set."
msgstr ""

#: shared-module/displayio/ColorConverter.c
msgid "Only one color can be transparent at a time"
msgstr ""

#: py/moduerrno.c
msgid "Operation not permitted"
msgstr ""

#: ports/espressif/common-hal/espidf/__init__.c
msgid "Operation or feature not supported"
msgstr ""

#: ports/espressif/common-hal/espidf/__init__.c
msgid "Operation timed out"
msgstr ""

#: ports/raspberrypi/common-hal/mdns/Server.c
msgid "Out of MDNS service slots"
msgstr ""

#: ports/espressif/common-hal/espidf/__init__.c
msgid "Out of memory"
msgstr ""

#: ports/espressif/common-hal/socketpool/Socket.c
#: ports/raspberrypi/common-hal/socketpool/Socket.c
msgid "Out of sockets"
msgstr ""

#: ports/raspberrypi/bindings/rp2pio/StateMachine.c
msgid "Out-buffer elements must be <= 4 bytes long"
msgstr ""

#: shared-bindings/audiobusio/PDMIn.c
msgid "Oversample must be multiple of 8."
msgstr ""

#: shared-bindings/pwmio/PWMOut.c
msgid ""
"PWM frequency not writable when variable_frequency is False on construction."
msgstr ""

#: ports/stm/common-hal/pwmio/PWMOut.c
msgid "PWM restart"
msgstr ""

#: ports/raspberrypi/common-hal/countio/Counter.c
msgid "PWM slice already in use"
msgstr ""

#: ports/raspberrypi/common-hal/countio/Counter.c
msgid "PWM slice channel A already in use"
msgstr ""

#: ports/espressif/common-hal/audiobusio/__init__.c
msgid "Peripheral in use"
msgstr ""

#: py/moduerrno.c
msgid "Permission denied"
msgstr ""

#: ports/stm/common-hal/alarm/pin/PinAlarm.c
msgid "Pin cannot wake from Deep Sleep"
msgstr ""

#: ports/raspberrypi/common-hal/rp2pio/StateMachine.c
msgid "Pin count too large"
msgstr ""

#: ports/stm/common-hal/alarm/pin/PinAlarm.c
#: ports/stm/common-hal/pulseio/PulseIn.c
msgid "Pin interrupt already in use"
msgstr ""

#: shared-bindings/adafruit_bus_device/spi_device/SPIDevice.c
msgid "Pin is input only"
msgstr ""

#: ports/raspberrypi/common-hal/countio/Counter.c
msgid "Pin must be on PWM Channel B"
msgstr ""

#: ports/atmel-samd/common-hal/countio/Counter.c
msgid "Pin must support hardware interrupts"
msgstr ""

#: shared-bindings/rgbmatrix/RGBMatrix.c
#, c-format
msgid ""
"Pinout uses %d bytes per element, which consumes more than the ideal %d "
"bytes.  If this cannot be avoided, pass allow_inefficient=True to the "
"constructor"
msgstr ""

#: ports/raspberrypi/common-hal/imagecapture/ParallelImageCapture.c
msgid "Pins must be sequential"
msgstr ""

#: ports/raspberrypi/common-hal/rotaryio/IncrementalEncoder.c
msgid "Pins must be sequential GPIO pins"
msgstr ""

#: ports/raspberrypi/common-hal/audiopwmio/PWMAudioOut.c
msgid "Pins must share PWM slice"
msgstr ""

#: shared-module/usb/core/Device.c
msgid "Pipe error"
msgstr ""

#: py/builtinhelp.c
msgid "Plus any modules on the filesystem\n"
msgstr ""

#: shared-module/vectorio/Polygon.c
msgid "Polygon needs at least 3 points"
msgstr ""

#: supervisor/shared/safe_mode.c
msgid "Power dipped. Make sure you are providing enough power."
msgstr ""

#: shared-bindings/_bleio/Adapter.c
msgid "Prefix buffer must be on the heap"
msgstr ""

#: main.c
msgid "Press any key to enter the REPL. Use CTRL-D to reload.\n"
msgstr ""

#: main.c
msgid "Pretending to deep sleep until alarm, CTRL-C or file write.\n"
msgstr ""

#: ports/raspberrypi/common-hal/rp2pio/StateMachine.c
msgid "Program does IN without loading ISR"
msgstr ""

#: ports/raspberrypi/common-hal/rp2pio/StateMachine.c
msgid "Program does OUT without loading OSR"
msgstr ""

#: ports/raspberrypi/bindings/rp2pio/StateMachine.c
msgid "Program size invalid"
msgstr ""

#: ports/espressif/common-hal/espulp/ULP.c
msgid "Program too long"
msgstr ""

#: shared-bindings/digitalio/DigitalInOut.c
msgid "Pull not used when direction is output."
msgstr ""

#: ports/raspberrypi/common-hal/countio/Counter.c
msgid "RISE_AND_FALL not available on this chip"
msgstr ""

#: ports/stm/common-hal/os/__init__.c
msgid "RNG DeInit Error"
msgstr ""

#: ports/stm/common-hal/os/__init__.c
msgid "RNG Init Error"
msgstr ""

#: ports/atmel-samd/common-hal/busio/UART.c ports/cxd56/common-hal/busio/UART.c
#: ports/nrf/common-hal/busio/UART.c ports/stm/common-hal/busio/UART.c
msgid "RS485"
msgstr ""

#: ports/espressif/common-hal/busio/UART.c
#: ports/mimxrt10xx/common-hal/busio/UART.c
msgid "RS485 inversion specified when not in RS485 mode"
msgstr ""

#: shared-bindings/alarm/time/TimeAlarm.c shared-bindings/time/__init__.c
msgid "RTC is not supported on this board"
msgstr ""

#: ports/stm/common-hal/os/__init__.c
msgid "Random number generation error"
msgstr ""

#: shared-bindings/_bleio/__init__.c
#: shared-bindings/memorymonitor/AllocationSize.c
#: shared-bindings/pulseio/PulseIn.c shared-module/bitmaptools/__init__.c
#: shared-module/displayio/Bitmap.c
msgid "Read-only"
msgstr ""

#: extmod/vfs_fat.c py/moduerrno.c
msgid "Read-only filesystem"
msgstr ""

#: ports/espressif/common-hal/espidf/__init__.c
msgid "Received response was invalid"
msgstr ""

#: supervisor/shared/bluetooth/bluetooth.c
msgid "Reconnecting"
msgstr ""

#: shared-bindings/displayio/EPaperDisplay.c
msgid "Refresh too soon"
msgstr ""

#: shared-bindings/canio/RemoteTransmissionRequest.c
msgid "RemoteTransmissionRequests limited to 8 bytes"
msgstr ""

#: shared-bindings/aesio/aes.c
msgid "Requested AES mode is unsupported"
msgstr ""

#: ports/espressif/common-hal/espidf/__init__.c
msgid "Requested resource not found"
msgstr ""

#: ports/atmel-samd/common-hal/audioio/AudioOut.c
msgid "Right channel unsupported"
msgstr ""

#: main.c
msgid "Running in safe mode! Not running saved code.\n"
msgstr ""

#: shared-module/sdcardio/SDCard.c
msgid "SD card CSD format not supported"
msgstr ""

#: ports/cxd56/common-hal/sdioio/SDCard.c
msgid "SDCard init"
msgstr ""

#: ports/stm/common-hal/sdioio/SDCard.c
#, c-format
msgid "SDIO GetCardInfo Error %d"
msgstr ""

#: ports/stm/common-hal/sdioio/SDCard.c
#, c-format
msgid "SDIO Init Error %d"
msgstr ""

#: ports/espressif/common-hal/busio/SPI.c
msgid "SPI configuration failed"
msgstr ""

#: ports/stm/common-hal/busio/SPI.c
msgid "SPI init error"
msgstr ""

#: ports/raspberrypi/common-hal/busio/SPI.c
msgid "SPI peripheral in use"
msgstr ""

#: ports/stm/common-hal/busio/SPI.c
msgid "SPI re-init"
msgstr ""

#: shared-bindings/is31fl3741/FrameBuffer.c
msgid "Scale dimensions must divide by 3"
msgstr ""

#: ports/espressif/common-hal/_bleio/Adapter.c
#: ports/nrf/common-hal/_bleio/Adapter.c
msgid "Scan already in progress. Stop with stop_scan."
msgstr ""

#: ports/atmel-samd/common-hal/audiobusio/I2SOut.c
#: ports/atmel-samd/common-hal/audiobusio/PDMIn.c
msgid "Serializer in use"
msgstr ""

#: shared-bindings/ssl/SSLContext.c
msgid "Server side context cannot have hostname"
msgstr ""

#: ports/cxd56/common-hal/camera/Camera.c
msgid "Size not supported"
msgstr ""

#: shared-bindings/alarm/SleepMemory.c shared-bindings/memorymap/AddressRange.c
#: shared-bindings/nvm/ByteArray.c
msgid "Slice and value different lengths."
msgstr ""

#: shared-bindings/displayio/Bitmap.c shared-bindings/displayio/Group.c
#: shared-bindings/displayio/TileGrid.c
#: shared-bindings/memorymonitor/AllocationSize.c
#: shared-bindings/pulseio/PulseIn.c
msgid "Slices not supported"
msgstr ""

#: ports/espressif/common-hal/socketpool/SocketPool.c
#: ports/raspberrypi/common-hal/socketpool/SocketPool.c
msgid "SocketPool can only be used with wifi.radio"
msgstr ""

#: shared-bindings/aesio/aes.c
msgid "Source and destination buffers must be the same length"
msgstr ""

#: shared-bindings/paralleldisplay/ParallelBus.c
msgid "Specify exactly one of data0 or data_pins"
msgstr ""

#: extmod/modure.c
msgid "Splitting with sub-captures"
msgstr ""

#: ports/raspberrypi/common-hal/audiopwmio/PWMAudioOut.c
msgid "Stereo left must be on PWM channel A"
msgstr ""

#: ports/raspberrypi/common-hal/audiopwmio/PWMAudioOut.c
msgid "Stereo right must be on PWM channel B"
msgstr ""

#: shared-bindings/alarm/time/TimeAlarm.c
msgid "Supply one of monotonic_time or epoch_time"
msgstr ""

#: shared-bindings/gnss/GNSS.c
msgid "System entry must be gnss.SatelliteSystem"
msgstr ""

#: ports/stm/common-hal/microcontroller/Processor.c
msgid "Temperature read timed out"
msgstr ""

#: supervisor/shared/safe_mode.c
msgid "The `microcontroller` module was used to boot into safe mode."
msgstr ""

#: py/obj.c
msgid "The above exception was the direct cause of the following exception:"
msgstr ""

#: shared-bindings/rgbmatrix/RGBMatrix.c
msgid "The length of rgb_pins must be 6, 12, 18, 24, or 30"
msgstr ""

#: shared-module/audiomixer/MixerVoice.c
msgid "The sample's bits_per_sample does not match the mixer's"
msgstr ""

#: shared-module/audiomixer/MixerVoice.c
msgid "The sample's channel count does not match the mixer's"
msgstr ""

#: shared-module/audiomixer/MixerVoice.c
msgid "The sample's sample rate does not match the mixer's"
msgstr ""

#: shared-module/audiomixer/MixerVoice.c
msgid "The sample's signedness does not match the mixer's"
msgstr ""

#: supervisor/shared/safe_mode.c
msgid "Third-party firmware fatal error."
msgstr ""

#: shared-module/imagecapture/ParallelImageCapture.c
msgid "This microcontroller does not support continuous capture."
msgstr ""

#: shared-module/paralleldisplay/ParallelBus.c
msgid ""
"This microcontroller only supports data0=, not data_pins=, because it "
"requires contiguous pins."
msgstr ""

#: shared-bindings/displayio/TileGrid.c
msgid "Tile height must exactly divide bitmap height"
msgstr ""

#: shared-bindings/displayio/TileGrid.c shared-module/displayio/TileGrid.c
msgid "Tile index out of bounds"
msgstr ""

#: shared-bindings/displayio/TileGrid.c
msgid "Tile width must exactly divide bitmap width"
msgstr ""

#: shared-bindings/alarm/time/TimeAlarm.c
msgid "Time is in the past."
msgstr ""

#: ports/espressif/common-hal/_bleio/Adapter.c
#: ports/nrf/common-hal/_bleio/Adapter.c
#, c-format
msgid "Timeout is too long: Maximum timeout length is %d seconds"
msgstr ""

#: ports/atmel-samd/common-hal/audiobusio/I2SOut.c
msgid "Too many channels in sample"
msgstr ""

#: ports/raspberrypi/common-hal/audiobusio/I2SOut.c
msgid "Too many channels in sample."
msgstr ""

#: shared-module/displayio/__init__.c
msgid "Too many display busses; forgot displayio.release_displays() ?"
msgstr ""

#: shared-module/displayio/__init__.c
msgid "Too many displays"
msgstr ""

#: ports/espressif/common-hal/_bleio/PacketBuffer.c
#: ports/nrf/common-hal/_bleio/PacketBuffer.c
msgid "Total data to write is larger than %q"
msgstr ""

#: ports/atmel-samd/common-hal/alarm/touch/TouchAlarm.c
#: ports/raspberrypi/common-hal/alarm/touch/TouchAlarm.c
#: ports/stm/common-hal/alarm/touch/TouchAlarm.c
msgid "Touch alarms not available"
msgstr ""

#: py/obj.c
msgid "Traceback (most recent call last):\n"
msgstr ""

#: shared-bindings/time/__init__.c
msgid "Tuple or struct_time argument required"
msgstr ""

#: ports/stm/common-hal/busio/UART.c
msgid "UART de-init"
msgstr ""

#: ports/cxd56/common-hal/busio/UART.c ports/espressif/common-hal/busio/UART.c
#: ports/stm/common-hal/busio/UART.c
msgid "UART init"
msgstr ""

#: ports/raspberrypi/common-hal/busio/UART.c
msgid "UART peripheral in use"
msgstr ""

#: ports/stm/common-hal/busio/UART.c
msgid "UART re-init"
msgstr ""

#: ports/stm/common-hal/busio/UART.c
msgid "UART write"
msgstr ""

#: main.c
msgid "UID:"
msgstr ""

#: shared-module/usb_hid/Device.c
msgid "USB busy"
msgstr ""

#: supervisor/shared/safe_mode.c
msgid "USB devices need more endpoints than are available."
msgstr ""

#: supervisor/shared/safe_mode.c
msgid "USB devices specify too many interface names."
msgstr ""

#: shared-module/usb_hid/Device.c
msgid "USB error"
msgstr ""

#: shared-bindings/_bleio/UUID.c
msgid "UUID integer value must be 0-0xffff"
msgstr ""

#: shared-bindings/_bleio/UUID.c
msgid "UUID string not 'xxxxxxxx-xxxx-xxxx-xxxx-xxxxxxxxxxxx'"
msgstr ""

#: shared-bindings/_bleio/UUID.c
msgid "UUID value is not str, int or byte buffer"
msgstr ""

#: ports/raspberrypi/common-hal/memorymap/AddressRange.c
msgid "Unable to access unaligned IO register"
msgstr ""

#: ports/atmel-samd/common-hal/audiobusio/I2SOut.c
#: ports/atmel-samd/common-hal/audioio/AudioOut.c
#: ports/raspberrypi/common-hal/audiobusio/I2SOut.c
#: ports/raspberrypi/common-hal/audiopwmio/PWMAudioOut.c
msgid "Unable to allocate buffers for signed conversion"
msgstr ""

#: supervisor/shared/safe_mode.c
msgid "Unable to allocate the heap."
msgstr ""

#: ports/espressif/common-hal/analogbufio/BufferedIn.c
#, c-format
msgid "Unable to configure ADC DMA controller, ErrorCode:%d"
msgstr ""

#: ports/espressif/common-hal/busio/I2C.c
msgid "Unable to create lock"
msgstr ""

#: shared-module/displayio/I2CDisplay.c shared-module/is31fl3741/IS31FL3741.c
#, c-format
msgid "Unable to find I2C Display at %x"
msgstr ""

#: ports/atmel-samd/common-hal/audiobusio/I2SOut.c
#: ports/atmel-samd/common-hal/audiobusio/PDMIn.c
msgid "Unable to find free GCLK"
msgstr ""

#: py/parse.c
msgid "Unable to init parser"
msgstr ""

#: ports/espressif/common-hal/analogbufio/BufferedIn.c
#, c-format
msgid "Unable to initialize ADC DMA controller, ErrorCode:%d"
msgstr ""

#: shared-module/displayio/OnDiskBitmap.c
msgid "Unable to read color palette data"
msgstr ""

#: ports/espressif/common-hal/analogbufio/BufferedIn.c
#, c-format
msgid "Unable to start ADC DMA controller, ErrorCode:%d"
msgstr ""

#: ports/espressif/common-hal/mdns/Server.c
#: ports/raspberrypi/common-hal/mdns/Server.c
msgid "Unable to start mDNS query"
msgstr ""

#: shared-bindings/nvm/ByteArray.c
msgid "Unable to write to nvm."
msgstr ""

#: ports/raspberrypi/common-hal/memorymap/AddressRange.c
msgid "Unable to write to read-only memory"
msgstr ""

#: shared-bindings/alarm/SleepMemory.c
msgid "Unable to write to sleep_memory."
msgstr ""

#: ports/nrf/common-hal/_bleio/UUID.c
msgid "Unexpected nrfx uuid type"
msgstr ""

#: ports/espressif/common-hal/ssl/SSLSocket.c
#, c-format
msgid "Unhandled ESP TLS error %d %d %x %d"
msgstr ""

#: ports/espressif/common-hal/_bleio/__init__.c
#, c-format
msgid "Unknown BLE error at %s:%d: %d"
msgstr ""

#: ports/espressif/common-hal/_bleio/__init__.c
#, c-format
msgid "Unknown BLE error: %d"
msgstr ""

#: ports/raspberrypi/common-hal/wifi/__init__.c
#, c-format
msgid "Unknown error code %d"
msgstr ""

#: shared-bindings/wifi/Radio.c
#, c-format
msgid "Unknown failure %d"
msgstr ""

#: ports/nrf/common-hal/_bleio/__init__.c
#, c-format
msgid "Unknown gatt error: 0x%04x"
msgstr ""

#: ports/atmel-samd/common-hal/alarm/pin/PinAlarm.c
#: supervisor/shared/safe_mode.c
msgid "Unknown reason."
msgstr ""

#: ports/nrf/common-hal/_bleio/__init__.c
#, c-format
msgid "Unknown security error: 0x%04x"
msgstr ""

#: ports/espressif/common-hal/_bleio/__init__.c
#, c-format
msgid "Unknown system firmware error at %s:%d: %d"
msgstr ""

#: ports/nrf/common-hal/_bleio/__init__.c
#, c-format
msgid "Unknown system firmware error: %04x"
msgstr ""

#: ports/espressif/common-hal/_bleio/__init__.c
#, c-format
msgid "Unknown system firmware error: %d"
msgstr ""

#: shared-bindings/adafruit_pixelbuf/PixelBuf.c
#: shared-module/_pixelmap/PixelMap.c
#, c-format
msgid "Unmatched number of items on RHS (expected %d, got %d)."
msgstr ""

#: ports/nrf/common-hal/_bleio/__init__.c
msgid ""
"Unspecified issue. Can be that the pairing prompt on the other device was "
"declined or ignored."
msgstr ""

#: shared-bindings/bitmaptools/__init__.c
msgid "Unsupported colorspace"
msgstr ""

#: shared-module/displayio/display_core.c
msgid "Unsupported display bus type"
msgstr ""

#: shared-module/audiocore/WaveFile.c
msgid "Unsupported format"
msgstr ""

#: shared-bindings/hashlib/__init__.c
msgid "Unsupported hash algorithm"
msgstr ""

#: ports/espressif/common-hal/dualbank/__init__.c
msgid "Update Failed"
msgstr ""

#: ports/espressif/common-hal/_bleio/Characteristic.c
#: ports/espressif/common-hal/_bleio/Descriptor.c
#: ports/nrf/common-hal/_bleio/Characteristic.c
#: ports/nrf/common-hal/_bleio/Descriptor.c
msgid "Value length != required fixed length"
msgstr ""

#: ports/espressif/common-hal/_bleio/Characteristic.c
#: ports/espressif/common-hal/_bleio/Descriptor.c
#: ports/nrf/common-hal/_bleio/Characteristic.c
#: ports/nrf/common-hal/_bleio/Descriptor.c
msgid "Value length > max_length"
msgstr ""

#: ports/espressif/common-hal/espidf/__init__.c
msgid "Version was invalid"
msgstr ""

#: ports/stm/common-hal/microcontroller/Processor.c
msgid "Voltage read timed out"
msgstr ""

#: main.c
msgid "WARNING: Your code filename has two extensions\n"
msgstr ""

#: ports/nrf/common-hal/watchdog/WatchDogTimer.c
msgid "WatchDogTimer cannot be deinitialized once mode is set to RESET"
msgstr ""

#: py/builtinhelp.c
#, c-format
msgid ""
"Welcome to Adafruit CircuitPython %s!\n"
"\n"
"Visit circuitpython.org for more information.\n"
"\n"
"To list built-in modules type `help(\"modules\")`.\n"
msgstr ""

#: supervisor/shared/web_workflow/web_workflow.c
msgid "Wi-Fi: "
msgstr ""

#: ports/raspberrypi/common-hal/wifi/Radio.c
msgid "Wifi is not enabled"
msgstr ""

#: main.c
msgid "Woken up by alarm.\n"
msgstr ""

#: ports/espressif/common-hal/_bleio/PacketBuffer.c
#: ports/nrf/common-hal/_bleio/PacketBuffer.c
msgid "Writes not supported on Characteristic"
msgstr ""

#: ports/atmel-samd/boards/circuitplayground_express/mpconfigboard.h
#: ports/atmel-samd/boards/circuitplayground_express_crickit/mpconfigboard.h
#: ports/atmel-samd/boards/circuitplayground_express_displayio/mpconfigboard.h
#: ports/atmel-samd/boards/meowmeow/mpconfigboard.h
msgid "You pressed both buttons at start up."
msgstr ""

#: ports/espressif/boards/m5stack_core_basic/mpconfigboard.h
#: ports/espressif/boards/m5stack_core_fire/mpconfigboard.h
#: ports/espressif/boards/m5stack_stick_c/mpconfigboard.h
#: ports/espressif/boards/m5stack_stick_c_plus/mpconfigboard.h
msgid "You pressed button A at start up."
msgstr ""

#: ports/espressif/boards/m5stack_m5paper/mpconfigboard.h
msgid "You pressed button DOWN at start up."
msgstr ""

#: supervisor/shared/safe_mode.c
msgid "You pressed the BOOT button at start up"
msgstr ""

#: ports/espressif/boards/adafruit_huzzah32_breakout/mpconfigboard.h
msgid "You pressed the GPIO0 button at start up."
msgstr ""

#: ports/espressif/boards/espressif_esp32_lyrat/mpconfigboard.h
msgid "You pressed the Rec button at start up."
msgstr ""

#: ports/espressif/boards/adafruit_feather_esp32_v2/mpconfigboard.h
msgid "You pressed the SW38 button at start up."
msgstr ""

#: ports/espressif/boards/hardkernel_odroid_go/mpconfigboard.h
msgid "You pressed the VOLUME button at start up."
msgstr ""

#: ports/espressif/boards/m5stack_atom_echo/mpconfigboard.h
#: ports/espressif/boards/m5stack_atom_lite/mpconfigboard.h
#: ports/espressif/boards/m5stack_atom_matrix/mpconfigboard.h
#: ports/espressif/boards/m5stack_atom_u/mpconfigboard.h
msgid "You pressed the central button at start up."
msgstr ""

#: ports/nrf/boards/aramcon2_badge/mpconfigboard.h
msgid "You pressed the left button at start up."
msgstr ""

#: supervisor/shared/safe_mode.c
msgid "You pressed the reset button during boot."
msgstr ""

#: supervisor/shared/micropython.c
msgid "[truncated due to length]"
msgstr ""

#: py/objtype.c
msgid "__init__() should return None"
msgstr ""

#: py/objtype.c
msgid "__init__() should return None, not '%q'"
msgstr ""

#: py/objobject.c
msgid "__new__ arg must be a user-type"
msgstr ""

#: extmod/modubinascii.c extmod/moduhashlib.c py/objarray.c
msgid "a bytes-like object is required"
msgstr ""

#: shared-bindings/i2ctarget/I2CTarget.c
msgid "addresses is empty"
msgstr ""

#: py/compile.c
msgid "annotation must be an identifier"
msgstr ""

#: extmod/ulab/code/numpy/create.c
msgid "arange: cannot compute length"
msgstr ""

#: py/modbuiltins.c
msgid "arg is an empty sequence"
msgstr ""

#: py/objobject.c
msgid "arg must be user-type"
msgstr ""

#: extmod/ulab/code/numpy/numerical.c
msgid "argsort argument must be an ndarray"
msgstr ""

#: extmod/ulab/code/numpy/numerical.c
msgid "argsort is not implemented for flattened arrays"
msgstr ""

#: py/runtime.c shared-bindings/supervisor/__init__.c
msgid "argument has wrong type"
msgstr ""

#: py/compile.c
msgid "argument name reused"
msgstr ""

#: py/argcheck.c shared-bindings/_stage/__init__.c
#: shared-bindings/digitalio/DigitalInOut.c
msgid "argument num/types mismatch"
msgstr ""

#: py/runtime.c
msgid "argument should be a '%q' not a '%q'"
msgstr ""

#: extmod/ulab/code/numpy/numerical.c extmod/ulab/code/numpy/transform.c
msgid "arguments must be ndarrays"
msgstr ""

#: extmod/ulab/code/ndarray.c
msgid "array and index length must be equal"
msgstr ""

#: extmod/ulab/code/numpy/io/io.c
msgid "array has too many dimensions"
msgstr ""

#: extmod/ulab/code/ndarray.c
msgid "array is too big"
msgstr ""

#: py/objarray.c shared-bindings/alarm/SleepMemory.c
#: shared-bindings/memorymap/AddressRange.c shared-bindings/nvm/ByteArray.c
msgid "array/bytes required on right side"
msgstr ""

#: py/asmxtensa.c
msgid "asm overflow"
msgstr ""

#: extmod/ulab/code/numpy/numerical.c
msgid "attempt to get (arg)min/(arg)max of empty sequence"
msgstr ""

#: extmod/ulab/code/numpy/numerical.c
msgid "attempt to get argmin/argmax of an empty sequence"
msgstr ""

#: py/objstr.c
msgid "attributes not supported yet"
msgstr ""

#: extmod/ulab/code/ulab_tools.c
msgid "axis is out of bounds"
msgstr ""

#: extmod/ulab/code/numpy/numerical.c extmod/ulab/code/ulab_tools.c
msgid "axis must be None, or an integer"
msgstr ""

#: extmod/ulab/code/numpy/numerical.c
msgid "axis too long"
msgstr ""

#: shared-bindings/bitmaptools/__init__.c
msgid "background value out of range of target"
msgstr ""

#: py/builtinevex.c
msgid "bad compile mode"
msgstr ""

#: py/objstr.c
msgid "bad conversion specifier"
msgstr ""

#: py/objstr.c
msgid "bad format string"
msgstr ""

#: py/binary.c py/objarray.c
msgid "bad typecode"
msgstr ""

#: py/emitnative.c
msgid "binary op %q not implemented"
msgstr ""

#: shared-bindings/bitmaptools/__init__.c
msgid "bitmap sizes must match"
msgstr ""

#: extmod/modurandom.c
msgid "bits must be 32 or less"
msgstr ""

#: shared-bindings/audiomixer/Mixer.c
msgid "bits_per_sample must be 8 or 16"
msgstr ""

#: py/emitinlinethumb.c
msgid "branch not in range"
msgstr ""

#: extmod/ulab/code/numpy/create.c extmod/ulab/code/utils/utils.c
msgid "buffer is smaller than requested size"
msgstr ""

#: extmod/ulab/code/numpy/create.c extmod/ulab/code/utils/utils.c
msgid "buffer size must be a multiple of element size"
msgstr ""

#: shared-module/struct/__init__.c
msgid "buffer size must match format"
msgstr ""

#: shared-bindings/bitbangio/SPI.c shared-bindings/busio/SPI.c
msgid "buffer slices must be of equal length"
msgstr ""

#: py/modstruct.c shared-module/struct/__init__.c
msgid "buffer too small"
msgstr ""

#: shared-bindings/socketpool/Socket.c shared-bindings/ssl/SSLSocket.c
msgid "buffer too small for requested bytes"
msgstr ""

#: py/emitbc.c
msgid "bytecode overflow"
msgstr ""

#: py/objarray.c
msgid "bytes length not a multiple of item size"
msgstr ""

#: py/objstr.c
msgid "bytes value out of range"
msgstr ""

#: ports/atmel-samd/bindings/samd/Clock.c
msgid "calibration is out of range"
msgstr ""

#: ports/atmel-samd/bindings/samd/Clock.c
msgid "calibration is read only"
msgstr ""

#: shared-module/vectorio/Circle.c shared-module/vectorio/Polygon.c
#: shared-module/vectorio/Rectangle.c
msgid "can only have one parent"
msgstr ""

#: py/emitinlinethumb.c
msgid "can only have up to 4 parameters to Thumb assembly"
msgstr ""

#: py/emitinlinextensa.c
msgid "can only have up to 4 parameters to Xtensa assembly"
msgstr ""

#: extmod/ulab/code/ndarray.c
msgid "can only specify one unknown dimension"
msgstr ""

#: py/objtype.c
msgid "can't add special method to already-subclassed class"
msgstr ""

#: py/compile.c
msgid "can't assign to expression"
msgstr ""

#: extmod/moduasyncio.c
msgid "can't cancel self"
msgstr ""

#: py/objint.c py/runtime.c shared-module/adafruit_pixelbuf/PixelBuf.c
msgid "can't convert %q to %q"
msgstr ""

#: py/obj.c
#, c-format
msgid "can't convert %s to complex"
msgstr ""

#: py/obj.c
#, c-format
msgid "can't convert %s to float"
msgstr ""

#: py/objstr.c
msgid "can't convert '%q' object to %q implicitly"
msgstr ""

#: extmod/ulab/code/numpy/vector.c
msgid "can't convert complex to float"
msgstr ""

#: py/obj.c
msgid "can't convert to complex"
msgstr ""

#: py/obj.c
msgid "can't convert to float"
msgstr ""

#: py/runtime.c
msgid "can't convert to int"
msgstr ""

#: py/objstr.c
msgid "can't convert to str implicitly"
msgstr ""

#: py/compile.c
msgid "can't declare nonlocal in outer code"
msgstr ""

#: py/compile.c
msgid "can't delete expression"
msgstr ""

#: py/emitnative.c
msgid "can't do binary op between '%q' and '%q'"
msgstr ""

#: py/objcomplex.c
msgid "can't do truncated division of a complex number"
msgstr ""

#: py/emitnative.c
msgid "can't implicitly convert '%q' to 'bool'"
msgstr ""

#: py/emitnative.c
msgid "can't load from '%q'"
msgstr ""

#: py/emitnative.c
msgid "can't load with '%q' index"
msgstr ""

#: py/builtinimport.c
msgid "can't perform relative import"
msgstr ""

#: py/objgenerator.c
msgid "can't send non-None value to a just-started generator"
msgstr ""

#: shared-module/sdcardio/SDCard.c
msgid "can't set 512 block size"
msgstr ""

#: py/objexcept.c py/objnamedtuple.c
msgid "can't set attribute"
msgstr ""

#: py/runtime.c shared-bindings/supervisor/Runtime.c
msgid "can't set attribute '%q'"
msgstr ""

#: py/emitnative.c
msgid "can't store '%q'"
msgstr ""

#: py/emitnative.c
msgid "can't store to '%q'"
msgstr ""

#: py/emitnative.c
msgid "can't store with '%q' index"
msgstr ""

#: py/objstr.c
msgid ""
"can't switch from automatic field numbering to manual field specification"
msgstr ""

#: py/objstr.c
msgid ""
"can't switch from manual field specification to automatic field numbering"
msgstr ""

#: extmod/moduasyncio.c
msgid "can't wait"
msgstr ""

#: extmod/ulab/code/ndarray.c
msgid "cannot assign new shape"
msgstr ""

#: extmod/ulab/code/ndarray_operators.c
msgid "cannot cast output with casting rule"
msgstr ""

#: extmod/ulab/code/ndarray.c
msgid "cannot convert complex to dtype"
msgstr ""

#: extmod/ulab/code/ndarray.c
msgid "cannot convert complex type"
msgstr ""

#: py/objtype.c
msgid "cannot create '%q' instances"
msgstr ""

#: py/objtype.c
msgid "cannot create instance"
msgstr ""

#: extmod/ulab/code/ndarray.c
msgid "cannot delete array elements"
msgstr ""

#: py/runtime.c
msgid "cannot import name %q"
msgstr ""

#: extmod/ulab/code/ndarray.c
msgid "cannot reshape array"
msgstr ""

#: extmod/moductypes.c
msgid "cannot unambiguously get sizeof scalar"
msgstr ""

#: py/emitnative.c
msgid "casting"
msgstr ""

#: ports/stm/common-hal/pwmio/PWMOut.c
msgid "channel re-init"
msgstr ""

#: shared-bindings/_stage/Text.c
msgid "chars buffer too small"
msgstr ""

#: py/modbuiltins.c
msgid "chr() arg not in range(0x110000)"
msgstr ""

#: py/modbuiltins.c
msgid "chr() arg not in range(256)"
msgstr ""

#: shared-bindings/bitmaptools/__init__.c
msgid "clip point must be (x,y) tuple"
msgstr ""

#: shared-bindings/msgpack/ExtType.c
msgid "code outside range 0~127"
msgstr ""

#: shared-bindings/displayio/Palette.c
msgid "color buffer must be 3 bytes (RGB) or 4 bytes (RGB + pad byte)"
msgstr ""

#: shared-bindings/displayio/Palette.c
msgid "color buffer must be a buffer, tuple, list, or int"
msgstr ""

#: shared-bindings/displayio/Palette.c
msgid "color buffer must be a bytearray or array of type 'b' or 'B'"
msgstr ""

#: shared-bindings/displayio/Palette.c
msgid "color must be between 0x000000 and 0xffffff"
msgstr ""

#: py/emitnative.c
msgid "comparison of int and uint"
msgstr ""

#: py/objfloat.c py/parsenum.c
msgid "complex values not supported"
msgstr ""

#: extmod/moduzlib.c
msgid "compression header"
msgstr ""

#: py/emitnative.c
msgid "conversion to object"
msgstr ""

#: extmod/ulab/code/numpy/filter.c
msgid "convolve arguments must be linear arrays"
msgstr ""

#: extmod/ulab/code/numpy/filter.c
msgid "convolve arguments must be ndarrays"
msgstr ""

#: extmod/ulab/code/numpy/filter.c
msgid "convolve arguments must not be empty"
msgstr ""

#: extmod/ulab/code/numpy/io/io.c
msgid "corrupted file"
msgstr ""

#: extmod/ulab/code/numpy/poly.c
msgid "could not invert Vandermonde matrix"
msgstr ""

#: shared-module/sdcardio/SDCard.c
msgid "couldn't determine SD card version"
msgstr ""

#: extmod/ulab/code/numpy/numerical.c
msgid "cross is defined for 1D arrays of length 3"
msgstr ""

#: extmod/ulab/code/scipy/optimize/optimize.c
msgid "data must be iterable"
msgstr ""

#: extmod/ulab/code/scipy/optimize/optimize.c
msgid "data must be of equal length"
msgstr ""

#: ports/atmel-samd/common-hal/imagecapture/ParallelImageCapture.c
#, c-format
msgid "data pin #%d in use"
msgstr ""

#: extmod/ulab/code/ndarray.c
msgid "data type not understood"
msgstr ""

#: py/parsenum.c
msgid "decimal numbers not supported"
msgstr ""

#: py/compile.c
msgid "default 'except' must be last"
msgstr ""

#: shared-bindings/msgpack/__init__.c
msgid "default is not a function"
msgstr ""

#: shared-bindings/audiobusio/PDMIn.c
msgid ""
"destination buffer must be a bytearray or array of type 'B' for bit_depth = 8"
msgstr ""

#: shared-bindings/audiobusio/PDMIn.c
msgid "destination buffer must be an array of type 'H' for bit_depth = 16"
msgstr ""

#: py/objdict.c
msgid "dict update sequence has wrong length"
msgstr ""

#: extmod/ulab/code/numpy/numerical.c
msgid "diff argument must be an ndarray"
msgstr ""

#: extmod/ulab/code/numpy/numerical.c
msgid "differentiation order out of range"
msgstr ""

#: extmod/ulab/code/numpy/transform.c
msgid "dimensions do not match"
msgstr ""

#: py/emitnative.c
msgid "div/mod not implemented for uint"
msgstr ""

#: extmod/ulab/code/numpy/create.c
msgid "divide by zero"
msgstr ""

#: py/runtime.c
msgid "division by zero"
msgstr ""

#: extmod/ulab/code/numpy/vector.c
msgid "dtype must be float, or complex"
msgstr ""

#: py/objdeque.c
msgid "empty"
msgstr ""

#: extmod/ulab/code/numpy/io/io.c
msgid "empty file"
msgstr ""

#: extmod/moduasyncio.c extmod/moduheapq.c
msgid "empty heap"
msgstr ""

#: py/objstr.c
msgid "empty separator"
msgstr ""

#: shared-bindings/random/__init__.c
msgid "empty sequence"
msgstr ""

#: py/objstr.c
msgid "end of format while looking for conversion specifier"
msgstr ""

#: shared-bindings/alarm/time/TimeAlarm.c
msgid "epoch_time not supported on this board"
msgstr ""

#: ports/nrf/common-hal/busio/UART.c
#, c-format
msgid "error = 0x%08lX"
msgstr ""

#: ports/espressif/common-hal/espcamera/Camera.c
msgid ""
"espcamera.Camera requires reserved PSRAM to be configured. See the "
"documentation for instructions."
msgstr ""

#: py/runtime.c
msgid "exceptions must derive from BaseException"
msgstr ""

#: py/objstr.c
msgid "expected ':' after format specifier"
msgstr ""

#: py/obj.c
msgid "expected tuple/list"
msgstr ""

#: py/modthread.c
msgid "expecting a dict for keyword args"
msgstr ""

#: py/compile.c
msgid "expecting an assembler instruction"
msgstr ""

#: py/compile.c
msgid "expecting just a value for set"
msgstr ""

#: py/compile.c
msgid "expecting key:value for dict"
msgstr ""

#: shared-bindings/msgpack/__init__.c
msgid "ext_hook is not a function"
msgstr ""

#: py/argcheck.c
msgid "extra keyword arguments given"
msgstr ""

#: py/argcheck.c
msgid "extra positional arguments given"
msgstr ""

#: shared-bindings/audiocore/WaveFile.c shared-bindings/audiomp3/MP3Decoder.c
#: shared-bindings/displayio/OnDiskBitmap.c shared-bindings/gifio/OnDiskGif.c
#: shared-bindings/synthio/__init__.c shared-module/gifio/GifWriter.c
msgid "file must be a file opened in byte mode"
msgstr ""

#: shared-bindings/traceback/__init__.c
msgid "file write is not available"
msgstr ""

#: shared-bindings/storage/__init__.c
msgid "filesystem must provide mount method"
msgstr ""

#: extmod/ulab/code/numpy/vector.c
msgid "first argument must be a callable"
msgstr ""

#: extmod/ulab/code/scipy/optimize/optimize.c
msgid "first argument must be a function"
msgstr ""

#: extmod/ulab/code/numpy/create.c
msgid "first argument must be a tuple of ndarrays"
msgstr ""

#: extmod/ulab/code/numpy/transform.c extmod/ulab/code/numpy/vector.c
msgid "first argument must be an ndarray"
msgstr ""

#: py/objtype.c
msgid "first argument to super() must be type"
msgstr ""

#: extmod/ulab/code/scipy/linalg/linalg.c
msgid "first two arguments must be ndarrays"
msgstr ""

#: extmod/ulab/code/ndarray.c
msgid "flattening order must be either 'C', or 'F'"
msgstr ""

#: extmod/ulab/code/numpy/numerical.c
msgid "flip argument must be an ndarray"
msgstr ""

#: py/objint.c
msgid "float too big"
msgstr ""

#: py/nativeglue.c
msgid "float unsupported"
msgstr ""

#: shared-bindings/_stage/Text.c
msgid "font must be 2048 bytes long"
msgstr ""

#: py/objstr.c
msgid "format requires a dict"
msgstr ""

#: py/objdeque.c
msgid "full"
msgstr ""

#: py/argcheck.c
msgid "function doesn't take keyword arguments"
msgstr ""

#: py/argcheck.c
#, c-format
msgid "function expected at most %d arguments, got %d"
msgstr ""

#: py/bc.c py/objnamedtuple.c
msgid "function got multiple values for argument '%q'"
msgstr ""

#: extmod/ulab/code/scipy/optimize/optimize.c
msgid "function has the same sign at the ends of interval"
msgstr ""

#: extmod/ulab/code/ndarray.c
msgid "function is defined for ndarrays only"
msgstr ""

#: extmod/ulab/code/numpy/carray/carray.c
msgid "function is implemented for ndarrays only"
msgstr ""

#: py/argcheck.c
#, c-format
msgid "function missing %d required positional arguments"
msgstr ""

#: py/bc.c
msgid "function missing keyword-only argument"
msgstr ""

#: py/bc.c
msgid "function missing required keyword argument '%q'"
msgstr ""

#: py/bc.c
#, c-format
msgid "function missing required positional argument #%d"
msgstr ""

#: py/argcheck.c py/bc.c py/objnamedtuple.c shared-bindings/time/__init__.c
#, c-format
msgid "function takes %d positional arguments but %d were given"
msgstr ""

#: shared-bindings/time/__init__.c
msgid "function takes exactly 9 arguments"
msgstr ""

#: py/objgenerator.c
msgid "generator already executing"
msgstr ""

#: py/objgenerator.c
msgid "generator ignored GeneratorExit"
msgstr ""

#: py/objgenerator.c py/runtime.c
msgid "generator raised StopIteration"
msgstr ""

#: shared-bindings/_stage/Layer.c
msgid "graphic must be 2048 bytes long"
msgstr ""

#: extmod/moduhashlib.c
msgid "hash is final"
msgstr ""

#: extmod/moduheapq.c
msgid "heap must be a list"
msgstr ""

#: py/compile.c
msgid "identifier redefined as global"
msgstr ""

#: py/compile.c
msgid "identifier redefined as nonlocal"
msgstr ""

#: py/compile.c
msgid "import * not at module level"
msgstr ""

#: py/persistentcode.c
msgid "incompatible .mpy arch"
msgstr ""

#: py/persistentcode.c
msgid "incompatible .mpy file"
msgstr ""

#: py/objstr.c
msgid "incomplete format"
msgstr ""

#: py/objstr.c
msgid "incomplete format key"
msgstr ""

#: extmod/modubinascii.c
msgid "incorrect padding"
msgstr ""

#: extmod/ulab/code/ndarray.c extmod/ulab/code/numpy/transform.c
msgid "index is out of bounds"
msgstr ""

#: shared-bindings/_pixelmap/PixelMap.c
msgid "index must be tuple or int"
msgstr ""

#: extmod/ulab/code/numpy/numerical.c extmod/ulab/code/ulab_tools.c
#: ports/espressif/common-hal/pulseio/PulseIn.c
#: shared-bindings/bitmaptools/__init__.c
msgid "index out of range"
msgstr ""

#: py/obj.c
msgid "indices must be integers"
msgstr ""

#: extmod/ulab/code/ndarray.c
msgid "indices must be integers, slices, or Boolean lists"
msgstr ""

#: ports/espressif/common-hal/busio/I2C.c
msgid "init I2C"
msgstr ""

#: extmod/ulab/code/scipy/optimize/optimize.c
msgid "initial values must be iterable"
msgstr ""

#: shared-bindings/_bleio/Characteristic.c shared-bindings/_bleio/Descriptor.c
msgid "initial_value length is wrong"
msgstr ""

#: py/compile.c
msgid "inline assembler must be a function"
msgstr ""

#: extmod/ulab/code/numpy/vector.c
msgid "input and output dimensions differ"
msgstr ""

#: extmod/ulab/code/numpy/vector.c
msgid "input and output shapes differ"
msgstr ""

#: extmod/ulab/code/numpy/create.c
msgid "input argument must be an integer, a tuple, or a list"
msgstr ""

#: extmod/ulab/code/numpy/fft/fft_tools.c
msgid "input array length must be power of 2"
msgstr ""

#: extmod/ulab/code/numpy/create.c
msgid "input arrays are not compatible"
msgstr ""

#: extmod/ulab/code/numpy/poly.c
msgid "input data must be an iterable"
msgstr ""

#: extmod/ulab/code/numpy/vector.c
msgid "input dtype must be float or complex"
msgstr ""

#: extmod/ulab/code/numpy/poly.c
msgid "input is not iterable"
msgstr ""

#: extmod/ulab/code/numpy/linalg/linalg.c
msgid "input matrix is asymmetric"
msgstr ""

#: extmod/ulab/code/numpy/linalg/linalg.c
#: extmod/ulab/code/scipy/linalg/linalg.c
msgid "input matrix is singular"
msgstr ""

#: extmod/ulab/code/numpy/create.c
msgid "input must be 1- or 2-d"
msgstr ""

#: extmod/ulab/code/numpy/carray/carray.c
msgid "input must be a 1D ndarray"
msgstr ""

#: extmod/ulab/code/scipy/linalg/linalg.c extmod/ulab/code/user/user.c
msgid "input must be a dense ndarray"
msgstr ""

#: extmod/ulab/code/user/user.c
msgid "input must be an ndarray"
msgstr ""

#: extmod/ulab/code/numpy/carray/carray.c
msgid "input must be an ndarray, or a scalar"
msgstr ""

#: extmod/ulab/code/scipy/signal/signal.c
msgid "input must be one-dimensional"
msgstr ""

#: extmod/ulab/code/ulab_tools.c
msgid "input must be square matrix"
msgstr ""

#: extmod/ulab/code/numpy/numerical.c
msgid "input must be tuple, list, range, or ndarray"
msgstr ""

#: extmod/ulab/code/numpy/poly.c
msgid "input vectors must be of equal length"
msgstr ""

#: extmod/ulab/code/numpy/approx.c
msgid "interp is defined for 1D iterables of equal length"
msgstr ""

#: shared-bindings/_bleio/Adapter.c
#, c-format
msgid "interval must be in range %s-%s"
msgstr ""

#: py/compile.c
msgid "invalid architecture"
msgstr ""

#: shared-bindings/bitmaptools/__init__.c
#, c-format
msgid "invalid bits_per_pixel %d, must be, 1, 2, 4, 8, 16, 24, or 32"
msgstr ""

#: ports/raspberrypi/common-hal/ssl/SSLSocket.c
msgid "invalid cert"
msgstr ""

#: shared-bindings/bitmaptools/__init__.c
#, c-format
msgid "invalid element size %d for bits_per_pixel %d\n"
msgstr ""

#: shared-bindings/bitmaptools/__init__.c
#, c-format
msgid "invalid element_size %d, must be, 1, 2, or 4"
msgstr ""

#: shared-bindings/traceback/__init__.c
msgid "invalid exception"
msgstr ""

#: py/objstr.c
msgid "invalid format specifier"
msgstr ""

#: shared-bindings/wifi/Radio.c
msgid "invalid hostname"
msgstr ""

#: ports/raspberrypi/common-hal/ssl/SSLSocket.c
msgid "invalid key"
msgstr ""

#: py/compile.c
msgid "invalid micropython decorator"
msgstr ""

#: ports/espressif/common-hal/espcamera/Camera.c
msgid "invalid setting"
msgstr ""

#: shared-bindings/random/__init__.c
msgid "invalid step"
msgstr ""

#: py/compile.c py/parse.c
msgid "invalid syntax"
msgstr ""

#: py/parsenum.c
msgid "invalid syntax for integer"
msgstr ""

#: py/parsenum.c
#, c-format
msgid "invalid syntax for integer with base %d"
msgstr ""

#: py/parsenum.c
msgid "invalid syntax for number"
msgstr ""

#: py/objtype.c
msgid "issubclass() arg 1 must be a class"
msgstr ""

#: py/objtype.c
msgid "issubclass() arg 2 must be a class or a tuple of classes"
msgstr ""

#: extmod/ulab/code/numpy/linalg/linalg.c
msgid "iterations did not converge"
msgstr ""

#: py/objstr.c
msgid "join expects a list of str/bytes objects consistent with self object"
msgstr ""

#: py/argcheck.c
msgid "keyword argument(s) not yet implemented - use normal args instead"
msgstr ""

#: py/emitinlinethumb.c py/emitinlinextensa.c
msgid "label '%q' not defined"
msgstr ""

#: py/compile.c
msgid "label redefined"
msgstr ""

#: py/stream.c
msgid "length argument not allowed for this type"
msgstr ""

#: shared-bindings/audiomixer/MixerVoice.c
msgid "level must be between 0 and 1"
msgstr ""

#: py/objarray.c
msgid "lhs and rhs should be compatible"
msgstr ""

#: py/emitnative.c
msgid "local '%q' has type '%q' but source is '%q'"
msgstr ""

#: py/emitnative.c
msgid "local '%q' used before type known"
msgstr ""

#: py/vm.c
msgid "local variable referenced before assignment"
msgstr ""

#: ports/espressif/common-hal/canio/CAN.c
msgid "loopback + silent mode not supported by peripheral"
msgstr ""

#: ports/espressif/common-hal/mdns/Server.c
#: ports/raspberrypi/common-hal/mdns/Server.c
msgid "mDNS already initialized"
msgstr ""

#: ports/espressif/common-hal/mdns/Server.c
#: ports/raspberrypi/common-hal/mdns/Server.c
msgid "mDNS only works with built-in WiFi"
msgstr ""

#: py/parse.c
msgid "malformed f-string"
msgstr ""

#: shared-bindings/_stage/Layer.c
msgid "map buffer too small"
msgstr ""

#: py/modmath.c shared-bindings/math/__init__.c
msgid "math domain error"
msgstr ""

#: extmod/ulab/code/numpy/linalg/linalg.c
msgid "matrix is not positive definite"
msgstr ""

#: ports/espressif/common-hal/_bleio/Descriptor.c
#: ports/nrf/common-hal/_bleio/Characteristic.c
#: ports/nrf/common-hal/_bleio/Descriptor.c
#, c-format
msgid "max_length must be 0-%d when fixed_length is %s"
msgstr ""

#: extmod/ulab/code/ndarray.c
msgid "maximum number of dimensions is "
msgstr ""

#: py/runtime.c
msgid "maximum recursion depth exceeded"
msgstr ""

#: extmod/ulab/code/scipy/optimize/optimize.c
msgid "maxiter must be > 0"
msgstr ""

#: extmod/ulab/code/scipy/optimize/optimize.c
msgid "maxiter should be > 0"
msgstr ""

#: extmod/ulab/code/numpy/numerical.c
msgid "median argument must be an ndarray"
msgstr ""

#: py/runtime.c
#, c-format
msgid "memory allocation failed, allocating %u bytes"
msgstr ""

#: py/runtime.c
msgid "memory allocation failed, heap is locked"
msgstr ""

#: py/objarray.c
msgid "memoryview: length is not a multiple of itemsize"
msgstr ""

#: extmod/ulab/code/numpy/linalg/linalg.c
msgid "mode must be complete, or reduced"
msgstr ""

#: py/builtinimport.c
msgid "module not found"
msgstr ""

#: ports/espressif/common-hal/wifi/Monitor.c
msgid "monitor init failed"
msgstr ""

#: extmod/ulab/code/numpy/poly.c
msgid "more degrees of freedom than data points"
msgstr ""

#: py/compile.c
msgid "multiple *x in assignment"
msgstr ""

#: py/objtype.c
msgid "multiple bases have instance lay-out conflict"
msgstr ""

#: py/objtype.c
msgid "multiple inheritance not supported"
msgstr ""

#: py/emitnative.c
msgid "must raise an object"
msgstr ""

#: py/modbuiltins.c
msgid "must use keyword argument for key function"
msgstr ""

#: py/runtime.c
msgid "name '%q' is not defined"
msgstr ""

#: py/runtime.c
msgid "name not defined"
msgstr ""

#: py/asmthumb.c
msgid "native method too big"
msgstr ""

#: py/emitnative.c
msgid "native yield"
msgstr ""

#: extmod/ulab/code/ndarray.c
msgid "ndarray length overflows"
msgstr ""

#: py/runtime.c
#, c-format
msgid "need more than %d values to unpack"
msgstr ""

#: py/modmath.c
msgid "negative factorial"
msgstr ""

#: py/objint_longlong.c py/objint_mpz.c py/runtime.c
msgid "negative power with no float support"
msgstr ""

#: py/objint_mpz.c py/runtime.c
msgid "negative shift count"
msgstr ""

#: shared-bindings/_pixelmap/PixelMap.c
msgid "nested index must be int"
msgstr ""

#: shared-module/sdcardio/SDCard.c
msgid "no SD card"
msgstr ""

#: py/vm.c
msgid "no active exception to reraise"
msgstr ""

#: py/compile.c
msgid "no binding for nonlocal found"
msgstr ""

#: shared-module/msgpack/__init__.c
msgid "no default packer"
msgstr ""

#: extmod/modurandom.c
msgid "no default seed"
msgstr ""

#: py/builtinimport.c
msgid "no module named '%q'"
msgstr ""

#: shared-module/sdcardio/SDCard.c
msgid "no response from SD card"
msgstr ""

#: ports/espressif/common-hal/espcamera/Camera.c py/objobject.c py/runtime.c
msgid "no such attribute"
msgstr ""

#: ports/espressif/common-hal/_bleio/Connection.c
#: ports/nrf/common-hal/_bleio/Connection.c
msgid "non-UUID found in service_uuids_whitelist"
msgstr ""

#: py/compile.c
msgid "non-default argument follows default argument"
msgstr ""

#: extmod/modubinascii.c
msgid "non-hex digit found"
msgstr ""

#: ports/nrf/common-hal/_bleio/Adapter.c
msgid "non-zero timeout must be > 0.01"
msgstr ""

#: shared-bindings/_bleio/Adapter.c
msgid "non-zero timeout must be >= interval"
msgstr ""

#: shared-bindings/_bleio/UUID.c
msgid "not a 128-bit UUID"
msgstr ""

#: py/parse.c
msgid "not a constant"
msgstr ""

#: py/objstr.c
msgid "not all arguments converted during string formatting"
msgstr ""

#: py/objstr.c
msgid "not enough arguments for format string"
msgstr ""

#: extmod/ulab/code/numpy/carray/carray_tools.c
msgid "not implemented for complex dtype"
msgstr ""

#: extmod/ulab/code/numpy/bitwise.c
msgid "not supported for input types"
msgstr ""

#: extmod/ulab/code/numpy/create.c
msgid "number of points must be at least 2"
msgstr ""

#: py/builtinhelp.c
msgid "object "
msgstr ""

#: py/obj.c
#, c-format
msgid "object '%s' isn't a tuple or list"
msgstr ""

#: py/obj.c
msgid "object doesn't support item assignment"
msgstr ""

#: py/obj.c
msgid "object doesn't support item deletion"
msgstr ""

#: py/obj.c
msgid "object has no len"
msgstr ""

#: py/obj.c
msgid "object isn't subscriptable"
msgstr ""

#: py/runtime.c
msgid "object not an iterator"
msgstr ""

#: py/objtype.c py/runtime.c
msgid "object not callable"
msgstr ""

#: py/sequence.c shared-bindings/displayio/Group.c
msgid "object not in sequence"
msgstr ""

#: py/runtime.c
msgid "object not iterable"
msgstr ""

#: py/obj.c
#, c-format
msgid "object of type '%s' has no len()"
msgstr ""

#: py/obj.c
msgid "object with buffer protocol required"
msgstr ""

#: extmod/modubinascii.c
msgid "odd-length string"
msgstr ""

#: supervisor/shared/web_workflow/web_workflow.c
msgid "off"
msgstr ""

#: extmod/ulab/code/utils/utils.c
msgid "offset is too large"
msgstr ""

#: shared-bindings/dualbank/__init__.c
msgid "offset must be >= 0"
msgstr ""

#: extmod/ulab/code/numpy/create.c
msgid "offset must be non-negative and no greater than buffer length"
msgstr ""

#: py/objstr.c py/objstrunicode.c
msgid "offset out of bounds"
msgstr ""

#: ports/nrf/common-hal/audiobusio/PDMIn.c
#: ports/stm/common-hal/audiobusio/PDMIn.c
msgid "only bit_depth=16 is supported"
msgstr ""

#: ports/stm/common-hal/audiobusio/PDMIn.c
msgid "only mono is supported"
msgstr ""

#: extmod/ulab/code/numpy/create.c
msgid "only ndarrays can be concatenated"
msgstr ""

#: ports/stm/common-hal/audiobusio/PDMIn.c
msgid "only oversample=64 is supported"
msgstr ""

#: ports/nrf/common-hal/audiobusio/PDMIn.c
#: ports/stm/common-hal/audiobusio/PDMIn.c
msgid "only sample_rate=16000 is supported"
msgstr ""

#: py/objarray.c py/objstr.c py/objstrunicode.c py/objtuple.c
#: shared-bindings/alarm/SleepMemory.c shared-bindings/memorymap/AddressRange.c
#: shared-bindings/nvm/ByteArray.c
msgid "only slices with step=1 (aka None) are supported"
msgstr ""

#: py/vm.c
msgid "opcode"
msgstr ""

#: extmod/ulab/code/ndarray.c extmod/ulab/code/numpy/bitwise.c
#: extmod/ulab/code/numpy/compare.c extmod/ulab/code/numpy/vector.c
msgid "operands could not be broadcast together"
msgstr ""

#: extmod/ulab/code/numpy/linalg/linalg.c
msgid "operation is defined for 2D arrays only"
msgstr ""

#: extmod/ulab/code/numpy/linalg/linalg.c
msgid "operation is defined for ndarrays only"
msgstr ""

#: extmod/ulab/code/ndarray.c
msgid "operation is implemented for 1D Boolean arrays only"
msgstr ""

#: extmod/ulab/code/numpy/numerical.c
msgid "operation is not implemented on ndarrays"
msgstr ""

#: extmod/ulab/code/ndarray.c
msgid "operation is not supported for given type"
msgstr ""

#: py/modbuiltins.c
msgid "ord expects a character"
msgstr ""

#: py/modbuiltins.c
#, c-format
msgid "ord() expected a character, but string of length %d found"
msgstr ""

#: extmod/ulab/code/utils/utils.c
msgid "out array is too small"
msgstr ""

#: extmod/ulab/code/numpy/vector.c
msgid "out keyword is not supported for complex dtype"
msgstr ""

#: extmod/ulab/code/numpy/vector.c
msgid "out keyword is not supported for function"
msgstr ""

#: extmod/ulab/code/utils/utils.c
msgid "out must be a float dense array"
msgstr ""

#: extmod/ulab/code/numpy/vector.c
msgid "out must be an ndarray"
msgstr ""

#: extmod/ulab/code/numpy/vector.c
msgid "out must be of float dtype"
msgstr ""

#: shared-bindings/bitmaptools/__init__.c
msgid "out of range of target"
msgstr ""

#: py/objint_mpz.c
msgid "overflow converting long int to machine word"
msgstr ""

#: py/modstruct.c
#, c-format
msgid "pack expected %d items for packing (got %d)"
msgstr ""

#: shared-bindings/_stage/Layer.c shared-bindings/_stage/Text.c
msgid "palette must be 32 bytes long"
msgstr ""

#: py/emitinlinextensa.c
msgid "parameters must be registers in sequence a2 to a5"
msgstr ""

#: py/emitinlinethumb.c
msgid "parameters must be registers in sequence r0 to r3"
msgstr ""

#: shared-bindings/bitmaptools/__init__.c
msgid "pixel coordinates out of bounds"
msgstr ""

#: extmod/vfs_posix_file.c
msgid "poll on file not available on win32"
msgstr ""

#: ports/espressif/common-hal/pulseio/PulseIn.c
msgid "pop from an empty PulseIn"
msgstr ""

#: ports/atmel-samd/common-hal/pulseio/PulseIn.c
#: ports/cxd56/common-hal/pulseio/PulseIn.c
#: ports/nrf/common-hal/pulseio/PulseIn.c
#: ports/raspberrypi/common-hal/pulseio/PulseIn.c
#: ports/stm/common-hal/pulseio/PulseIn.c py/objdict.c py/objlist.c py/objset.c
#: shared-bindings/ps2io/Ps2.c
msgid "pop from empty %q"
msgstr ""

#: shared-bindings/socketpool/Socket.c shared-bindings/ssl/SSLSocket.c
msgid "port must be >= 0"
msgstr ""

#: py/compile.c
msgid "positional arg after **"
msgstr ""

#: py/compile.c
msgid "positional arg after keyword arg"
msgstr ""

#: py/objint_mpz.c
msgid "pow() 3rd argument cannot be 0"
msgstr ""

#: py/objint_mpz.c
msgid "pow() with 3 arguments requires integers"
msgstr ""

#: ports/raspberrypi/common-hal/rp2pio/StateMachine.c
msgid "pull masks conflict with direction masks"
msgstr ""

#: py/parse.c
msgid "raw f-strings are not supported"
msgstr ""

#: extmod/ulab/code/numpy/fft/fft_tools.c
msgid "real and imaginary parts must be of equal length"
msgstr ""

#: py/builtinimport.c
msgid "relative import"
msgstr ""

#: py/obj.c
#, c-format
msgid "requested length %d but object has length %d"
msgstr ""

#: extmod/ulab/code/ndarray_operators.c
msgid "results cannot be cast to specified type"
msgstr ""

#: py/compile.c
msgid "return annotation must be an identifier"
msgstr ""

#: py/emitnative.c
msgid "return expected '%q' but got '%q'"
msgstr ""

#: shared-bindings/rgbmatrix/RGBMatrix.c
#, c-format
msgid "rgb_pins[%d] duplicates another pin assignment"
msgstr ""

#: shared-bindings/rgbmatrix/RGBMatrix.c
#, c-format
msgid "rgb_pins[%d] is not on the same port as clock"
msgstr ""

#: extmod/ulab/code/numpy/numerical.c
msgid "roll argument must be an ndarray"
msgstr ""

#: py/objstr.c
msgid "rsplit(None,n)"
msgstr ""

#: ports/atmel-samd/common-hal/audiobusio/PDMIn.c
#: ports/raspberrypi/common-hal/audiobusio/PDMIn.c
msgid "sampling rate out of range"
msgstr ""

#: py/modmicropython.c
msgid "schedule queue full"
msgstr ""

#: py/builtinimport.c
msgid "script compilation not supported"
msgstr ""

#: py/nativeglue.c
msgid "set unsupported"
msgstr ""

#: extmod/ulab/code/ndarray.c
msgid "shape must be integer or tuple of integers"
msgstr ""

#: shared-module/msgpack/__init__.c
msgid "short read"
msgstr ""

#: py/objstr.c
msgid "sign not allowed in string format specifier"
msgstr ""

#: py/objstr.c
msgid "sign not allowed with integer format specifier 'c'"
msgstr ""

#: extmod/ulab/code/ulab_tools.c
msgid "size is defined for ndarrays only"
msgstr ""

#: shared-bindings/time/__init__.c
msgid "sleep length must be non-negative"
msgstr ""

#: extmod/ulab/code/ndarray.c
msgid "slice step can't be zero"
msgstr ""

#: py/nativeglue.c
msgid "slice unsupported"
msgstr ""

#: py/objint.c py/sequence.c
msgid "small int overflow"
msgstr ""

#: main.c
msgid "soft reboot\n"
msgstr ""

#: extmod/ulab/code/numpy/numerical.c
msgid "sort argument must be an ndarray"
msgstr ""

#: extmod/ulab/code/scipy/signal/signal.c
msgid "sos array must be of shape (n_section, 6)"
msgstr ""

#: extmod/ulab/code/scipy/signal/signal.c
msgid "sos[:, 3] should be all ones"
msgstr ""

#: extmod/ulab/code/scipy/signal/signal.c
msgid "sosfilt requires iterable arguments"
msgstr ""

#: shared-bindings/bitmaptools/__init__.c
msgid "source palette too large"
msgstr ""

#: shared-bindings/bitmaptools/__init__.c
msgid "source_bitmap must have value_count of 2 or 65536"
msgstr ""

#: shared-bindings/bitmaptools/__init__.c
msgid "source_bitmap must have value_count of 65536"
msgstr ""

#: shared-bindings/bitmaptools/__init__.c
msgid "source_bitmap must have value_count of 8"
msgstr ""

#: py/objstr.c
msgid "start/end indices"
msgstr ""

#: shared-bindings/random/__init__.c
msgid "stop not reachable from start"
msgstr ""

#: py/stream.c shared-bindings/getpass/__init__.c
msgid "stream operation not supported"
msgstr ""

#: py/stream.c
msgid "string not supported; use bytes or bytearray"
msgstr ""

#: extmod/moductypes.c
msgid "struct: can't index"
msgstr ""

#: extmod/moductypes.c
msgid "struct: index out of range"
msgstr ""

#: extmod/moductypes.c
msgid "struct: no fields"
msgstr ""

#: py/objarray.c py/objstr.c
msgid "substring not found"
msgstr ""

#: py/compile.c
msgid "super() can't find self"
msgstr ""

#: extmod/modujson.c
msgid "syntax error in JSON"
msgstr ""

#: extmod/moductypes.c
msgid "syntax error in uctypes descriptor"
msgstr ""

#: ports/nrf/common-hal/watchdog/WatchDogTimer.c
msgid "timeout duration exceeded the maximum supported value"
msgstr ""

#: ports/nrf/common-hal/_bleio/Adapter.c
msgid "timeout must be < 655.35 secs"
msgstr ""

#: shared-module/sdcardio/SDCard.c
msgid "timeout waiting for v1 card"
msgstr ""

#: shared-module/sdcardio/SDCard.c
msgid "timeout waiting for v2 card"
msgstr ""

#: ports/stm/common-hal/pwmio/PWMOut.c
msgid "timer re-init"
msgstr ""

#: shared-bindings/time/__init__.c
msgid "timestamp out of range for platform time_t"
msgstr ""

#: extmod/ulab/code/ndarray.c
msgid "tobytes can be invoked for dense arrays only"
msgstr ""

#: py/compile.c
msgid "too many args"
msgstr ""

#: extmod/ulab/code/ndarray.c extmod/ulab/code/numpy/create.c
msgid "too many dimensions"
msgstr ""

#: extmod/ulab/code/ndarray.c
msgid "too many indices"
msgstr ""

#: py/asmthumb.c
msgid "too many locals for native method"
msgstr ""

#: py/runtime.c
#, c-format
msgid "too many values to unpack (expected %d)"
msgstr ""

#: extmod/ulab/code/numpy/approx.c
msgid "trapz is defined for 1D arrays of equal length"
msgstr ""

#: extmod/ulab/code/numpy/approx.c
msgid "trapz is defined for 1D iterables"
msgstr ""

#: py/obj.c
msgid "tuple/list has wrong length"
msgstr ""

#: ports/espressif/common-hal/canio/CAN.c
#, c-format
msgid "twai_driver_install returned esp-idf error #%d"
msgstr ""

#: ports/espressif/common-hal/canio/CAN.c
#, c-format
msgid "twai_start returned esp-idf error #%d"
msgstr ""

#: shared-bindings/busio/UART.c shared-bindings/canio/CAN.c
msgid "tx and rx cannot both be None"
msgstr ""

#: py/objtype.c
msgid "type '%q' is not an acceptable base type"
msgstr ""

#: py/objtype.c
msgid "type is not an acceptable base type"
msgstr ""

#: py/runtime.c
msgid "type object '%q' has no attribute '%q'"
msgstr ""

#: py/objtype.c
msgid "type takes 1 or 3 arguments"
msgstr ""

#: py/objint_longlong.c
msgid "ulonglong too large"
msgstr ""

#: py/emitnative.c
msgid "unary op %q not implemented"
msgstr ""

#: py/parse.c
msgid "unexpected indent"
msgstr ""

#: py/bc.c
msgid "unexpected keyword argument"
msgstr ""

#: py/bc.c py/objnamedtuple.c shared-bindings/traceback/__init__.c
msgid "unexpected keyword argument '%q'"
msgstr ""

#: py/lexer.c
msgid "unicode name escapes"
msgstr ""

#: py/parse.c
msgid "unindent doesn't match any outer indent level"
msgstr ""

#: py/objstr.c
#, c-format
msgid "unknown conversion specifier %c"
msgstr ""

#: py/objstr.c
msgid "unknown format code '%c' for object of type '%q'"
msgstr ""

#: py/compile.c
msgid "unknown type"
msgstr ""

#: py/compile.c
msgid "unknown type '%q'"
msgstr ""

#: py/objstr.c
#, c-format
msgid "unmatched '%c' in format"
msgstr ""

#: py/objtype.c py/runtime.c
msgid "unreadable attribute"
msgstr ""

#: shared-bindings/displayio/TileGrid.c shared-bindings/vectorio/VectorShape.c
msgid "unsupported %q type"
msgstr ""

#: py/emitinlinethumb.c
#, c-format
msgid "unsupported Thumb instruction '%s' with %d arguments"
msgstr ""

#: py/emitinlinextensa.c
#, c-format
msgid "unsupported Xtensa instruction '%s' with %d arguments"
msgstr ""

#: shared-module/gifio/GifWriter.c
msgid "unsupported colorspace for GifWriter"
msgstr ""

#: shared-bindings/bitmaptools/__init__.c
msgid "unsupported colorspace for dither"
msgstr ""

#: py/objstr.c
#, c-format
msgid "unsupported format character '%c' (0x%x) at index %d"
msgstr ""

#: py/runtime.c
msgid "unsupported type for %q: '%q'"
msgstr ""

#: py/runtime.c
msgid "unsupported type for operator"
msgstr ""

#: py/runtime.c
msgid "unsupported types for %q: '%q', '%q'"
msgstr ""

#: extmod/ulab/code/numpy/io/io.c
msgid "usecols is too high"
msgstr ""

#: extmod/ulab/code/numpy/io/io.c
msgid "usecols keyword must be specified"
msgstr ""

#: py/objint.c
#, c-format
msgid "value must fit in %d byte(s)"
msgstr ""

#: shared-bindings/bitmaptools/__init__.c
msgid "value out of range of target"
msgstr ""

<<<<<<< HEAD
#: shared-bindings/displayio/Bitmap.c
msgid "value_count must be > 0"
=======
#: ports/espressif/common-hal/watchdog/WatchDogTimer.c
msgid "watchdog not initialized"
>>>>>>> 1c0155c9
msgstr ""

#: shared-bindings/is31fl3741/FrameBuffer.c
msgid "width must be greater than zero"
msgstr ""

#: ports/espressif/common-hal/wifi/Radio.c
#: ports/raspberrypi/common-hal/wifi/Radio.c
msgid "wifi is not enabled"
msgstr ""

#: ports/raspberrypi/common-hal/wifi/Monitor.c
msgid "wifi.Monitor not available"
msgstr ""

#: shared-bindings/_bleio/Adapter.c
msgid "window must be <= interval"
msgstr ""

#: extmod/ulab/code/numpy/numerical.c
msgid "wrong axis index"
msgstr ""

#: extmod/ulab/code/numpy/create.c
msgid "wrong axis specified"
msgstr ""

#: extmod/ulab/code/numpy/io/io.c
msgid "wrong dtype"
msgstr ""

#: extmod/ulab/code/numpy/transform.c
msgid "wrong index type"
msgstr ""

#: extmod/ulab/code/numpy/compare.c extmod/ulab/code/numpy/create.c
#: extmod/ulab/code/numpy/io/io.c extmod/ulab/code/numpy/transform.c
#: extmod/ulab/code/numpy/vector.c
msgid "wrong input type"
msgstr ""

#: extmod/ulab/code/numpy/transform.c
msgid "wrong length of condition array"
msgstr ""

#: extmod/ulab/code/numpy/transform.c
msgid "wrong length of index array"
msgstr ""

#: extmod/ulab/code/numpy/create.c py/objarray.c py/objstr.c
msgid "wrong number of arguments"
msgstr ""

#: py/runtime.c
msgid "wrong number of values to unpack"
msgstr ""

#: extmod/ulab/code/numpy/vector.c
msgid "wrong output type"
msgstr ""

#: ports/espressif/common-hal/audiobusio/__init__.c
msgid "xTaskCreate failed"
msgstr ""

#: extmod/ulab/code/scipy/signal/signal.c
msgid "zi must be an ndarray"
msgstr ""

#: extmod/ulab/code/scipy/signal/signal.c
msgid "zi must be of float type"
msgstr ""

#: extmod/ulab/code/scipy/signal/signal.c
msgid "zi must be of shape (n_section, 2)"
msgstr ""<|MERGE_RESOLUTION|>--- conflicted
+++ resolved
@@ -200,13 +200,6 @@
 msgid "%q must be <= %u"
 msgstr ""
 
-<<<<<<< HEAD
-#: py/argcheck.c
-msgid "%q must be >= %d"
-msgstr ""
-
-=======
->>>>>>> 1c0155c9
 #: shared-bindings/analogbufio/BufferedIn.c
 msgid "%q must be a bytearray or array of type 'H' or 'B'"
 msgstr ""
@@ -219,13 +212,10 @@
 msgid "%q must be array of type 'H'"
 msgstr ""
 
-<<<<<<< HEAD
-=======
 #: shared-module/synthio/__init__.c
 msgid "%q must be array of type 'h'"
 msgstr ""
 
->>>>>>> 1c0155c9
 #: ports/raspberrypi/bindings/cyw43/__init__.c py/argcheck.c py/objexcept.c
 #: shared-bindings/canio/CAN.c shared-bindings/digitalio/Pull.c
 #: shared-module/synthio/Synthesizer.c
@@ -1229,14 +1219,10 @@
 msgid "Interrupt error."
 msgstr ""
 
-<<<<<<< HEAD
-#: ports/mimxrt10xx/common-hal/pwmio/PWMOut.c py/argcheck.c
-=======
 #: ports/mimxrt10xx/common-hal/audiobusio/__init__.c
 #: ports/mimxrt10xx/common-hal/pwmio/PWMOut.c
 #: ports/raspberrypi/bindings/picodvi/Framebuffer.c
 #: ports/raspberrypi/common-hal/picodvi/Framebuffer.c py/argcheck.c
->>>>>>> 1c0155c9
 #: shared-bindings/digitalio/DigitalInOut.c
 #: shared-bindings/displayio/EPaperDisplay.c
 msgid "Invalid %q"
@@ -1513,11 +1499,7 @@
 msgid "No in or out in program"
 msgstr ""
 
-<<<<<<< HEAD
-#: shared-bindings/time/__init__.c
-=======
 #: py/objint.c shared-bindings/time/__init__.c
->>>>>>> 1c0155c9
 msgid "No long integer support"
 msgstr ""
 
@@ -4297,13 +4279,8 @@
 msgid "value out of range of target"
 msgstr ""
 
-<<<<<<< HEAD
-#: shared-bindings/displayio/Bitmap.c
-msgid "value_count must be > 0"
-=======
 #: ports/espressif/common-hal/watchdog/WatchDogTimer.c
 msgid "watchdog not initialized"
->>>>>>> 1c0155c9
 msgstr ""
 
 #: shared-bindings/is31fl3741/FrameBuffer.c
