--- conflicted
+++ resolved
@@ -228,11 +228,7 @@
 
 test: $(PROG) $(TOP)/tests/run-tests.py
 	$(eval DIRNAME=ports/$(notdir $(CURDIR)))
-<<<<<<< HEAD
-	cd $(TOP)/tests && MICROPY_MICROPYTHON=../$(DIRNAME)/$(PROG) ./run-tests --auto-jobs
-=======
-	cd $(TOP)/tests && MICROPY_MICROPYTHON=../$(DIRNAME)/$(PROG) ./run-tests.py
->>>>>>> 321d1897
+	cd $(TOP)/tests && MICROPY_MICROPYTHON=../$(DIRNAME)/$(PROG) ./run-tests.py --auto-jobs
 
 test_full: $(PROG) $(TOP)/tests/run-tests.py
 	$(eval DIRNAME=ports/$(notdir $(CURDIR)))
@@ -247,9 +243,6 @@
 	gcov -o $(BUILD)/py $(TOP)/py/*.c
 	gcov -o $(BUILD)/extmod $(TOP)/extmod/*.c
 
-coverage_clean:
-	$(MAKE) V=2 BUILD=build-coverage PROG=micropython_coverage clean
-
 # build an interpreter for fuzzing
 fuzz:
 	$(MAKE) \
