--- conflicted
+++ resolved
@@ -19,13 +19,8 @@
 CIRCUITPY_I2CSLAVE = 0
 CIRCUITPY_ROTARYIO = 0
 CIRCUITPY_RTC = 0
-<<<<<<< HEAD
 CIRCUITPY_COUNTIO = 0
-CFLAGS_INLINE_LIMIT = 60
-=======
-
 CFLAGS_INLINE_LIMIT = 55
->>>>>>> 62b835ad
 SUPEROPT_GC = 0
 
 # Include these Python libraries in firmware.
