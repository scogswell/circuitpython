--- conflicted
+++ resolved
@@ -37,11 +37,8 @@
 CIRCUITPY_VECTORIO = 0
 CIRCUITPY_BUSDEVICE = 0
 CIRCUITPY_BITMAPTOOLS = 0
-<<<<<<< HEAD
 CIRCUITPY_GIFIO = 0
-=======
 CIRCUITPY_WATCHDOG = 0
->>>>>>> 7d236f27
 
 CIRCUITPY_AUDIOIO = 1
 CIRCUITPY_AUDIOMIXER = 1
