/*
 * This file is part of the MicroPython project, http://micropython.org/
 *
 * The MIT License (MIT)
 *
 * Copyright (c) 2017 Scott Shawcroft for Adafruit Industries
 *
 * Permission is hereby granted, free of charge, to any person obtaining a copy
 * of this software and associated documentation files (the "Software"), to deal
 * in the Software without restriction, including without limitation the rights
 * to use, copy, modify, merge, publish, distribute, sublicense, and/or sell
 * copies of the Software, and to permit persons to whom the Software is
 * furnished to do so, subject to the following conditions:
 *
 * The above copyright notice and this permission notice shall be included in
 * all copies or substantial portions of the Software.
 *
 * THE SOFTWARE IS PROVIDED "AS IS", WITHOUT WARRANTY OF ANY KIND, EXPRESS OR
 * IMPLIED, INCLUDING BUT NOT LIMITED TO THE WARRANTIES OF MERCHANTABILITY,
 * FITNESS FOR A PARTICULAR PURPOSE AND NONINFRINGEMENT. IN NO EVENT SHALL THE
 * AUTHORS OR COPYRIGHT HOLDERS BE LIABLE FOR ANY CLAIM, DAMAGES OR OTHER
 * LIABILITY, WHETHER IN AN ACTION OF CONTRACT, TORT OR OTHERWISE, ARISING FROM,
 * OUT OF OR IN CONNECTION WITH THE SOFTWARE OR THE USE OR OTHER DEALINGS IN
 * THE SOFTWARE.
 */

#include <stdint.h>
#include <string.h>

#include "mpconfigport.h"

// Some boards don't implement I2SOut, so suppress any routines from here.
#if CIRCUITPY_AUDIOBUSIO_I2SOUT

#include "extmod/vfs_fat.h"
#include "py/gc.h"
#include "py/mperrno.h"
#include "py/runtime.h"
#include "common-hal/audiobusio/I2SOut.h"
#include "shared-bindings/audiobusio/I2SOut.h"
#include "shared-bindings/audiocore/RawSample.h"
#include "shared-bindings/microcontroller/Pin.h"

#include "atmel_start_pins.h"
#include "hal/include/hal_gpio.h"
#include "hpl/gclk/hpl_gclk_base.h"
#include "peripheral_clk_config.h"

#ifdef SAMD21
#include "hpl/pm/hpl_pm_base.h"
#endif

#include "samd/clocks.h"
#include "samd/dma.h"
#include "samd/events.h"
#include "samd/i2s.h"
#include "samd/pins.h"
#include "samd/timers.h"

#include "audio_dma.h"

#ifdef SAMD21
#define SERCTRL(name) I2S_SERCTRL_##name
#endif

#ifdef SAM_D5X_E5X
#define SERCTRL(name) I2S_TXCTRL_##name
#endif

void i2sout_reset(void) {
    // Make sure the I2S peripheral is running so we can see if the resources we need are free.
    #ifdef SAM_D5X_E5X
    // Connect the clock units to the 2MHz clock. It can't disable without it.
    connect_gclk_to_peripheral(5, I2S_GCLK_ID_0);
    connect_gclk_to_peripheral(5, I2S_GCLK_ID_1);
    #endif
    if (I2S->CTRLA.bit.ENABLE == 1) {
        I2S->CTRLA.bit.ENABLE = 0;
        while (I2S->SYNCBUSY.bit.ENABLE == 1) {
        }
    }

    // Make sure the I2S peripheral is running so we can see if the resources we need are free.
    #ifdef SAM_D5X_E5X
    // Connect the clock units to the 2MHz clock by default. They can't reset without it.
    disconnect_gclk_from_peripheral(5, I2S_GCLK_ID_0);
    disconnect_gclk_from_peripheral(5, I2S_GCLK_ID_1);

    hri_mclk_clear_APBDMASK_I2S_bit(MCLK);
    #endif

    #ifdef SAMD21
    _pm_disable_bus_clock(PM_BUS_APBC, I2S);
    #endif
}

// Caller validates that pins are free.
void common_hal_audiobusio_i2sout_construct(audiobusio_i2sout_obj_t *self,
    const mcu_pin_obj_t *bit_clock, const mcu_pin_obj_t *word_select,
    const mcu_pin_obj_t *data, const mcu_pin_obj_t *main_clock, bool left_justified) {
    if (main_clock != NULL) {
        mp_raise_NotImplementedError_varg(MP_ERROR_TEXT("%q"), MP_QSTR_main_clock);
    }
    uint8_t serializer = 0xff;
    uint8_t bc_clock_unit = 0xff;
    uint8_t ws_clock_unit = 0xff;
    #ifdef SAMD21
    if (bit_clock == &pin_PA10
        #ifdef PIN_PA20
        || bit_clock == &pin_PA20
        #endif
        ) { // I2S SCK[0]
        bc_clock_unit = 0;
    }
    #ifdef PIN_PB11
    else if (bit_clock == &pin_PB11) { // I2S SCK[1]
        bc_clock_unit = 1;
    }
    #endif
    if (word_select == &pin_PA11
        #ifdef PIN_PA21
        || word_select == &pin_PA21
        #endif
        ) { // I2S FS[0]
        ws_clock_unit = 0;
    }
    #ifdef PIN_PB12
    else if (word_select == &pin_PB12) { // I2S FS[1]
        ws_clock_unit = 1;
    }
    #endif

    if (data == &pin_PA07 || data == &pin_PA19) { // I2S SD[0]
        serializer = 0;
    } else if (data == &pin_PA08
               #ifdef PIN_PB16
               || data == &pin_PB16
               #endif
               ) { // I2S SD[1]
        serializer = 1;
    }
    #endif
    #ifdef SAM_D5X_E5X
    // Only clock unit 0 can be used for transmission.
    if (bit_clock == &pin_PA10 || bit_clock == &pin_PB16) { // I2S SCK[0]
        bc_clock_unit = 0;
    }
    if (word_select == &pin_PA09 || word_select == &pin_PA20) { // I2S FS[0]
        ws_clock_unit = 0;
    }
    if (data == &pin_PA11 || data == &pin_PA21) { // I2S SDO
        serializer = 0;
    }
    #endif
    if (bc_clock_unit == 0xff) {
        raise_ValueError_invalid_pin_name(MP_QSTR_clock);
    }
    if (ws_clock_unit == 0xff) {
        raise_ValueError_invalid_pin_name(MP_QSTR_word_select);
    }
    if (bc_clock_unit != ws_clock_unit) {
<<<<<<< HEAD
        mp_raise_ValueError(MP_ERROR_TEXT("Bit clock and word select must share a clock unit"));
=======
        mp_raise_ValueError_varg(translate("%q and %q must share a clock unit"), MP_QSTR_bit_clock, MP_QSTR_word_select);
>>>>>>> bb178ebd
    }
    if (serializer == 0xff) {
        raise_ValueError_invalid_pin_name(MP_QSTR_data);
    }
    self->clock_unit = ws_clock_unit;
    self->serializer = serializer;

    turn_on_i2s();

    if (I2S->CTRLA.bit.ENABLE == 0) {
        I2S->CTRLA.bit.SWRST = 1;
        while (I2S->CTRLA.bit.SWRST == 1) {
        }
    } else {
        #ifdef SAMD21
        if ((I2S->CTRLA.vec.SEREN & (1 << serializer)) != 0) {
            mp_raise_RuntimeError(MP_ERROR_TEXT("Serializer in use"));
        }
        #endif
        #ifdef SAM_D5X_E5X
        if (I2S->CTRLA.bit.TXEN == 1) {
            mp_raise_RuntimeError(MP_ERROR_TEXT("Serializer in use"));
        }
        #endif
    }

    #ifdef SAM_D5X_E5X
    #define GPIO_I2S_FUNCTION GPIO_PIN_FUNCTION_J
    #endif
    #ifdef SAMD21
    #define GPIO_I2S_FUNCTION GPIO_PIN_FUNCTION_G
    #endif

    self->bit_clock = bit_clock;
    self->word_select = word_select;
    self->data = data;

    claim_pin(bit_clock);
    claim_pin(word_select);
    claim_pin(data);

    gpio_set_pin_function(self->bit_clock->number, GPIO_I2S_FUNCTION);
    gpio_set_pin_function(self->word_select->number, GPIO_I2S_FUNCTION);
    gpio_set_pin_function(self->data->number, GPIO_I2S_FUNCTION);

    self->left_justified = left_justified;
    self->playing = false;
    audio_dma_init(&self->dma);
}

bool common_hal_audiobusio_i2sout_deinited(audiobusio_i2sout_obj_t *self) {
    return self->bit_clock == NULL;
}

void common_hal_audiobusio_i2sout_deinit(audiobusio_i2sout_obj_t *self) {
    if (common_hal_audiobusio_i2sout_deinited(self)) {
        return;
    }

    reset_pin_number(self->bit_clock->number);
    self->bit_clock = NULL;
    reset_pin_number(self->word_select->number);
    self->word_select = NULL;
    reset_pin_number(self->data->number);
}

void common_hal_audiobusio_i2sout_play(audiobusio_i2sout_obj_t *self,
    mp_obj_t sample, bool loop) {
    if (common_hal_audiobusio_i2sout_get_playing(self)) {
        common_hal_audiobusio_i2sout_stop(self);
    }
    #ifdef SAMD21
    if ((I2S->CTRLA.vec.CKEN & (1 << self->clock_unit)) == 1) {
        mp_raise_RuntimeError(MP_ERROR_TEXT("Clock unit in use"));
    }
    #endif
    uint8_t bits_per_sample = audiosample_bits_per_sample(sample);
    // We always output stereo so output twice as many bits.
    uint16_t bits_per_sample_output = bits_per_sample * 2;
    uint16_t divisor = 48000000 / (bits_per_sample_output * audiosample_sample_rate(sample));
    // Find a free GCLK to generate the MCLK signal.
    uint8_t gclk = find_free_gclk(divisor);
    if (gclk > GCLK_GEN_NUM) {
<<<<<<< HEAD
        mp_raise_RuntimeError(MP_ERROR_TEXT("Unable to find free GCLK"));
=======
        mp_raise_RuntimeError(translate("No free GLCKs"));
>>>>>>> bb178ebd
    }
    self->gclk = gclk;

    uint32_t clkctrl = I2S_CLKCTRL_MCKSEL_GCLK |
        I2S_CLKCTRL_NBSLOTS(1) |
        I2S_CLKCTRL_FSWIDTH_HALF;
    if (self->left_justified) {
        clkctrl |= I2S_CLKCTRL_BITDELAY_LJ;
    } else {
        clkctrl |= I2S_CLKCTRL_FSOUTINV | I2S_CLKCTRL_BITDELAY_I2S;
    }
    uint8_t channel_count = audiosample_channel_count(sample);
    if (channel_count > 2) {
        mp_raise_ValueError(MP_ERROR_TEXT("Too many channels in sample"));
    }
    #ifdef SAMD21
    uint32_t serctrl = (self->clock_unit << I2S_SERCTRL_CLKSEL_Pos) | SERCTRL(SERMODE_TX) | I2S_SERCTRL_TXSAME_SAME | I2S_SERCTRL_EXTEND_MSBIT | I2S_SERCTRL_TXDEFAULT_ONE | I2S_SERCTRL_SLOTADJ_LEFT;
    #endif
    #ifdef SAM_D5X_E5X
    uint32_t serctrl = (self->clock_unit << I2S_RXCTRL_CLKSEL_Pos) | I2S_TXCTRL_TXSAME_SAME;
    #endif
    if (audiosample_channel_count(sample) == 1) {
        serctrl |= SERCTRL(MONO_MONO);
    } else {
        serctrl |= SERCTRL(MONO_STEREO);
    }
    if (bits_per_sample == 8) {
        serctrl |= SERCTRL(DATASIZE_8C);
        clkctrl |= I2S_CLKCTRL_SLOTSIZE_8;
    } else if (bits_per_sample == 16) {
        serctrl |= SERCTRL(DATASIZE_16C);
        clkctrl |= I2S_CLKCTRL_SLOTSIZE_16;
    }

    // Configure the I2S peripheral
    i2s_set_enable(false);

    I2S->CLKCTRL[self->clock_unit].reg = clkctrl;
    #ifdef SAMD21
    I2S->SERCTRL[self->serializer].reg = serctrl;
    #endif
    #ifdef SAM_D5X_E5X
    I2S->TXCTRL.reg = serctrl;
    #endif

    // The DFLL is always a 48MHz clock
    enable_clock_generator(self->gclk, CLOCK_48MHZ, divisor);
    connect_gclk_to_peripheral(self->gclk, I2S_GCLK_ID_0 + self->clock_unit);

    i2s_set_enable(true);

    #ifdef SAMD21
    uint32_t tx_register = (uint32_t)&I2S->DATA[self->serializer].reg;
    uint8_t dmac_id = I2S_DMAC_ID_TX_0 + self->serializer;
    #endif
    #ifdef SAM_D5X_E5X
    uint32_t tx_register = (uint32_t)&I2S->TXDATA.reg;
    uint8_t dmac_id = I2S_DMAC_ID_TX_0;
    #endif
    audio_dma_result result = audio_dma_setup_playback(&self->dma, sample, loop, false, 0,
        true /* output signed */, tx_register, dmac_id);

    if (result == AUDIO_DMA_DMA_BUSY) {
        common_hal_audiobusio_i2sout_stop(self);
        mp_raise_RuntimeError(MP_ERROR_TEXT("No DMA channel found"));
    } else if (result == AUDIO_DMA_MEMORY_ERROR) {
        common_hal_audiobusio_i2sout_stop(self);
        mp_raise_RuntimeError(MP_ERROR_TEXT("Unable to allocate buffers for signed conversion"));
    }

    I2S->INTFLAG.reg = I2S_INTFLAG_TXUR0 | I2S_INTFLAG_TXUR1;

    I2S->CTRLA.vec.CKEN = 1 << self->clock_unit;
    while ((I2S->SYNCBUSY.vec.CKEN & (1 << self->clock_unit)) != 0) {
    }

    // Init the serializer after the clock. Otherwise, it will never enable because its unclocked.
    #ifdef SAMD21
    I2S->CTRLA.vec.SEREN = 1 << self->serializer;
    while ((I2S->SYNCBUSY.vec.SEREN & (1 << self->serializer)) != 0) {
    }
    #endif
    #ifdef SAM_D5X_E5X
    I2S->CTRLA.bit.TXEN = 1;
    while (I2S->SYNCBUSY.bit.TXEN == 1) {
    }
    #endif

    self->playing = true;
}

void common_hal_audiobusio_i2sout_pause(audiobusio_i2sout_obj_t *self) {
    audio_dma_pause(&self->dma);
}

void common_hal_audiobusio_i2sout_resume(audiobusio_i2sout_obj_t *self) {
    // Clear any overrun/underrun errors
    #ifdef SAMD21
    I2S->INTFLAG.reg = I2S_INTFLAG_TXUR0 << self->serializer;
    #endif
    #ifdef SAM_D5X_E5X
    I2S->INTFLAG.reg = I2S_INTFLAG_TXUR0 | I2S_INTFLAG_TXUR1;
    #endif

    audio_dma_resume(&self->dma);
}

bool common_hal_audiobusio_i2sout_get_paused(audiobusio_i2sout_obj_t *self) {
    return audio_dma_get_paused(&self->dma);
}

void common_hal_audiobusio_i2sout_stop(audiobusio_i2sout_obj_t *self) {
    audio_dma_stop(&self->dma);

    #ifdef SAMD21
    I2S->CTRLA.vec.SEREN &= ~(1 << self->serializer);
    while ((I2S->SYNCBUSY.vec.SEREN & (1 << self->serializer)) != 0) {
    }
    #endif
    #ifdef SAM_D5X_E5X
    I2S->CTRLA.bit.TXEN = 0;
    while (I2S->SYNCBUSY.bit.TXEN == 1) {
    }
    #endif

    #ifdef SAMD21
    if (self->clock_unit == 0) {
        I2S->CTRLA.bit.CKEN0 = 0;
        while (I2S->SYNCBUSY.bit.CKEN0 == 1) {
        }
    } else {
        I2S->CTRLA.bit.CKEN1 = 0;
        while (I2S->SYNCBUSY.bit.CKEN1 == 1) {
        }
    }
    #endif
    disconnect_gclk_from_peripheral(self->gclk, I2S_GCLK_ID_0 + self->clock_unit);
    disable_clock_generator(self->gclk);

    #ifdef SAM_D5X_E5X
    connect_gclk_to_peripheral(5, I2S_GCLK_ID_0 + self->clock_unit);
    #endif

    self->playing = false;
}

bool common_hal_audiobusio_i2sout_get_playing(audiobusio_i2sout_obj_t *self) {
    bool still_playing = audio_dma_get_playing(&self->dma);
    if (self->playing && !still_playing) {
        common_hal_audiobusio_i2sout_stop(self);
    }
    return still_playing;
}

#endif // CIRCUITPY_AUDIOBUSIO_I2SOUT<|MERGE_RESOLUTION|>--- conflicted
+++ resolved
@@ -159,11 +159,7 @@
         raise_ValueError_invalid_pin_name(MP_QSTR_word_select);
     }
     if (bc_clock_unit != ws_clock_unit) {
-<<<<<<< HEAD
-        mp_raise_ValueError(MP_ERROR_TEXT("Bit clock and word select must share a clock unit"));
-=======
-        mp_raise_ValueError_varg(translate("%q and %q must share a clock unit"), MP_QSTR_bit_clock, MP_QSTR_word_select);
->>>>>>> bb178ebd
+        mp_raise_ValueError_varg(MP_ERROR_TEXT("%q and %q must share a clock unit"), MP_QSTR_bit_clock, MP_QSTR_word_select);
     }
     if (serializer == 0xff) {
         raise_ValueError_invalid_pin_name(MP_QSTR_data);
@@ -247,11 +243,7 @@
     // Find a free GCLK to generate the MCLK signal.
     uint8_t gclk = find_free_gclk(divisor);
     if (gclk > GCLK_GEN_NUM) {
-<<<<<<< HEAD
-        mp_raise_RuntimeError(MP_ERROR_TEXT("Unable to find free GCLK"));
-=======
-        mp_raise_RuntimeError(translate("No free GLCKs"));
->>>>>>> bb178ebd
+        mp_raise_RuntimeError(MP_ERROR_TEXT("No free GLCKs"));
     }
     self->gclk = gclk;
 
