/*
 * This file is part of the MicroPython project, http://micropython.org/
 *
 * The MIT License (MIT)
 *
 * Copyright (c) 2016 Damien P. George
 *
 * Permission is hereby granted, free of charge, to any person obtaining a copy
 * of this software and associated documentation files (the "Software"), to deal
 * in the Software without restriction, including without limitation the rights
 * to use, copy, modify, merge, publish, distribute, sublicense, and/or sell
 * copies of the Software, and to permit persons to whom the Software is
 * furnished to do so, subject to the following conditions:
 *
 * The above copyright notice and this permission notice shall be included in
 * all copies or substantial portions of the Software.
 *
 * THE SOFTWARE IS PROVIDED "AS IS", WITHOUT WARRANTY OF ANY KIND, EXPRESS OR
 * IMPLIED, INCLUDING BUT NOT LIMITED TO THE WARRANTIES OF MERCHANTABILITY,
 * FITNESS FOR A PARTICULAR PURPOSE AND NONINFRINGEMENT. IN NO EVENT SHALL THE
 * AUTHORS OR COPYRIGHT HOLDERS BE LIABLE FOR ANY CLAIM, DAMAGES OR OTHER
 * LIABILITY, WHETHER IN AN ACTION OF CONTRACT, TORT OR OTHERWISE, ARISING FROM,
 * OUT OF OR IN CONNECTION WITH THE SOFTWARE OR THE USE OR OTHER DEALINGS IN
 * THE SOFTWARE.
 */

#include "shared-bindings/microcontroller/__init__.h"
#include "shared-bindings/busio/UART.h"

#include "mpconfigport.h"
#include "py/gc.h"
#include "py/mperrno.h"
#include "py/runtime.h"
#include "py/stream.h"
#include "supervisor/shared/translate.h"

#include "tick.h"

#include "hpl_sercom_config.h"
#include "peripheral_clk_config.h"

#include "hal/include/hal_gpio.h"
#include "hal/include/hal_usart_async.h"
#include "hal/include/hpl_usart_async.h"

#include "samd/sercom.h"

// Do-nothing callback needed so that usart_async code will enable rx interrupts.
// See comment below re usart_async_register_callback()
static void usart_async_rxc_callback(const struct usart_async_descriptor *const descr) {
    // Nothing needs to be done by us.
}

void common_hal_busio_uart_construct(busio_uart_obj_t *self,
        const mcu_pin_obj_t * tx, const mcu_pin_obj_t * rx, uint32_t baudrate,
        uint8_t bits, uart_parity_t parity, uint8_t stop, uint32_t timeout,
        uint8_t receiver_buffer_size) {
    Sercom* sercom = NULL;
    uint8_t sercom_index = 255; // Unset index
    uint32_t rx_pinmux = 0;
    uint8_t rx_pad = 255; // Unset pad
    uint32_t tx_pinmux = 0;
    uint8_t tx_pad = 255; // Unset pad

    if (bits > 8) {
        mp_raise_NotImplementedError(translate("bytes > 8 bits not supported"));
    }

    bool have_tx = tx != mp_const_none;
    bool have_rx = rx != mp_const_none;
    if (!have_tx && !have_rx) {
        mp_raise_ValueError(translate("tx and rx cannot both be None"));
    }

    self->baudrate = baudrate;
    self->character_bits = bits;
    self->timeout_ms = timeout;

    // This assignment is only here because the usart_async routines take a *const argument.
    struct usart_async_descriptor * const usart_desc_p = (struct usart_async_descriptor * const) &self->usart_desc;

    for (int i = 0; i < NUM_SERCOMS_PER_PIN; i++) {
        Sercom* potential_sercom = NULL;
        if (have_tx) {
            sercom_index = tx->sercom[i].index;
            if (sercom_index >= SERCOM_INST_NUM) {
                continue;
            }
            potential_sercom = sercom_insts[sercom_index];
            if (potential_sercom->USART.CTRLA.bit.ENABLE != 0 ||
                !(tx->sercom[i].pad == 0 ||
                  tx->sercom[i].pad == 2)) {
                continue;
            }
            tx_pinmux = PINMUX(tx->number, (i == 0) ? MUX_C : MUX_D);
            tx_pad = tx->sercom[i].pad;
            if (rx == mp_const_none) {
                sercom = potential_sercom;
                break;
            }
        }
        for (int j = 0; j < NUM_SERCOMS_PER_PIN; j++) {
            if (((!have_tx && rx->sercom[j].index < SERCOM_INST_NUM &&
                  sercom_insts[rx->sercom[j].index]->USART.CTRLA.bit.ENABLE == 0) ||
                 sercom_index == rx->sercom[j].index) &&
                rx->sercom[j].pad != tx_pad) {
                rx_pinmux = PINMUX(rx->number, (j == 0) ? MUX_C : MUX_D);
                rx_pad = rx->sercom[j].pad;
                sercom = sercom_insts[rx->sercom[j].index];
                sercom_index = rx->sercom[j].index;
                break;
            }
        }
        if (sercom != NULL) {
            break;
        }
    }
    if (sercom == NULL) {
        mp_raise_ValueError(translate("Invalid pins"));
    }
    if (!have_tx) {
        tx_pad = 0;
        if (rx_pad == 0) {
            tx_pad = 2;
        }
    }
    if (!have_rx) {
        rx_pad = (tx_pad + 1) % 4;
    }

    // Set up clocks on SERCOM.
    samd_peripherals_sercom_clock_init(sercom, sercom_index);

    if (rx && receiver_buffer_size > 0) {
        self->buffer_length = receiver_buffer_size;
        // Initially allocate the UART's buffer in the long-lived part of the
        // heap.  UARTs are generally long-lived objects, but the "make long-
        // lived" machinery is incapable of moving internal pointers like
        // self->buffer, so do it manually.  (However, as long as internal
        // pointers like this are NOT moved, allocating the buffer
        // in the long-lived pool is not strictly necessary)
        self->buffer = (uint8_t *) gc_alloc(self->buffer_length * sizeof(uint8_t), false, true);
        if (self->buffer == NULL) {
            common_hal_busio_uart_deinit(self);
            mp_raise_msg(&mp_type_MemoryError, translate("Failed to allocate RX buffer"));
        }
    } else {
        self->buffer_length = 0;
        self->buffer = NULL;
    }

    if (usart_async_init(usart_desc_p, sercom, self->buffer, self->buffer_length, NULL) != ERR_NONE) {
        mp_raise_ValueError(translate("Could not initialize UART"));
    }

    // usart_async_init() sets a number of defaults based on a prototypical SERCOM
    // which don't necessarily match what we need. After calling it, set the values
    // specific to this instantiation of UART.

    // Set pads computed for this SERCOM.
    // TXPO:
    // 0x0: TX pad 0; no RTS/CTS
    // 0x1: TX pad 2; no RTS/CTS
    // 0x2: TX pad 0; RTS: pad 2, CTS: pad 3 (not used by us right now)
    // So divide by 2 to map pad to value.
    hri_sercomusart_write_CTRLA_TXPO_bf(sercom, tx_pad / 2);
    // RXPO:
    // 0x0: RX pad 0
    // 0x1: RX pad 1
    // 0x2: RX pad 2
    // 0x3: RX pad 3
    hri_sercomusart_write_CTRLA_RXPO_bf(sercom, rx_pad);

    // Enable tx and/or rx based on whether the pins were specified.
    hri_sercomusart_write_CTRLB_TXEN_bit(sercom, have_tx);
    hri_sercomusart_write_CTRLB_RXEN_bit(sercom, have_rx);

    // Set parity, baud rate, stop bits, etc. 9-bit bytes not supported.
    usart_async_set_parity(usart_desc_p, parity == PARITY_NONE ? USART_PARITY_NONE :
                           (parity == PARITY_ODD ? USART_PARITY_ODD : USART_PARITY_EVEN));
    usart_async_set_stopbits(usart_desc_p, stop == 1 ? USART_STOP_BITS_ONE : USART_STOP_BITS_TWO);
    // This field is 0 for 8 bits, 5, 6, 7 for 5, 6, 7 bits. 1 for 9 bits, but we don't support that.
    usart_async_set_character_size(usart_desc_p, bits % 8);
    common_hal_busio_uart_set_baudrate(self, baudrate);

    // Turn on rx interrupt handling. The UART async driver has its own set of internal callbacks,
    // which are set up by uart_async_init(). These in turn can call user-specified callbacks.
    // In fact, the actual interrupts are not enabled unless we set up a user-specified callback.
    // This is confusing. It's explained in the Atmel START User Guide -> Implementation Description ->
    // Different read function behavior in some asynchronous drivers. As of this writing:
    // http://start.atmel.com/static/help/index.html?GUID-79201A5A-226F-4FBB-B0B8-AB0BE0554836
    // Look at the ASFv4 code example for async USART.
    usart_async_register_callback(usart_desc_p, USART_ASYNC_RXC_CB, usart_async_rxc_callback);


    if (have_tx) {
        gpio_set_pin_direction(tx->number, GPIO_DIRECTION_OUT);
        gpio_set_pin_pull_mode(tx->number, GPIO_PULL_OFF);
        gpio_set_pin_function(tx->number, tx_pinmux);
        self->tx_pin  = tx->number;
        claim_pin(tx);
    } else {
        self->tx_pin = NO_PIN;
    }

    if (have_rx) {
        gpio_set_pin_direction(rx->number, GPIO_DIRECTION_IN);
        gpio_set_pin_pull_mode(rx->number, GPIO_PULL_OFF);
        gpio_set_pin_function(rx->number, rx_pinmux);
        self->rx_pin  = rx->number;
        claim_pin(rx);
    } else {
        self->rx_pin = NO_PIN;
    }

    usart_async_enable(usart_desc_p);
}

bool common_hal_busio_uart_deinited(busio_uart_obj_t *self) {
    return self->rx_pin == NO_PIN && self->tx_pin == NO_PIN;
}

void common_hal_busio_uart_deinit(busio_uart_obj_t *self) {
    if (common_hal_busio_uart_deinited(self)) {
        return;
    }
    // This assignment is only here because the usart_async routines take a *const argument.
    struct usart_async_descriptor * const usart_desc_p = (struct usart_async_descriptor * const) &self->usart_desc;
    usart_async_disable(usart_desc_p);
    usart_async_deinit(usart_desc_p);
    reset_pin_number(self->rx_pin);
    reset_pin_number(self->tx_pin);
    self->rx_pin = NO_PIN;
    self->tx_pin = NO_PIN;
}

// Read characters.
size_t common_hal_busio_uart_read(busio_uart_obj_t *self, uint8_t *data, size_t len, int *errcode) {
    if (self->rx_pin == NO_PIN) {
        mp_raise_ValueError(translate("No RX pin"));
    }

    // This assignment is only here because the usart_async routines take a *const argument.
    struct usart_async_descriptor * const usart_desc_p = (struct usart_async_descriptor * const) &self->usart_desc;

    if (len == 0) {
        // Nothing to read.
        return 0;
    }

    struct io_descriptor *io;
    usart_async_get_io_descriptor(usart_desc_p, &io);

    size_t total_read = 0;
    uint64_t start_ticks = ticks_ms;

    // Busy-wait until timeout or until we've read enough chars.
    while (ticks_ms - start_ticks <= self->timeout_ms) {
        // Read as many chars as we can right now, up to len.
        size_t num_read = io_read(io, data, len);

        // Advance pointer in data buffer, and decrease how many chars left to read.
        data += num_read;
        len -= num_read;
        total_read += num_read;
        if (len == 0) {
            // Don't need to read any more: data buf is full.
            break;
        }
        if (num_read > 0) {
            // Reset the timeout on every character read.
            start_ticks = ticks_ms;
        }
#ifdef MICROPY_VM_HOOK_LOOP
        MICROPY_VM_HOOK_LOOP
#endif
<<<<<<< HEAD
       // If we are zero timeout, make sure we don't loop again (in the event 
=======
       // If we are zero timeout, make sure we don't loop again (in the event
>>>>>>> 2dd9407f
       // we read in under 1ms)
       if (self->timeout_ms == 0)
            break;
    }

    if (total_read == 0) {
        *errcode = EAGAIN;
        return MP_STREAM_ERROR;
    }

    return total_read;
}

// Write characters.
size_t common_hal_busio_uart_write(busio_uart_obj_t *self, const uint8_t *data, size_t len, int *errcode) {
    if (self->tx_pin == NO_PIN) {
        mp_raise_ValueError(translate("No TX pin"));
    }

    // This assignment is only here because the usart_async routines take a *const argument.
    struct usart_async_descriptor * const usart_desc_p = (struct usart_async_descriptor * const) &self->usart_desc;

    struct io_descriptor *io;
    usart_async_get_io_descriptor(usart_desc_p, &io);

    if (io_write(io, data, len) < 0) {
        *errcode = MP_EAGAIN;
        return MP_STREAM_ERROR;
    }

    // Wait until write is complete or timeout.
    bool done = false;
    uint64_t start_ticks = ticks_ms;
    // Busy-wait for timeout.
    while (ticks_ms - start_ticks < self->timeout_ms) {
        if (usart_async_is_tx_empty(usart_desc_p)) {
            done = true;
            break;
        }
        #ifdef MICROPY_VM_HOOK_LOOP
            MICROPY_VM_HOOK_LOOP
        #endif
    }

    if (!done) {
        *errcode = MP_EAGAIN;
        return MP_STREAM_ERROR;
    }

    struct usart_async_status async_status;
    // Could return ERR_BUSY, but if that's true there's already a problem.
    usart_async_get_status(usart_desc_p, &async_status);
    return async_status.txcnt;
}

uint32_t common_hal_busio_uart_get_baudrate(busio_uart_obj_t *self) {
    return self->baudrate;
}

void common_hal_busio_uart_set_baudrate(busio_uart_obj_t *self, uint32_t baudrate) {
    // This assignment is only here because the usart_async routines take a *const argument.
    struct usart_async_descriptor * const usart_desc_p = (struct usart_async_descriptor * const) &self->usart_desc;
    usart_async_set_baud_rate(usart_desc_p,
                              // Samples and ARITHMETIC vs FRACTIONAL must correspond to USART_SAMPR in
                              // hpl_sercom_config.h.
                              _usart_async_calculate_baud_rate(baudrate,  // e.g. 9600 baud
                                                               PROTOTYPE_SERCOM_USART_ASYNC_CLOCK_FREQUENCY,
                                                               16,   // samples
                                                               USART_BAUDRATE_ASYNCH_ARITHMETIC,
                                                               0  // fraction - not used for ARITHMETIC
                                                               ));
    self->baudrate = baudrate;
}

uint32_t common_hal_busio_uart_rx_characters_available(busio_uart_obj_t *self) {
    // This assignment is only here because the usart_async routines take a *const argument.
    struct usart_async_descriptor * const usart_desc_p = (struct usart_async_descriptor * const) &self->usart_desc;
    struct usart_async_status async_status;
    usart_async_get_status(usart_desc_p, &async_status);
    return async_status.rxcnt;
}

void common_hal_busio_uart_clear_rx_buffer(busio_uart_obj_t *self) {
    // This assignment is only here because the usart_async routines take a *const argument.
    struct usart_async_descriptor * const usart_desc_p = (struct usart_async_descriptor * const) &self->usart_desc;
    usart_async_flush_rx_buffer(usart_desc_p);

}

bool common_hal_busio_uart_ready_to_tx(busio_uart_obj_t *self) {
    if (self->tx_pin == NO_PIN) {
        return false;
    }
    // This assignment is only here because the usart_async routines take a *const argument.
    const struct _usart_async_device * const usart_device_p =
        (struct _usart_async_device * const) &self->usart_desc.device;
    return _usart_async_is_byte_sent(usart_device_p);
}<|MERGE_RESOLUTION|>--- conflicted
+++ resolved
@@ -274,11 +274,7 @@
 #ifdef MICROPY_VM_HOOK_LOOP
         MICROPY_VM_HOOK_LOOP
 #endif
-<<<<<<< HEAD
-       // If we are zero timeout, make sure we don't loop again (in the event 
-=======
        // If we are zero timeout, make sure we don't loop again (in the event
->>>>>>> 2dd9407f
        // we read in under 1ms)
        if (self->timeout_ms == 0)
             break;
