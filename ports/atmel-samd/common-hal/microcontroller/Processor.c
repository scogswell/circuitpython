--- conflicted
+++ resolved
@@ -344,15 +344,9 @@
                                  (uint32_t *)0x00806014, (uint32_t *)0x00806018};
     #endif
 
-<<<<<<< HEAD
-    for (int i=0; i<4; i++) {
-        for (int k=0; k<4; k++) {
-            raw_id[4 * i + (3 -k)] = (*(id_addresses[i]) >> k * 8) & 0xff;
-=======
     for (int i = 0; i < 4; i++) {
         for (int k = 0; k < 4; k++) {
             raw_id[4 * i + k] = (*(id_addresses[i]) >> k * 8) & 0xff;
->>>>>>> f5f18b2c
         }
     }
 }
