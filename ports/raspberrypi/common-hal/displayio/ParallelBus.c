/*
 * This file is part of the MicroPython project, http://micropython.org/
 *
 * The MIT License (MIT)
 *
 * Copyright (c) 2021 Scott Shawcroft for Adafruit Industries
 *
 * Permission is hereby granted, free of charge, to any person obtaining a copy
 * of this software and associated documentation files (the "Software"), to deal
 * in the Software without restriction, including without limitation the rights
 * to use, copy, modify, merge, publish, distribute, sublicense, and/or sell
 * copies of the Software, and to permit persons to whom the Software is
 * furnished to do so, subject to the following conditions:
 *
 * The above copyright notice and this permission notice shall be included in
 * all copies or substantial portions of the Software.
 *
 * THE SOFTWARE IS PROVIDED "AS IS", WITHOUT WARRANTY OF ANY KIND, EXPRESS OR
 * IMPLIED, INCLUDING BUT NOT LIMITED TO THE WARRANTIES OF MERCHANTABILITY,
 * FITNESS FOR A PARTICULAR PURPOSE AND NONINFRINGEMENT. IN NO EVENT SHALL THE
 * AUTHORS OR COPYRIGHT HOLDERS BE LIABLE FOR ANY CLAIM, DAMAGES OR OTHER
 * LIABILITY, WHETHER IN AN ACTION OF CONTRACT, TORT OR OTHERWISE, ARISING FROM,
 * OUT OF OR IN CONNECTION WITH THE SOFTWARE OR THE USE OR OTHER DEALINGS IN
 * THE SOFTWARE.
 */

#include "shared-bindings/displayio/ParallelBus.h"

#include <stdint.h>

#include "common-hal/microcontroller/Pin.h"
#include "py/runtime.h"
#include "shared-bindings/digitalio/DigitalInOut.h"
#include "shared-bindings/microcontroller/__init__.h"
#include "bindings/rp2pio/StateMachine.h"
#include "common-hal/rp2pio/StateMachine.h"

static const uint16_t parallel_program[] = {
// .side_set 1
// .wrap_target
    0x6008, // out pins, 8 side 0
    0xB042  // nop         side 1
// .wrap
};

<<<<<<< HEAD
void common_hal_displayio_parallelbus_construct(displayio_parallelbus_obj_t* self,
    const mcu_pin_obj_t* data0, const mcu_pin_obj_t* command, const mcu_pin_obj_t* chip_select,
    const mcu_pin_obj_t* write, const mcu_pin_obj_t* read, const mcu_pin_obj_t* reset, uint32_t frequency) {

    uint8_t data_pin = data0->number;
    for (uint8_t i = 0; i < 8; i++) {
        if (!pin_number_is_free(data_pin + i)) {
            mp_raise_ValueError_varg(translate("Bus pin %d is already in use"), i);
        }
    }

    uint8_t write_pin = write->number;
    if (!pin_number_is_free(write_pin)) {
        mp_raise_ValueError_varg(translate("Bus pin %d is already in use"), write_pin);
    }

    self->command.base.type = &digitalio_digitalinout_type;
    common_hal_digitalio_digitalinout_construct(&self->command, command);
    common_hal_digitalio_digitalinout_switch_to_output(&self->command, true, DRIVE_MODE_PUSH_PULL);

    self->chip_select.base.type = &digitalio_digitalinout_type;
    common_hal_digitalio_digitalinout_construct(&self->chip_select, chip_select);
    common_hal_digitalio_digitalinout_switch_to_output(&self->chip_select, true, DRIVE_MODE_PUSH_PULL);

    self->read.base.type = &digitalio_digitalinout_type;
    common_hal_digitalio_digitalinout_construct(&self->read, read);
    common_hal_digitalio_digitalinout_switch_to_output(&self->read, true, DRIVE_MODE_PUSH_PULL);

    self->data0_pin = data_pin;
    self->write = write_pin;

    self->reset.base.type = &mp_type_NoneType;
    if (reset != NULL) {
        self->reset.base.type = &digitalio_digitalinout_type;
        common_hal_digitalio_digitalinout_construct(&self->reset, reset);
        common_hal_digitalio_digitalinout_switch_to_output(&self->reset, true, DRIVE_MODE_PUSH_PULL);
        never_reset_pin_number(reset->number);
        common_hal_displayio_parallelbus_reset(self);
    }
=======
void common_hal_displayio_parallelbus_construct(displayio_parallelbus_obj_t *self,
    const mcu_pin_obj_t *data0, const mcu_pin_obj_t *command, const mcu_pin_obj_t *chip_select,
    const mcu_pin_obj_t *write, const mcu_pin_obj_t *read, const mcu_pin_obj_t *reset) {
>>>>>>> f7a988b9

    never_reset_pin_number(command->number);
    never_reset_pin_number(chip_select->number);
    never_reset_pin_number(write_pin);
    never_reset_pin_number(read->number);
    for (uint8_t i = 0; i < 8; i++) {
        never_reset_pin_number(data_pin + i);
    }

    common_hal_rp2pio_statemachine_construct(&self->state_machine,
        parallel_program, sizeof(parallel_program) / sizeof(parallel_program[0]),
        frequency * 2, // frequency multiplied by 2 as 2 PIO instructions
        NULL, 0, // init
        data0, 8, 0, 255, // first out pin, # out pins
        NULL, 0, 0, 0, // first in pin, # in pins
        NULL, 0, 0, 0, // first set pin
        write, 1, 0, 1, // first sideset pin
        true, // exclusive pin usage
        true, 8, true, // TX, auto pull every 8 bits. shift left to output msb first
        false, // wait for TX stall
        false, 32, true // RX setting we don't use
        );

    common_hal_rp2pio_statemachine_never_reset(&self->state_machine);
}

<<<<<<< HEAD
void common_hal_displayio_parallelbus_deinit(displayio_parallelbus_obj_t* self) {
    common_hal_rp2pio_statemachine_deinit(&self->state_machine);
=======
void common_hal_displayio_parallelbus_deinit(displayio_parallelbus_obj_t *self) {
>>>>>>> f7a988b9

    for (uint8_t i = 0; i < 8; i++) {
        reset_pin_number(self->data0_pin + i);
    }

    reset_pin_number(self->command.pin->number);
    reset_pin_number(self->chip_select.pin->number);
    reset_pin_number(self->write);
    reset_pin_number(self->read.pin->number);
    reset_pin_number(self->reset.pin->number);
}

bool common_hal_displayio_parallelbus_reset(mp_obj_t obj) {
<<<<<<< HEAD
	displayio_parallelbus_obj_t* self = MP_OBJ_TO_PTR(obj);
    if (self->reset.base.type == &mp_type_NoneType) {
        return false;
    }

    common_hal_digitalio_digitalinout_set_value(&self->reset, false);
    common_hal_mcu_delay_us(4);
    common_hal_digitalio_digitalinout_set_value(&self->reset, true);
    return true;
=======
    return false;
>>>>>>> f7a988b9
}

bool common_hal_displayio_parallelbus_bus_free(mp_obj_t obj) {
    return true;
}

bool common_hal_displayio_parallelbus_begin_transaction(mp_obj_t obj) {
    displayio_parallelbus_obj_t* self = MP_OBJ_TO_PTR(obj);
    common_hal_digitalio_digitalinout_set_value(&self->chip_select, false);
    return true;
}

void common_hal_displayio_parallelbus_send(mp_obj_t obj, display_byte_type_t byte_type,
    display_chip_select_behavior_t chip_select, const uint8_t *data, uint32_t data_length) {

    displayio_parallelbus_obj_t* self = MP_OBJ_TO_PTR(obj);

    common_hal_digitalio_digitalinout_set_value(&self->command, byte_type == DISPLAY_DATA);
    common_hal_rp2pio_statemachine_write(&self->state_machine, data, data_length, 1);
}

void common_hal_displayio_parallelbus_end_transaction(mp_obj_t obj) {
    displayio_parallelbus_obj_t* self = MP_OBJ_TO_PTR(obj);
    common_hal_digitalio_digitalinout_set_value(&self->chip_select, true);
}<|MERGE_RESOLUTION|>--- conflicted
+++ resolved
@@ -43,7 +43,6 @@
 // .wrap
 };
 
-<<<<<<< HEAD
 void common_hal_displayio_parallelbus_construct(displayio_parallelbus_obj_t* self,
     const mcu_pin_obj_t* data0, const mcu_pin_obj_t* command, const mcu_pin_obj_t* chip_select,
     const mcu_pin_obj_t* write, const mcu_pin_obj_t* read, const mcu_pin_obj_t* reset, uint32_t frequency) {
@@ -83,11 +82,6 @@
         never_reset_pin_number(reset->number);
         common_hal_displayio_parallelbus_reset(self);
     }
-=======
-void common_hal_displayio_parallelbus_construct(displayio_parallelbus_obj_t *self,
-    const mcu_pin_obj_t *data0, const mcu_pin_obj_t *command, const mcu_pin_obj_t *chip_select,
-    const mcu_pin_obj_t *write, const mcu_pin_obj_t *read, const mcu_pin_obj_t *reset) {
->>>>>>> f7a988b9
 
     never_reset_pin_number(command->number);
     never_reset_pin_number(chip_select->number);
@@ -114,12 +108,8 @@
     common_hal_rp2pio_statemachine_never_reset(&self->state_machine);
 }
 
-<<<<<<< HEAD
 void common_hal_displayio_parallelbus_deinit(displayio_parallelbus_obj_t* self) {
     common_hal_rp2pio_statemachine_deinit(&self->state_machine);
-=======
-void common_hal_displayio_parallelbus_deinit(displayio_parallelbus_obj_t *self) {
->>>>>>> f7a988b9
 
     for (uint8_t i = 0; i < 8; i++) {
         reset_pin_number(self->data0_pin + i);
@@ -133,8 +123,7 @@
 }
 
 bool common_hal_displayio_parallelbus_reset(mp_obj_t obj) {
-<<<<<<< HEAD
-	displayio_parallelbus_obj_t* self = MP_OBJ_TO_PTR(obj);
+	  displayio_parallelbus_obj_t* self = MP_OBJ_TO_PTR(obj);
     if (self->reset.base.type == &mp_type_NoneType) {
         return false;
     }
@@ -143,9 +132,6 @@
     common_hal_mcu_delay_us(4);
     common_hal_digitalio_digitalinout_set_value(&self->reset, true);
     return true;
-=======
-    return false;
->>>>>>> f7a988b9
 }
 
 bool common_hal_displayio_parallelbus_bus_free(mp_obj_t obj) {
