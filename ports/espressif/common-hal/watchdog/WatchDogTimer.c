--- conflicted
+++ resolved
@@ -84,18 +84,13 @@
 static void wdt_config(uint32_t timeout, watchdog_watchdogmode_t mode) {
     // enable panic hanler in WATCHDOGMODE_RESET mode
     // initialize Task Watchdog Timer (TWDT)
-<<<<<<< HEAD
-    if (esp_task_wdt_init(timeout, mode == WATCHDOGMODE_RESET) != ESP_OK) {
-        mp_raise_msg(&mp_type_MemoryError, NULL);
-=======
     esp_task_wdt_config_t twdt_config = {
-        .timeout_ms = (uint32_t)self->timeout,
+        .timeout_ms = timeout,
         .idle_core_mask = (1 << portNUM_PROCESSORS) - 1,    // Bitmask of all cores
-        .trigger_panic = (self->mode == WATCHDOGMODE_RESET),
+        .trigger_panic = (mode == WATCHDOGMODE_RESET),
     };
     if (esp_task_wdt_init(&twdt_config) != ESP_OK) {
-        mp_raise_RuntimeError(translate("Initialization failed due to lack of memory"));
->>>>>>> 1c0155c9
+        mp_raise_msg(&mp_type_MemoryError, NULL);
     }
     esp_task_wdt_add(NULL);
 }
