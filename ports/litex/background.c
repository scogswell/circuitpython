/*
 * This file is part of the MicroPython project, http://micropython.org/
 *
 * The MIT License (MIT)
 *
 * Copyright (c) 2017 Scott Shawcroft for Adafruit Industries
 *
 * Permission is hereby granted, free of charge, to any person obtaining a copy
 * of this software and associated documentation files (the "Software"), to deal
 * in the Software without restriction, including without limitation the rights
 * to use, copy, modify, merge, publish, distribute, sublicense, and/or sell
 * copies of the Software, and to permit persons to whom the Software is
 * furnished to do so, subject to the following conditions:
 *
 * The above copyright notice and this permission notice shall be included in
 * all copies or substantial portions of the Software.
 *
 * THE SOFTWARE IS PROVIDED "AS IS", WITHOUT WARRANTY OF ANY KIND, EXPRESS OR
 * IMPLIED, INCLUDING BUT NOT LIMITED TO THE WARRANTIES OF MERCHANTABILITY,
 * FITNESS FOR A PARTICULAR PURPOSE AND NONINFRINGEMENT. IN NO EVENT SHALL THE
 * AUTHORS OR COPYRIGHT HOLDERS BE LIABLE FOR ANY CLAIM, DAMAGES OR OTHER
 * LIABILITY, WHETHER IN AN ACTION OF CONTRACT, TORT OR OTHERWISE, ARISING FROM,
 * OUT OF OR IN CONNECTION WITH THE SOFTWARE OR THE USE OR OTHER DEALINGS IN
 * THE SOFTWARE.
 */

#include "py/runtime.h"
#include "supervisor/filesystem.h"
#include "supervisor/usb.h"
#include "supervisor/shared/stack.h"

<<<<<<< HEAD
#if CIRCUITPY_DISPLAYIO
#include "shared-module/displayio/__init__.h"
#endif

static bool running_background_tasks = false;

void background_tasks_reset(void) {
    running_background_tasks = false;
}

void run_background_tasks(void) {
    // Don't call ourselves recursively.
    if (running_background_tasks) {
        return;
    }
    running_background_tasks = true;
    filesystem_background();

#if USB_AVAILABLE
    usb_background();
#endif

#if CIRCUITPY_BLEIO
    bleio_background();
#endif

#if CIRCUITPY_DISPLAYIO
    displayio_background();
#endif

    running_background_tasks = false;

    assert_heap_ok();
}
=======
void port_background_task(void) {}
void port_start_background_task(void) {}
void port_finish_background_task(void) {}
>>>>>>> e7a78e08
<|MERGE_RESOLUTION|>--- conflicted
+++ resolved
@@ -29,43 +29,6 @@
 #include "supervisor/usb.h"
 #include "supervisor/shared/stack.h"
 
-<<<<<<< HEAD
-#if CIRCUITPY_DISPLAYIO
-#include "shared-module/displayio/__init__.h"
-#endif
-
-static bool running_background_tasks = false;
-
-void background_tasks_reset(void) {
-    running_background_tasks = false;
-}
-
-void run_background_tasks(void) {
-    // Don't call ourselves recursively.
-    if (running_background_tasks) {
-        return;
-    }
-    running_background_tasks = true;
-    filesystem_background();
-
-#if USB_AVAILABLE
-    usb_background();
-#endif
-
-#if CIRCUITPY_BLEIO
-    bleio_background();
-#endif
-
-#if CIRCUITPY_DISPLAYIO
-    displayio_background();
-#endif
-
-    running_background_tasks = false;
-
-    assert_heap_ok();
-}
-=======
 void port_background_task(void) {}
 void port_start_background_task(void) {}
-void port_finish_background_task(void) {}
->>>>>>> e7a78e08
+void port_finish_background_task(void) {}