/*
 * This file is part of the MicroPython project, http://micropython.org/
 *
 * The MIT License (MIT)
 *
 * Copyright (c) 2014 Damien P. George
 *
 * Permission is hereby granted, free of charge, to any person obtaining a copy
 * of this software and associated documentation files (the "Software"), to deal
 * in the Software without restriction, including without limitation the rights
 * to use, copy, modify, merge, publish, distribute, sublicense, and/or sell
 * copies of the Software, and to permit persons to whom the Software is
 * furnished to do so, subject to the following conditions:
 *
 * The above copyright notice and this permission notice shall be included in
 * all copies or substantial portions of the Software.
 *
 * THE SOFTWARE IS PROVIDED "AS IS", WITHOUT WARRANTY OF ANY KIND, EXPRESS OR
 * IMPLIED, INCLUDING BUT NOT LIMITED TO THE WARRANTIES OF MERCHANTABILITY,
 * FITNESS FOR A PARTICULAR PURPOSE AND NONINFRINGEMENT. IN NO EVENT SHALL THE
 * AUTHORS OR COPYRIGHT HOLDERS BE LIABLE FOR ANY CLAIM, DAMAGES OR OTHER
 * LIABILITY, WHETHER IN AN ACTION OF CONTRACT, TORT OR OTHERWISE, ARISING FROM,
 * OUT OF OR IN CONNECTION WITH THE SOFTWARE OR THE USE OR OTHER DEALINGS IN
 * THE SOFTWARE.
 */

#include <stdio.h>
#include <string.h>

#include "py/compile.h"
#include "py/frozenmod.h"
#include "py/runtime.h"
#include "py/stackctrl.h"
#include "py/mperrno.h"
#include "py/mphal.h"
#include "py/gc.h"
<<<<<<< HEAD
#include "lib/oofatfs/ff.h"
=======
#include "extmod/misc.h"
>>>>>>> 25ae98f0
#include "lib/mp-readline/readline.h"
#include "lib/utils/pyexec.h"
#include "gccollect.h"
#include "user_interface.h"
#include "common-hal/microcontroller/Pin.h"
#include "common-hal/pulseio/PWMOut.h"

STATIC char heap[36 * 1024];

bool maybe_run(const char* filename, pyexec_result_t* exec_result) {
    mp_import_stat_t stat = mp_import_stat(filename);
    if (stat != MP_IMPORT_STAT_FILE) {
        return false;
    }
    mp_hal_stdout_tx_str(filename);
    mp_hal_stdout_tx_str(" output:\r\n");
    pyexec_file(filename, exec_result);
    return true;
}

bool serial_active = false;

STATIC bool start_mp(void) {
    pyexec_frozen_module("_boot.py");

    pyexec_result_t result;
    bool found_boot = maybe_run("settings.txt", &result) ||
                      maybe_run("settings.py", &result) ||
                      maybe_run("boot.py", &result) ||
                      maybe_run("boot.txt", &result);

    if (!found_boot || !(result.return_code & PYEXEC_FORCED_EXIT)) {
        maybe_run("code.txt", &result) ||
            maybe_run("code.py", &result) ||
            maybe_run("main.py", &result) ||
            maybe_run("main.txt", &result);
    }

    if (result.return_code & PYEXEC_FORCED_EXIT) {
        return false;
    }

    // We can't detect connections so we wait for any character to mark the serial active.
    if (!serial_active) {
        mp_hal_stdin_rx_chr();
        serial_active = true;
    }
    mp_hal_stdout_tx_str("\r\n\r\n");
    mp_hal_stdout_tx_str("Press any key to enter the REPL. Use CTRL-D to soft reset.\r\n");
    return mp_hal_stdin_rx_chr() == CHAR_CTRL_D;
}

STATIC void mp_reset(void) {
    mp_stack_set_top((void*)0x40000000);
    mp_stack_set_limit(8192);
    mp_hal_init();
    gc_init(heap, heap + sizeof(heap));
    mp_init();
    mp_obj_list_init(mp_sys_path, 0);
    mp_obj_list_append(mp_sys_path, MP_OBJ_NEW_QSTR(MP_QSTR_)); // current dir (or base dir of the script)
    mp_obj_list_append(mp_sys_path, MP_OBJ_NEW_QSTR(MP_QSTR__slash_lib));
    mp_obj_list_append(mp_sys_path, MP_OBJ_NEW_QSTR(MP_QSTR__slash_));
    // Frozen modules are in their own pseudo-dir, e.g., ".frozen".
    mp_obj_list_append(mp_sys_path, MP_OBJ_NEW_QSTR(MP_FROZEN_FAKE_DIR_QSTR));

    mp_obj_list_init(mp_sys_argv, 0);

    reset_pins();
    #if MICROPY_EMIT_XTENSA || MICROPY_EMIT_INLINE_XTENSA
    extern void esp_native_code_init(void);
    esp_native_code_init();
    #endif
    pin_init0();
    readline_init0();
    dupterm_task_init();
<<<<<<< HEAD
    pwmout_reset();
}

bool soft_reset(void) {
=======
#if MICROPY_MODULE_FROZEN
    pyexec_frozen_module("_boot.py");
    pyexec_file("boot.py");
    if (pyexec_mode_kind == PYEXEC_MODE_FRIENDLY_REPL) {
        pyexec_file("main.py");
    }
#endif

    // Check if there are any dupterm objects registered and if not then
    // activate UART(0), or else there will never be any chance to get a REPL
    size_t idx;
    for (idx = 0; idx < MICROPY_PY_OS_DUPTERM; ++idx) {
        if (MP_STATE_VM(dupterm_objs[idx]) != MP_OBJ_NULL) {
            break;
        }
    }
    if (idx == MICROPY_PY_OS_DUPTERM) {
        mp_obj_t args[2];
        args[0] = MP_OBJ_NEW_SMALL_INT(0);
        args[1] = MP_OBJ_NEW_SMALL_INT(115200);
        args[0] = pyb_uart_type.make_new(&pyb_uart_type, 2, 0, args);
        args[1] = MP_OBJ_NEW_SMALL_INT(1);
        extern mp_obj_t os_dupterm(size_t n_args, const mp_obj_t *args);
        os_dupterm(2, args);
        mp_hal_stdout_tx_str("Activated UART(0) for REPL\r\n");
    }
}

void soft_reset(void) {
    gc_sweep_all();
>>>>>>> 25ae98f0
    mp_hal_stdout_tx_str("PYB: soft reboot\r\n");
    mp_hal_delay_us(10000); // allow UART to flush output
    mp_reset();
    mp_hal_delay_us(1000); // Give the RTOS time to do housekeeping.
    return start_mp();
}

void init_done(void) {
    mp_reset();
    mp_hal_delay_us(1000); // Give the RTOS time to do housekeeping.
    bool skip_repl = start_mp();
    mp_hal_stdout_tx_str("\r\n");

    int exit_code = PYEXEC_FORCED_EXIT;
    while (true) {
        if (!skip_repl) {
            if (pyexec_mode_kind == PYEXEC_MODE_RAW_REPL) {
                exit_code = pyexec_raw_repl();
            } else {
                exit_code = pyexec_friendly_repl();
            }
        }
        if (exit_code == PYEXEC_FORCED_EXIT) {
            skip_repl = soft_reset();
        } else if (exit_code != 0) {
            break;
        }
    }
}

void user_init(void) {
    system_init_done_cb(init_done);
}

#if !MICROPY_VFS
mp_lexer_t *mp_lexer_new_from_file(const char *filename) {
    mp_raise_OSError(MP_ENOENT);
}

mp_import_stat_t mp_import_stat(const char *path) {
    (void)path;
    return MP_IMPORT_STAT_NO_EXIST;
}

mp_obj_t mp_builtin_open(size_t n_args, const mp_obj_t *args, mp_map_t *kwargs) {
    return mp_const_none;
}
MP_DEFINE_CONST_FUN_OBJ_KW(mp_builtin_open_obj, 1, mp_builtin_open);

#endif

void MP_FASTCODE(nlr_jump_fail)(void *val) {
    printf("NLR jump failed\n");
    for (;;) {
    }
}

//void __assert(const char *file, int line, const char *func, const char *expr) {
void __assert(const char *file, int line, const char *expr) {
    printf("Assertion '%s' failed, at file %s:%d\n", expr, file, line);
    for (;;) {
    }
}

#if !MICROPY_DEBUG_PRINTERS
// With MICROPY_DEBUG_PRINTERS disabled DEBUG_printf is not defined but it
// is still needed by esp-open-lwip for debugging output, so define it here.
#include <stdarg.h>
int mp_vprintf(const mp_print_t *print, const char *fmt, va_list args);
int DEBUG_printf(const char *fmt, ...) {
    va_list ap;
    va_start(ap, fmt);
    int ret = mp_vprintf(&MICROPY_DEBUG_PRINTER_DEST, fmt, ap);
    va_end(ap);
    return ret;
}
#endif<|MERGE_RESOLUTION|>--- conflicted
+++ resolved
@@ -34,11 +34,7 @@
 #include "py/mperrno.h"
 #include "py/mphal.h"
 #include "py/gc.h"
-<<<<<<< HEAD
 #include "lib/oofatfs/ff.h"
-=======
-#include "extmod/misc.h"
->>>>>>> 25ae98f0
 #include "lib/mp-readline/readline.h"
 #include "lib/utils/pyexec.h"
 #include "gccollect.h"
@@ -114,19 +110,7 @@
     pin_init0();
     readline_init0();
     dupterm_task_init();
-<<<<<<< HEAD
     pwmout_reset();
-}
-
-bool soft_reset(void) {
-=======
-#if MICROPY_MODULE_FROZEN
-    pyexec_frozen_module("_boot.py");
-    pyexec_file("boot.py");
-    if (pyexec_mode_kind == PYEXEC_MODE_FRIENDLY_REPL) {
-        pyexec_file("main.py");
-    }
-#endif
 
     // Check if there are any dupterm objects registered and if not then
     // activate UART(0), or else there will never be any chance to get a REPL
@@ -148,9 +132,8 @@
     }
 }
 
-void soft_reset(void) {
+bool soft_reset(void) {
     gc_sweep_all();
->>>>>>> 25ae98f0
     mp_hal_stdout_tx_str("PYB: soft reboot\r\n");
     mp_hal_delay_us(10000); // allow UART to flush output
     mp_reset();
