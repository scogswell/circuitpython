#include <stdint.h>

// options to control how MicroPython is built

#define MICROPY_OBJ_REPR            (MICROPY_OBJ_REPR_C)
#define MICROPY_ALLOC_PATH_MAX      (128)
#define MICROPY_ALLOC_LEXER_INDENT_INIT (8)
#define MICROPY_ALLOC_PARSE_RULE_INIT   (48)
#define MICROPY_ALLOC_PARSE_RULE_INC    (8)
#define MICROPY_ALLOC_PARSE_RESULT_INC  (8)
#define MICROPY_ALLOC_PARSE_CHUNK_INIT  (64)
#define MICROPY_PERSISTENT_CODE_LOAD (1)
#define MICROPY_EMIT_XTENSA         (1)
#define MICROPY_EMIT_INLINE_XTENSA  (1)
#define MICROPY_MEM_STATS           (0)
#define MICROPY_DEBUG_PRINTERS      (1)
#define MICROPY_DEBUG_PRINTER_DEST  mp_debug_print
#define MICROPY_READER_VFS          (MICROPY_VFS)
#define MICROPY_ENABLE_GC           (1)
#define MICROPY_ENABLE_FINALISER    (1)
#define MICROPY_STACK_CHECK         (1)
#define MICROPY_ENABLE_EMERGENCY_EXCEPTION_BUF (1)
#define MICROPY_KBD_EXCEPTION       (1)
#define MICROPY_REPL_EVENT_DRIVEN   (0)
#define MICROPY_REPL_AUTO_INDENT    (1)
#define MICROPY_HELPER_REPL         (1)
#define MICROPY_HELPER_LEXER_UNIX   (0)
#define MICROPY_ENABLE_SOURCE_LINE  (1)
#define MICROPY_MODULE_WEAK_LINKS   (1)
#define MICROPY_CAN_OVERRIDE_BUILTINS (1)
#define MICROPY_USE_INTERNAL_ERRNO  (0)
#define MICROPY_ENABLE_SCHEDULER    (1)
#define MICROPY_PY_DESCRIPTORS      (1)
#define MICROPY_PY_ALL_SPECIAL_METHODS (1)
#define MICROPY_PY_BUILTINS_COMPLEX (0)
#define MICROPY_PY_BUILTINS_STR_UNICODE (1)
#define MICROPY_PY_BUILTINS_BYTEARRAY (1)
#define MICROPY_PY_BUILTINS_MEMORYVIEW (1)
#define MICROPY_PY_BUILTINS_FROZENSET (1)
#define MICROPY_PY_BUILTINS_SET     (1)
#define MICROPY_PY_BUILTINS_SLICE   (1)
#define MICROPY_PY_BUILTINS_SLICE_ATTRS (1)
#define MICROPY_PY_BUILTINS_PROPERTY (1)
<<<<<<< HEAD
#define MICROPY_PY_DESCRIPTORS      (1)
=======
#define MICROPY_PY_BUILTINS_ROUND_INT (1)
>>>>>>> 25ae98f0
#define MICROPY_PY_BUILTINS_INPUT   (1)
#define MICROPY_PY_BUILTINS_HELP    (1)
#define MICROPY_PY_BUILTINS_HELP_TEXT esp_help_text
#define MICROPY_PY_BUILTINS_HELP_MODULES (1)
#define MICROPY_PY___FILE__         (0)
#define MICROPY_PY_GC               (1)
#define MICROPY_PY_ARRAY            (1)
#define MICROPY_PY_ARRAY_SLICE_ASSIGN (1)
#define MICROPY_NONSTANDARD_TYPECODES (0)
#define MICROPY_PY_COLLECTIONS      (1)
#define MICROPY_PY_COLLECTIONS_DEQUE (1)
#define MICROPY_PY_COLLECTIONS_ORDEREDDICT (1)
#define MICROPY_PY_MATH             (0)
#define MICROPY_PY_CMATH            (0)
#define MICROPY_PY_IO               (1)
#define MICROPY_PY_IO_IOBASE        (1)
#define MICROPY_PY_IO_FILEIO        (1)
#define MICROPY_PY_STRUCT           (0)
#define MICROPY_PY_SYS              (1)
#define MICROPY_PY_SYS_MAXSIZE      (1)
#define MICROPY_PY_SYS_EXIT         (1)
#define MICROPY_PY_SYS_STDFILES     (1)
#define MICROPY_PY_SYS_STDIO_BUFFER (1)
#define MICROPY_PY_UERRNO           (1)
#define MICROPY_PY_UBINASCII        (1)
#define MICROPY_PY_UCTYPES          (1)
#define MICROPY_PY_UHASHLIB         (1)
#define MICROPY_PY_UHASHLIB_SHA1    (MICROPY_PY_USSL && MICROPY_SSL_AXTLS)
#define MICROPY_PY_UHEAPQ           (1)
#define MICROPY_PY_UTIMEQ           (1)
#define MICROPY_PY_UJSON            (1)
#define MICROPY_PY_URANDOM          (0)
#define MICROPY_PY_URE              (1)
#define MICROPY_PY_USELECT          (1)
#define MICROPY_PY_UTIME_MP_HAL     (1)
#define MICROPY_PY_UZLIB            (1)
#define MICROPY_PY_LWIP             (1)
#define MICROPY_PY_MACHINE          (1)
#define MICROPY_PY_MACHINE_PIN_MAKE_NEW mp_pin_make_new
#define MICROPY_PY_MACHINE_PULSE    (1)
#define MICROPY_PY_MACHINE_I2C      (1)
#define MICROPY_PY_MACHINE_SPI      (1)
#define MICROPY_PY_MACHINE_SPI_MAKE_NEW machine_hspi_make_new
#define MICROPY_PY_WEBSOCKET        (1)
#define MICROPY_PY_WEBREPL          (1)
#define MICROPY_PY_WEBREPL_DELAY    (20)
#define MICROPY_PY_FRAMEBUF         (1)
#define MICROPY_PY_MICROPYTHON_MEM_INFO (1)
<<<<<<< HEAD
#define MICROPY_PY_OS_DUPTERM       (1)
#define MICROPY_CPYTHON_COMPAT      (0)
=======
#define MICROPY_PY_OS_DUPTERM       (2)
#define MICROPY_CPYTHON_COMPAT      (1)
>>>>>>> 25ae98f0
#define MICROPY_LONGINT_IMPL        (MICROPY_LONGINT_IMPL_MPZ)
#define MICROPY_FLOAT_IMPL          (MICROPY_FLOAT_IMPL_FLOAT)
#define MICROPY_FLOAT_HIGH_QUALITY_HASH (1)
#define MICROPY_ERROR_REPORTING     (MICROPY_ERROR_REPORTING_NORMAL)
#define MICROPY_WARNINGS            (1)
#define MICROPY_PY_STR_BYTES_CMP_WARN (1)
#define MICROPY_STREAMS_NON_BLOCK   (1)
#define MICROPY_STREAMS_POSIX_API   (1)
#define MICROPY_MODULE_FROZEN_STR   (1)
#define MICROPY_MODULE_FROZEN_MPY   (1)
#define MICROPY_MODULE_FROZEN_LEXER mp_lexer_new_from_str32
#define MICROPY_QSTR_EXTRA_POOL     mp_qstr_frozen_const_pool

#define MICROPY_VFS                    (1)
#define MICROPY_FATFS_ENABLE_LFN       (1)
#define MICROPY_FATFS_RPATH            (2)
#define MICROPY_FATFS_MAX_SS           (4096)
#define MICROPY_FATFS_LFN_CODE_PAGE    (437) /* 1=SFN/ANSI 437=LFN/U.S.(OEM) */
#define MICROPY_VFS_FAT                (1)
#define MICROPY_ESP8266_NEOPIXEL       (1)

extern void ets_event_poll(void);
#define MICROPY_EVENT_POLL_HOOK {ets_event_poll();}
#define MICROPY_VM_HOOK_COUNT (10)
#define MICROPY_VM_HOOK_INIT static uint vm_hook_divisor = MICROPY_VM_HOOK_COUNT;
#define MICROPY_VM_HOOK_POLL if (--vm_hook_divisor == 0) { \
        vm_hook_divisor = MICROPY_VM_HOOK_COUNT; \
        extern void ets_loop_iter(void); \
        ets_loop_iter(); \
    }
#define MICROPY_VM_HOOK_LOOP MICROPY_VM_HOOK_POLL
#define MICROPY_VM_HOOK_RETURN MICROPY_VM_HOOK_POLL

// type definitions for the specific machine

#define MICROPY_MAKE_POINTER_CALLABLE(p) ((void*)((mp_uint_t)(p)))

#define MP_SSIZE_MAX (0x7fffffff)

#define UINT_FMT "%u"
#define INT_FMT "%d"

typedef int32_t mp_int_t; // must be pointer size
typedef uint32_t mp_uint_t; // must be pointer size
typedef long mp_off_t;
typedef uint32_t sys_prot_t; // for modlwip
// ssize_t, off_t as required by POSIX-signatured functions in stream.h
#include <sys/types.h>

#define MP_PLAT_PRINT_STRN(str, len) mp_hal_stdout_tx_strn_cooked(str, len)
void *esp_native_code_commit(void*, size_t);
#define MP_PLAT_COMMIT_EXEC(buf, len) esp_native_code_commit(buf, len)

#define mp_type_fileio mp_type_vfs_fat_fileio
#define mp_type_textio mp_type_vfs_fat_textio

// use vfs's functions for import stat and builtin open
#define mp_import_stat mp_vfs_import_stat
#define mp_builtin_open mp_vfs_open
#define mp_builtin_open_obj mp_vfs_open_obj

// extra built in names to add to the global namespace
#define MICROPY_PORT_BUILTINS \
    { MP_ROM_QSTR(MP_QSTR_open), MP_ROM_PTR(&mp_builtin_open_obj) },

// extra built in modules to add to the list of known ones
extern const struct _mp_obj_module_t esp_module;
extern const struct _mp_obj_module_t network_module;
extern const struct _mp_obj_module_t os_module;
extern const struct _mp_obj_module_t random_module;
extern const struct _mp_obj_module_t storage_module;
extern const struct _mp_obj_module_t struct_module;
extern const struct _mp_obj_module_t mp_module_lwip;
extern const struct _mp_obj_module_t mp_module_machine;
extern const struct _mp_obj_module_t mp_module_onewire;
extern const struct _mp_obj_module_t microcontroller_module;
extern const struct _mp_obj_module_t board_module;
extern const struct _mp_obj_module_t math_module;
extern const struct _mp_obj_module_t analogio_module;
extern const struct _mp_obj_module_t digitalio_module;
extern const struct _mp_obj_module_t pulseio_module;
extern const struct _mp_obj_module_t busio_module;
extern const struct _mp_obj_module_t bitbangio_module;
extern const struct _mp_obj_module_t time_module;
extern const struct _mp_obj_module_t multiterminal_module;
extern const struct _mp_obj_module_t neopixel_write_module;

#define MICROPY_PORT_BUILTIN_MODULES \
    { MP_OBJ_NEW_QSTR(MP_QSTR_esp), (mp_obj_t)&esp_module }, \
    { MP_OBJ_NEW_QSTR(MP_QSTR_socket), (mp_obj_t)&mp_module_lwip }, \
    { MP_OBJ_NEW_QSTR(MP_QSTR_usocket), (mp_obj_t)&mp_module_lwip }, \
    { MP_OBJ_NEW_QSTR(MP_QSTR_network), (mp_obj_t)&network_module }, \
    { MP_OBJ_NEW_QSTR(MP_QSTR_os), (mp_obj_t)&os_module }, \
    { MP_OBJ_NEW_QSTR(MP_QSTR_machine), (mp_obj_t)&mp_module_machine }, \
    { MP_ROM_QSTR(MP_QSTR__onewire), MP_ROM_PTR(&mp_module_onewire) }, \
    { MP_OBJ_NEW_QSTR(MP_QSTR_microcontroller), (mp_obj_t)&microcontroller_module }, \
    { MP_OBJ_NEW_QSTR(MP_QSTR_board), (mp_obj_t)&board_module }, \
    { MP_OBJ_NEW_QSTR(MP_QSTR_analogio), (mp_obj_t)&analogio_module }, \
    { MP_OBJ_NEW_QSTR(MP_QSTR_digitalio), (mp_obj_t)&digitalio_module }, \
    { MP_OBJ_NEW_QSTR(MP_QSTR_pulseio), (mp_obj_t)&pulseio_module }, \
    { MP_OBJ_NEW_QSTR(MP_QSTR_busio), (mp_obj_t)&busio_module }, \
    { MP_OBJ_NEW_QSTR(MP_QSTR_bitbangio), (mp_obj_t)&bitbangio_module }, \
    { MP_OBJ_NEW_QSTR(MP_QSTR_storage), (mp_obj_t)&storage_module }, \
    { MP_OBJ_NEW_QSTR(MP_QSTR_random), (mp_obj_t)&random_module }, \
    { MP_OBJ_NEW_QSTR(MP_QSTR_struct), (mp_obj_t)&struct_module }, \
    { MP_OBJ_NEW_QSTR(MP_QSTR_math), (mp_obj_t)&math_module }, \
    { MP_OBJ_NEW_QSTR(MP_QSTR_time), (mp_obj_t)&time_module }, \
    { MP_OBJ_NEW_QSTR(MP_QSTR_multiterminal), (mp_obj_t)&multiterminal_module }, \
    { MP_OBJ_NEW_QSTR(MP_QSTR_neopixel_write),(mp_obj_t)&neopixel_write_module }, \

#define MICROPY_PORT_BUILTIN_MODULE_WEAK_LINKS \
<<<<<<< HEAD
    { MP_ROM_QSTR(MP_QSTR_json), MP_ROM_PTR(&mp_module_ujson) }, \
=======
    { MP_ROM_QSTR(MP_QSTR_binascii), MP_ROM_PTR(&mp_module_ubinascii) }, \
    { MP_ROM_QSTR(MP_QSTR_collections), MP_ROM_PTR(&mp_module_collections) }, \
>>>>>>> 25ae98f0
    { MP_ROM_QSTR(MP_QSTR_errno), MP_ROM_PTR(&mp_module_uerrno) }, \
    { MP_ROM_QSTR(MP_QSTR_hashlib), MP_ROM_PTR(&mp_module_uhashlib) }, \
    { MP_ROM_QSTR(MP_QSTR_io), MP_ROM_PTR(&mp_module_io) }, \
    { MP_ROM_QSTR(MP_QSTR_json), MP_ROM_PTR(&mp_module_ujson) }, \
    { MP_ROM_QSTR(MP_QSTR_os), MP_ROM_PTR(&uos_module) }, \
    { MP_ROM_QSTR(MP_QSTR_random), MP_ROM_PTR(&mp_module_urandom) }, \
    { MP_ROM_QSTR(MP_QSTR_re), MP_ROM_PTR(&mp_module_ure) }, \
    { MP_ROM_QSTR(MP_QSTR_select), MP_ROM_PTR(&mp_module_uselect) }, \
    { MP_ROM_QSTR(MP_QSTR_socket), MP_ROM_PTR(&mp_module_lwip) }, \
    { MP_ROM_QSTR(MP_QSTR_ssl), MP_ROM_PTR(&mp_module_ussl) }, \
    { MP_ROM_QSTR(MP_QSTR_struct), MP_ROM_PTR(&mp_module_ustruct) }, \
    { MP_ROM_QSTR(MP_QSTR_time), MP_ROM_PTR(&utime_module) }, \
    { MP_ROM_QSTR(MP_QSTR_zlib), MP_ROM_PTR(&mp_module_uzlib) }, \

#define MP_STATE_PORT MP_STATE_VM

#define MICROPY_PORT_ROOT_POINTERS \
    const char *readline_hist[8]; \
    mp_obj_t pin_irq_handler[16]; \

// We need to provide a declaration/definition of alloca()
#include <alloca.h>

// board specifics

#define MICROPY_MPHALPORT_H "esp_mphal.h"
#define MICROPY_HW_BOARD_NAME "ESP module"
#define MICROPY_HW_MCU_NAME "ESP8266"
#define MICROPY_PY_SYS_PLATFORM "esp8266"

#define MP_FASTCODE(n) __attribute__((section(".iram0.text." #n))) n

#define _assert(expr) ((expr) ? (void)0 : __assert_func(__FILE__, __LINE__, __func__, #expr))<|MERGE_RESOLUTION|>--- conflicted
+++ resolved
@@ -41,11 +41,7 @@
 #define MICROPY_PY_BUILTINS_SLICE   (1)
 #define MICROPY_PY_BUILTINS_SLICE_ATTRS (1)
 #define MICROPY_PY_BUILTINS_PROPERTY (1)
-<<<<<<< HEAD
-#define MICROPY_PY_DESCRIPTORS      (1)
-=======
 #define MICROPY_PY_BUILTINS_ROUND_INT (1)
->>>>>>> 25ae98f0
 #define MICROPY_PY_BUILTINS_INPUT   (1)
 #define MICROPY_PY_BUILTINS_HELP    (1)
 #define MICROPY_PY_BUILTINS_HELP_TEXT esp_help_text
@@ -94,13 +90,8 @@
 #define MICROPY_PY_WEBREPL_DELAY    (20)
 #define MICROPY_PY_FRAMEBUF         (1)
 #define MICROPY_PY_MICROPYTHON_MEM_INFO (1)
-<<<<<<< HEAD
-#define MICROPY_PY_OS_DUPTERM       (1)
+#define MICROPY_PY_OS_DUPTERM       (2)
 #define MICROPY_CPYTHON_COMPAT      (0)
-=======
-#define MICROPY_PY_OS_DUPTERM       (2)
-#define MICROPY_CPYTHON_COMPAT      (1)
->>>>>>> 25ae98f0
 #define MICROPY_LONGINT_IMPL        (MICROPY_LONGINT_IMPL_MPZ)
 #define MICROPY_FLOAT_IMPL          (MICROPY_FLOAT_IMPL_FLOAT)
 #define MICROPY_FLOAT_HIGH_QUALITY_HASH (1)
@@ -212,25 +203,10 @@
     { MP_OBJ_NEW_QSTR(MP_QSTR_neopixel_write),(mp_obj_t)&neopixel_write_module }, \
 
 #define MICROPY_PORT_BUILTIN_MODULE_WEAK_LINKS \
-<<<<<<< HEAD
     { MP_ROM_QSTR(MP_QSTR_json), MP_ROM_PTR(&mp_module_ujson) }, \
-=======
-    { MP_ROM_QSTR(MP_QSTR_binascii), MP_ROM_PTR(&mp_module_ubinascii) }, \
-    { MP_ROM_QSTR(MP_QSTR_collections), MP_ROM_PTR(&mp_module_collections) }, \
->>>>>>> 25ae98f0
     { MP_ROM_QSTR(MP_QSTR_errno), MP_ROM_PTR(&mp_module_uerrno) }, \
-    { MP_ROM_QSTR(MP_QSTR_hashlib), MP_ROM_PTR(&mp_module_uhashlib) }, \
-    { MP_ROM_QSTR(MP_QSTR_io), MP_ROM_PTR(&mp_module_io) }, \
-    { MP_ROM_QSTR(MP_QSTR_json), MP_ROM_PTR(&mp_module_ujson) }, \
-    { MP_ROM_QSTR(MP_QSTR_os), MP_ROM_PTR(&uos_module) }, \
-    { MP_ROM_QSTR(MP_QSTR_random), MP_ROM_PTR(&mp_module_urandom) }, \
-    { MP_ROM_QSTR(MP_QSTR_re), MP_ROM_PTR(&mp_module_ure) }, \
     { MP_ROM_QSTR(MP_QSTR_select), MP_ROM_PTR(&mp_module_uselect) }, \
     { MP_ROM_QSTR(MP_QSTR_socket), MP_ROM_PTR(&mp_module_lwip) }, \
-    { MP_ROM_QSTR(MP_QSTR_ssl), MP_ROM_PTR(&mp_module_ussl) }, \
-    { MP_ROM_QSTR(MP_QSTR_struct), MP_ROM_PTR(&mp_module_ustruct) }, \
-    { MP_ROM_QSTR(MP_QSTR_time), MP_ROM_PTR(&utime_module) }, \
-    { MP_ROM_QSTR(MP_QSTR_zlib), MP_ROM_PTR(&mp_module_uzlib) }, \
 
 #define MP_STATE_PORT MP_STATE_VM
 
