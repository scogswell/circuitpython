--- conflicted
+++ resolved
@@ -43,25 +43,4 @@
 
 void port_start_background_task(void) {}
 
-<<<<<<< HEAD
-    // Delay for 1 tick so that we don't starve the idle task.
-    // TODO: 1 tick is 10ms which is a long time! Can we delegate to idle for a minimal amount of
-    // time?
-    vTaskDelay(1);
-    running_background_tasks = true;
-    filesystem_background();
-
-#if CIRCUITPY_BLEIO
-    bleio_background();
-#endif
-
-    // #if CIRCUITPY_DISPLAYIO
-    // displayio_background();
-    // #endif
-    running_background_tasks = false;
-
-    assert_heap_ok();
-}
-=======
-void port_finish_background_task(void) {}
->>>>>>> e7a78e08
+void port_finish_background_task(void) {}