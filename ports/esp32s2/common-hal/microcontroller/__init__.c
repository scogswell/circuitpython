--- conflicted
+++ resolved
@@ -86,7 +86,6 @@
     },
 };
 
-<<<<<<< HEAD
 #if CIRCUITPY_INTERNAL_NVM_SIZE > 0
 // The singleton nvm.ByteArray object.
 const nvm_bytearray_obj_t common_hal_mcu_nvm_obj = {
@@ -95,7 +94,9 @@
     },
     .start_address = (uint8_t*) CIRCUITPY_INTERNAL_NVM_START_ADDR,
     .len = CIRCUITPY_INTERNAL_NVM_SIZE,
-=======
+};
+#endif
+
 #if CIRCUITPY_WATCHDOG
 // The singleton watchdog.WatchDogTimer object.
 watchdog_watchdogtimer_obj_t common_hal_mcu_watchdogtimer_obj = {
@@ -104,7 +105,6 @@
     },
     .timeout = 0.0f,
     .mode = WATCHDOGMODE_NONE,
->>>>>>> ebdc48ae
 };
 #endif
 
