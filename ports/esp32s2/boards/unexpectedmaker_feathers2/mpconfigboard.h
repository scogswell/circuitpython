/*
 * This file is part of the MicroPython project, http://micropython.org/
 *
 * The MIT License (MIT)
 *
 * Copyright (c) 2019 Scott Shawcroft for Adafruit Industries
 *
 * Permission is hereby granted, free of charge, to any person obtaining a copy
 * of this software and associated documentation files (the "Software"), to deal
 * in the Software without restriction, including without limitation the rights
 * to use, copy, modify, merge, publish, distribute, sublicense, and/or sell
 * copies of the Software, and to permit persons to whom the Software is
 * furnished to do so, subject to the following conditions:
 *
 * The above copyright notice and this permission notice shall be included in
 * all copies or substantial portions of the Software.
 *
 * THE SOFTWARE IS PROVIDED "AS IS", WITHOUT WARRANTY OF ANY KIND, EXPRESS OR
 * IMPLIED, INCLUDING BUT NOT LIMITED TO THE WARRANTIES OF MERCHANTABILITY,
 * FITNESS FOR A PARTICULAR PURPOSE AND NONINFRINGEMENT. IN NO EVENT SHALL THE
 * AUTHORS OR COPYRIGHT HOLDERS BE LIABLE FOR ANY CLAIM, DAMAGES OR OTHER
 * LIABILITY, WHETHER IN AN ACTION OF CONTRACT, TORT OR OTHERWISE, ARISING FROM,
 * OUT OF OR IN CONNECTION WITH THE SOFTWARE OR THE USE OR OTHER DEALINGS IN
 * THE SOFTWARE.
 */

//Micropython setup

#define MICROPY_HW_BOARD_NAME       "FeatherS2"
#define MICROPY_HW_MCU_NAME         "ESP32S2"

#define CIRCUITPY_BOOT_BUTTON (&pin_GPIO0)

#define BOARD_USER_SAFE_MODE_ACTION translate("pressing boot button at start up.\n")

#define AUTORESET_DELAY_MS 500

<<<<<<< HEAD
#define MICROPY_HW_APA102_MOSI   (&pin_GPIO40)
#define MICROPY_HW_APA102_SCK    (&pin_GPIO45)
=======
// #define MICROPY_HW_APA102_MOSI   (&pin_GPIO40)
// #define MICROPY_HW_APA102_SCK    (&pin_GPIO45)
>>>>>>> 8c428a3b
<|MERGE_RESOLUTION|>--- conflicted
+++ resolved
@@ -35,10 +35,5 @@
 
 #define AUTORESET_DELAY_MS 500
 
-<<<<<<< HEAD
-#define MICROPY_HW_APA102_MOSI   (&pin_GPIO40)
-#define MICROPY_HW_APA102_SCK    (&pin_GPIO45)
-=======
 // #define MICROPY_HW_APA102_MOSI   (&pin_GPIO40)
-// #define MICROPY_HW_APA102_SCK    (&pin_GPIO45)
->>>>>>> 8c428a3b
+// #define MICROPY_HW_APA102_SCK    (&pin_GPIO45)