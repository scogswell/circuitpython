--- conflicted
+++ resolved
@@ -33,10 +33,7 @@
 #define FLASH_PAGE_SIZE             (0x4000)  //16K
 
 #define BOARD_OSC_DIV 8
-<<<<<<< HEAD
-=======
 
->>>>>>> 387ab6c8
 #define CIRCUITPY_AUTORELOAD_DELAY_MS 500
 
 #define BOARD_FLASH_SIZE (FLASH_SIZE - 0x2000 - 0xC000)
