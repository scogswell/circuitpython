--- conflicted
+++ resolved
@@ -64,13 +64,7 @@
     const uint32_t pin = digitalinout->pin->number;
 
     __disable_irq();
-<<<<<<< HEAD
-    // Enable DWT in debug core. Usable when interrupts disabled, as opposed to Systick->VAL
-    CoreDebug->DEMCR |= CoreDebug_DEMCR_TRCENA_Msk;
-    DWT->CTRL |= DWT_CTRL_CYCCNTENA_Msk;
-=======
-    // Use DWT in debug core. Useable when interrupts disabled, as opposed to Systick->VAL
->>>>>>> 2492fb0b
+    // Use DWT in debug core. Usable when interrupts disabled, as opposed to Systick->VAL
     DWT->CYCCNT = 0;
 
     for (;;) {
