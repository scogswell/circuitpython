--- conflicted
+++ resolved
@@ -70,6 +70,7 @@
 /******************************************************************************/
 // Ticks for task ordering in pairing heap
 
+// CIRCUITPY-style ticks
 #define _TICKS_PERIOD (1lu << 29)
 #define _TICKS_MAX (_TICKS_PERIOD - 1)
 #define _TICKS_HALFPERIOD (_TICKS_PERIOD >> 1)
@@ -241,6 +242,7 @@
 }
 STATIC MP_DEFINE_CONST_FUN_OBJ_1(task_cancel_obj, task_cancel);
 
+// CIRCUITPY provides __await__().
 STATIC mp_obj_t task_await(mp_obj_t self_in) {
     return task_getiter(self_in, NULL);
 }
@@ -264,6 +266,7 @@
             dest[1] = self_in;
         } else if (attr == MP_QSTR_ph_key) {
             dest[0] = self->ph_key;
+        // CIRCUITPY provides __await__().
         } else if (attr == MP_QSTR___await__) {
             dest[0] = MP_OBJ_FROM_PTR(&task_await_obj);
             dest[1] = self_in;
@@ -299,6 +302,7 @@
 STATIC mp_obj_t task_iternext(mp_obj_t self_in) {
     mp_obj_task_t *self = MP_OBJ_TO_PTR(self_in);
     if (TASK_IS_DONE(self)) {
+        // CIRCUITPY
         if (self->data == mp_const_none) {
             // Task finished but has already been sent to the loop's exception handler.
             mp_raise_StopIteration(MP_OBJ_NULL);
@@ -348,10 +352,6 @@
     .globals = (mp_obj_dict_t *)&mp_module_uasyncio_globals,
 };
 
-<<<<<<< HEAD
-MP_REGISTER_MODULE(MP_QSTR__asyncio, mp_module_uasyncio, MICROPY_PY_UASYNCIO);
-=======
 MP_REGISTER_MODULE(MP_QSTR__uasyncio, mp_module_uasyncio);
->>>>>>> 9b486340
 
 #endif // MICROPY_PY_UASYNCIO