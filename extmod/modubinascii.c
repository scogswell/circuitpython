/*
 * This file is part of the MicroPython project, http://micropython.org/
 *
 * The MIT License (MIT)
 *
 * Copyright (c) 2014 Paul Sokolovsky
 *
 * Permission is hereby granted, free of charge, to any person obtaining a copy
 * of this software and associated documentation files (the "Software"), to deal
 * in the Software without restriction, including without limitation the rights
 * to use, copy, modify, merge, publish, distribute, sublicense, and/or sell
 * copies of the Software, and to permit persons to whom the Software is
 * furnished to do so, subject to the following conditions:
 *
 * The above copyright notice and this permission notice shall be included in
 * all copies or substantial portions of the Software.
 *
 * THE SOFTWARE IS PROVIDED "AS IS", WITHOUT WARRANTY OF ANY KIND, EXPRESS OR
 * IMPLIED, INCLUDING BUT NOT LIMITED TO THE WARRANTIES OF MERCHANTABILITY,
 * FITNESS FOR A PARTICULAR PURPOSE AND NONINFRINGEMENT. IN NO EVENT SHALL THE
 * AUTHORS OR COPYRIGHT HOLDERS BE LIABLE FOR ANY CLAIM, DAMAGES OR OTHER
 * LIABILITY, WHETHER IN AN ACTION OF CONTRACT, TORT OR OTHERWISE, ARISING FROM,
 * OUT OF OR IN CONNECTION WITH THE SOFTWARE OR THE USE OR OTHER DEALINGS IN
 * THE SOFTWARE.
 */

#include <stdio.h>
#include <assert.h>
#include <string.h>

#include "py/runtime.h"
#include "py/binary.h"
#include "py/objstr.h"

#include "supervisor/shared/translate/translate.h"

#if MICROPY_PY_UBINASCII

<<<<<<< HEAD
static void check_not_unicode(const mp_obj_t arg) {
    #if MICROPY_CPYTHON_COMPAT
    if (mp_obj_is_str(arg)) {
        mp_raise_TypeError(MP_ERROR_TEXT("a bytes-like object is required"));
    }
    #endif
}
STATIC mp_obj_t mod_binascii_hexlify(size_t n_args, const mp_obj_t *args) {
    // First argument is the data to convert.
    // Second argument is an optional separator to be used between values.
    const char *sep = NULL;
    mp_buffer_info_t bufinfo;
    check_not_unicode(args[0]);
    mp_get_buffer_raise(args[0], &bufinfo, MP_BUFFER_READ);

    // Code below assumes non-zero buffer length when computing size with
    // separator, so handle the zero-length case here.
    if (bufinfo.len == 0) {
        return mp_const_empty_bytes;
    }

    vstr_t vstr;
    size_t out_len = bufinfo.len * 2;
    if (n_args > 1) {
        // 1-char separator between hex numbers
        out_len += bufinfo.len - 1;
        sep = mp_obj_str_get_str(args[1]);
    }
    vstr_init_len(&vstr, out_len);
    byte *in = bufinfo.buf, *out = (byte *)vstr.buf;
    for (mp_uint_t i = bufinfo.len; i--;) {
        byte d = (*in >> 4);
        if (d > 9) {
            d += 'a' - '9' - 1;
        }
        *out++ = d + '0';
        d = (*in++ & 0xf);
        if (d > 9) {
            d += 'a' - '9' - 1;
        }
        *out++ = d + '0';
        if (sep != NULL && i != 0) {
            *out++ = *sep;
        }
    }
    return mp_obj_new_str_from_vstr(&mp_type_bytes, &vstr);
=======
#if MICROPY_PY_BUILTINS_BYTES_HEX
STATIC mp_obj_t bytes_hex_as_bytes(size_t n_args, const mp_obj_t *args) {
    return mp_obj_bytes_hex(n_args, args, &mp_type_bytes);
>>>>>>> 294baf52
}
STATIC MP_DEFINE_CONST_FUN_OBJ_VAR_BETWEEN(bytes_hex_as_bytes_obj, 1, 2, bytes_hex_as_bytes);

STATIC mp_obj_t bytes_fromhex_bytes(mp_obj_t data) {
    return mp_obj_bytes_fromhex(MP_OBJ_FROM_PTR(&mp_type_bytes), data);
}
STATIC MP_DEFINE_CONST_FUN_OBJ_1(bytes_fromhex_obj, bytes_fromhex_bytes);
#endif

// If ch is a character in the base64 alphabet, and is not a pad character, then
// the corresponding integer between 0 and 63, inclusively, is returned.
// Otherwise, -1 is returned.
static int mod_binascii_sextet(byte ch) {
    if (ch >= 'A' && ch <= 'Z') {
        return ch - 'A';
    } else if (ch >= 'a' && ch <= 'z') {
        return ch - 'a' + 26;
    } else if (ch >= '0' && ch <= '9') {
        return ch - '0' + 52;
    } else if (ch == '+') {
        return 62;
    } else if (ch == '/') {
        return 63;
    } else {
        return -1;
    }
}

STATIC mp_obj_t mod_binascii_a2b_base64(mp_obj_t data) {
    mp_buffer_info_t bufinfo;
    mp_get_buffer_raise(data, &bufinfo, MP_BUFFER_READ);
    byte *in = bufinfo.buf;

    vstr_t vstr;
    vstr_init(&vstr, (bufinfo.len / 4) * 3 + 1); // Potentially over-allocate
    byte *out = (byte *)vstr.buf;

    uint shift = 0;
    int nbits = 0; // Number of meaningful bits in shift
    bool hadpad = false; // Had a pad character since last valid character
    for (size_t i = 0; i < bufinfo.len; i++) {
        if (in[i] == '=') {
            if ((nbits == 2) || ((nbits == 4) && hadpad)) {
                nbits = 0;
                break;
            }
            hadpad = true;
        }

        int sextet = mod_binascii_sextet(in[i]);
        if (sextet == -1) {
            continue;
        }
        hadpad = false;
        shift = (shift << 6) | sextet;
        nbits += 6;

        if (nbits >= 8) {
            nbits -= 8;
            out[vstr.len++] = (shift >> nbits) & 0xFF;
        }
    }

    if (nbits) {
        mp_raise_ValueError(MP_ERROR_TEXT("incorrect padding"));
    }

    return mp_obj_new_bytes_from_vstr(&vstr);
}
STATIC MP_DEFINE_CONST_FUN_OBJ_1(mod_binascii_a2b_base64_obj, mod_binascii_a2b_base64);

STATIC mp_obj_t mod_binascii_b2a_base64(size_t n_args, const mp_obj_t *pos_args, mp_map_t *kw_args) {
    enum { ARG_newline };
    static const mp_arg_t allowed_args[] = {
        { MP_QSTR_newline, MP_ARG_BOOL, {.u_bool = true} },
    };

    mp_arg_val_t args[MP_ARRAY_SIZE(allowed_args)];
    mp_arg_parse_all(n_args - 1, pos_args + 1, kw_args, MP_ARRAY_SIZE(allowed_args), allowed_args, args);
    uint8_t newline = args[ARG_newline].u_bool;
    check_not_unicode(pos_args[0]);
    mp_buffer_info_t bufinfo;
    mp_get_buffer_raise(pos_args[0], &bufinfo, MP_BUFFER_READ);

    vstr_t vstr;
    vstr_init_len(&vstr, ((bufinfo.len != 0) ? (((bufinfo.len - 1) / 3) + 1) * 4 : 0) + newline);

    // First pass, we convert input buffer to numeric base 64 values
    byte *in = bufinfo.buf, *out = (byte *)vstr.buf;
    mp_uint_t i;
    for (i = bufinfo.len; i >= 3; i -= 3) {
        *out++ = (in[0] & 0xFC) >> 2;
        *out++ = (in[0] & 0x03) << 4 | (in[1] & 0xF0) >> 4;
        *out++ = (in[1] & 0x0F) << 2 | (in[2] & 0xC0) >> 6;
        *out++ = in[2] & 0x3F;
        in += 3;
    }
    if (i != 0) {
        *out++ = (in[0] & 0xFC) >> 2;
        if (i == 2) {
            *out++ = (in[0] & 0x03) << 4 | (in[1] & 0xF0) >> 4;
            *out++ = (in[1] & 0x0F) << 2;
        } else {
            *out++ = (in[0] & 0x03) << 4;
            *out++ = 64;
        }
        *out = 64;
    }

    // Second pass, we convert number base 64 values to actual base64 ascii encoding
    out = (byte *)vstr.buf;
    for (mp_uint_t j = vstr.len - newline; j--;) {
        if (*out < 26) {
            *out += 'A';
        } else if (*out < 52) {
            *out += 'a' - 26;
        } else if (*out < 62) {
            *out += '0' - 52;
        } else if (*out == 62) {
            *out = '+';
        } else if (*out == 63) {
            *out = '/';
        } else {
            *out = '=';
        }
        out++;
    }
    if (newline) {
        *out = '\n';
    }
    return mp_obj_new_bytes_from_vstr(&vstr);
}
STATIC MP_DEFINE_CONST_FUN_OBJ_KW(mod_binascii_b2a_base64_obj, 1, mod_binascii_b2a_base64);

// CIRCUITPY uses a self-contained implementation of CRC32,
// instead of depending on uzlib, like MicroPython.

/*
 * CRC32 checksum
 *
 * Copyright (c) 1998-2003 by Joergen Ibsen / Jibz
 * All Rights Reserved
 *
 * http://www.ibsensoftware.com/
 *
 * This software is provided 'as-is', without any express
 * or implied warranty.  In no event will the authors be
 * held liable for any damages arising from the use of
 * this software.
 *
 * Permission is granted to anyone to use this software
 * for any purpose, including commercial applications,
 * and to alter it and redistribute it freely, subject to
 * the following restrictions:
 *
 * 1. The origin of this software must not be
 *    misrepresented; you must not claim that you
 *    wrote the original software. If you use this
 *    software in a product, an acknowledgment in
 *    the product documentation would be appreciated
 *    but is not required.
 *
 * 2. Altered source versions must be plainly marked
 *    as such, and must not be misrepresented as
 *    being the original software.
 *
 * 3. This notice may not be removed or altered from
 *    any source distribution.
 */

/*
 * CRC32 algorithm taken from the zlib source, which is
 * Copyright (C) 1995-1998 Jean-loup Gailly and Mark Adler
 */


static const unsigned int tinf_crc32tab[16] = {
    0x00000000, 0x1db71064, 0x3b6e20c8, 0x26d930ac, 0x76dc4190,
    0x6b6b51f4, 0x4db26158, 0x5005713c, 0xedb88320, 0xf00f9344,
    0xd6d6a3e8, 0xcb61b38c, 0x9b64c2b0, 0x86d3d2d4, 0xa00ae278,
    0xbdbdf21c
};

/* crc is previous value for incremental computation, 0xffffffff initially */
static uint32_t from_uzlib_crc32(const void *data, unsigned int length, uint32_t crc) {
    const unsigned char *buf = (const unsigned char *)data;
    unsigned int i;

    for (i = 0; i < length; ++i)
    {
        crc ^= buf[i];
        crc = tinf_crc32tab[crc & 0x0f] ^ (crc >> 4);
        crc = tinf_crc32tab[crc & 0x0f] ^ (crc >> 4);
    }

    // return value suitable for passing in next time, for final value invert it
    return crc /* ^ 0xffffffff*/;
}

STATIC mp_obj_t mod_binascii_crc32(size_t n_args, const mp_obj_t *args) {
    mp_buffer_info_t bufinfo;
    check_not_unicode(args[0]);
    mp_get_buffer_raise(args[0], &bufinfo, MP_BUFFER_READ);
    uint32_t crc = (n_args > 1) ? mp_obj_get_int_truncated(args[1]) : 0;
    crc = from_uzlib_crc32(bufinfo.buf, bufinfo.len, crc ^ 0xffffffff);
    return mp_obj_new_int_from_uint(crc ^ 0xffffffff);
}
STATIC MP_DEFINE_CONST_FUN_OBJ_VAR_BETWEEN(mod_binascii_crc32_obj, 1, 2, mod_binascii_crc32);


STATIC const mp_rom_map_elem_t mp_module_binascii_globals_table[] = {
<<<<<<< HEAD
    { MP_ROM_QSTR(MP_QSTR___name__), MP_ROM_QSTR(MP_QSTR_binascii) },
    { MP_ROM_QSTR(MP_QSTR_hexlify), MP_ROM_PTR(&mod_binascii_hexlify_obj) },
    { MP_ROM_QSTR(MP_QSTR_unhexlify), MP_ROM_PTR(&mod_binascii_unhexlify_obj) },
=======
    { MP_ROM_QSTR(MP_QSTR___name__), MP_ROM_QSTR(MP_QSTR_ubinascii) },
    #if MICROPY_PY_BUILTINS_BYTES_HEX
    { MP_ROM_QSTR(MP_QSTR_hexlify), MP_ROM_PTR(&bytes_hex_as_bytes_obj) },
    { MP_ROM_QSTR(MP_QSTR_unhexlify), MP_ROM_PTR(&bytes_fromhex_obj) },
    #endif
>>>>>>> 294baf52
    { MP_ROM_QSTR(MP_QSTR_a2b_base64), MP_ROM_PTR(&mod_binascii_a2b_base64_obj) },
    { MP_ROM_QSTR(MP_QSTR_b2a_base64), MP_ROM_PTR(&mod_binascii_b2a_base64_obj) },
    { MP_ROM_QSTR(MP_QSTR_crc32), MP_ROM_PTR(&mod_binascii_crc32_obj) },
};

STATIC MP_DEFINE_CONST_DICT(mp_module_binascii_globals, mp_module_binascii_globals_table);

const mp_obj_module_t mp_module_ubinascii = {
    .base = { &mp_type_module },
    .globals = (mp_obj_dict_t *)&mp_module_binascii_globals,
};

MP_REGISTER_MODULE(MP_QSTR_ubinascii, mp_module_ubinascii);

#endif // MICROPY_PY_UBINASCII<|MERGE_RESOLUTION|>--- conflicted
+++ resolved
@@ -32,62 +32,18 @@
 #include "py/binary.h"
 #include "py/objstr.h"
 
-#include "supervisor/shared/translate/translate.h"
-
 #if MICROPY_PY_UBINASCII
 
-<<<<<<< HEAD
+#if MICROPY_PY_BUILTINS_BYTES_HEX
+STATIC mp_obj_t bytes_hex_as_bytes(size_t n_args, const mp_obj_t *args) {
+    return mp_obj_bytes_hex(n_args, args, &mp_type_bytes);
+
 static void check_not_unicode(const mp_obj_t arg) {
     #if MICROPY_CPYTHON_COMPAT
     if (mp_obj_is_str(arg)) {
         mp_raise_TypeError(MP_ERROR_TEXT("a bytes-like object is required"));
     }
     #endif
-}
-STATIC mp_obj_t mod_binascii_hexlify(size_t n_args, const mp_obj_t *args) {
-    // First argument is the data to convert.
-    // Second argument is an optional separator to be used between values.
-    const char *sep = NULL;
-    mp_buffer_info_t bufinfo;
-    check_not_unicode(args[0]);
-    mp_get_buffer_raise(args[0], &bufinfo, MP_BUFFER_READ);
-
-    // Code below assumes non-zero buffer length when computing size with
-    // separator, so handle the zero-length case here.
-    if (bufinfo.len == 0) {
-        return mp_const_empty_bytes;
-    }
-
-    vstr_t vstr;
-    size_t out_len = bufinfo.len * 2;
-    if (n_args > 1) {
-        // 1-char separator between hex numbers
-        out_len += bufinfo.len - 1;
-        sep = mp_obj_str_get_str(args[1]);
-    }
-    vstr_init_len(&vstr, out_len);
-    byte *in = bufinfo.buf, *out = (byte *)vstr.buf;
-    for (mp_uint_t i = bufinfo.len; i--;) {
-        byte d = (*in >> 4);
-        if (d > 9) {
-            d += 'a' - '9' - 1;
-        }
-        *out++ = d + '0';
-        d = (*in++ & 0xf);
-        if (d > 9) {
-            d += 'a' - '9' - 1;
-        }
-        *out++ = d + '0';
-        if (sep != NULL && i != 0) {
-            *out++ = *sep;
-        }
-    }
-    return mp_obj_new_str_from_vstr(&mp_type_bytes, &vstr);
-=======
-#if MICROPY_PY_BUILTINS_BYTES_HEX
-STATIC mp_obj_t bytes_hex_as_bytes(size_t n_args, const mp_obj_t *args) {
-    return mp_obj_bytes_hex(n_args, args, &mp_type_bytes);
->>>>>>> 294baf52
 }
 STATIC MP_DEFINE_CONST_FUN_OBJ_VAR_BETWEEN(bytes_hex_as_bytes_obj, 1, 2, bytes_hex_as_bytes);
 
@@ -168,6 +124,7 @@
     mp_arg_val_t args[MP_ARRAY_SIZE(allowed_args)];
     mp_arg_parse_all(n_args - 1, pos_args + 1, kw_args, MP_ARRAY_SIZE(allowed_args), allowed_args, args);
     uint8_t newline = args[ARG_newline].u_bool;
+    // CIRCUITPY
     check_not_unicode(pos_args[0]);
     mp_buffer_info_t bufinfo;
     mp_get_buffer_raise(pos_args[0], &bufinfo, MP_BUFFER_READ);
@@ -289,30 +246,25 @@
 
 STATIC mp_obj_t mod_binascii_crc32(size_t n_args, const mp_obj_t *args) {
     mp_buffer_info_t bufinfo;
-    check_not_unicode(args[0]);
     mp_get_buffer_raise(args[0], &bufinfo, MP_BUFFER_READ);
     uint32_t crc = (n_args > 1) ? mp_obj_get_int_truncated(args[1]) : 0;
-    crc = from_uzlib_crc32(bufinfo.buf, bufinfo.len, crc ^ 0xffffffff);
+    crc = uzlib_crc32(bufinfo.buf, bufinfo.len, crc ^ 0xffffffff);
     return mp_obj_new_int_from_uint(crc ^ 0xffffffff);
 }
 STATIC MP_DEFINE_CONST_FUN_OBJ_VAR_BETWEEN(mod_binascii_crc32_obj, 1, 2, mod_binascii_crc32);
-
+#endif
 
 STATIC const mp_rom_map_elem_t mp_module_binascii_globals_table[] = {
-<<<<<<< HEAD
-    { MP_ROM_QSTR(MP_QSTR___name__), MP_ROM_QSTR(MP_QSTR_binascii) },
-    { MP_ROM_QSTR(MP_QSTR_hexlify), MP_ROM_PTR(&mod_binascii_hexlify_obj) },
-    { MP_ROM_QSTR(MP_QSTR_unhexlify), MP_ROM_PTR(&mod_binascii_unhexlify_obj) },
-=======
     { MP_ROM_QSTR(MP_QSTR___name__), MP_ROM_QSTR(MP_QSTR_ubinascii) },
     #if MICROPY_PY_BUILTINS_BYTES_HEX
     { MP_ROM_QSTR(MP_QSTR_hexlify), MP_ROM_PTR(&bytes_hex_as_bytes_obj) },
     { MP_ROM_QSTR(MP_QSTR_unhexlify), MP_ROM_PTR(&bytes_fromhex_obj) },
     #endif
->>>>>>> 294baf52
     { MP_ROM_QSTR(MP_QSTR_a2b_base64), MP_ROM_PTR(&mod_binascii_a2b_base64_obj) },
     { MP_ROM_QSTR(MP_QSTR_b2a_base64), MP_ROM_PTR(&mod_binascii_b2a_base64_obj) },
+    #if MICROPY_PY_UBINASCII_CRC32
     { MP_ROM_QSTR(MP_QSTR_crc32), MP_ROM_PTR(&mod_binascii_crc32_obj) },
+    #endif
 };
 
 STATIC MP_DEFINE_CONST_DICT(mp_module_binascii_globals, mp_module_binascii_globals_table);
