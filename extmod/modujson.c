<<<<<<< HEAD
// SPDX-FileCopyrightText: 2014 MicroPython & CircuitPython contributors (https://github.com/adafruit/circuitpython/graphs/contributors)
// SPDX-FileCopyrightText: Copyright (c) 2014-2019 Damien P. George
//
// SPDX-License-Identifier: MIT
=======
/*
 * This file is part of the MicroPython project, http://micropython.org/
 *
 * The MIT License (MIT)
 *
 * Copyright (c) 2014-2019 Damien P. George
 *
 * Permission is hereby granted, free of charge, to any person obtaining a copy
 * of this software and associated documentation files (the "Software"), to deal
 * in the Software without restriction, including without limitation the rights
 * to use, copy, modify, merge, publish, distribute, sublicense, and/or sell
 * copies of the Software, and to permit persons to whom the Software is
 * furnished to do so, subject to the following conditions:
 *
 * The above copyright notice and this permission notice shall be included in
 * all copies or substantial portions of the Software.
 *
 * THE SOFTWARE IS PROVIDED "AS IS", WITHOUT WARRANTY OF ANY KIND, EXPRESS OR
 * IMPLIED, INCLUDING BUT NOT LIMITED TO THE WARRANTIES OF MERCHANTABILITY,
 * FITNESS FOR A PARTICULAR PURPOSE AND NONINFRINGEMENT. IN NO EVENT SHALL THE
 * AUTHORS OR COPYRIGHT HOLDERS BE LIABLE FOR ANY CLAIM, DAMAGES OR OTHER
 * LIABILITY, WHETHER IN AN ACTION OF CONTRACT, TORT OR OTHERWISE, ARISING FROM,
 * OUT OF OR IN CONNECTION WITH THE SOFTWARE OR THE USE OR OTHER DEALINGS IN
 * THE SOFTWARE.
 */
>>>>>>> b0932fcf

#include <stdio.h>

#include "py/binary.h"
#include "py/objarray.h"
#include "py/objlist.h"
#include "py/objstringio.h"
#include "py/parsenum.h"
#include "py/runtime.h"
#include "py/stream.h"

#include "supervisor/shared/translate.h"

#if MICROPY_PY_UJSON

STATIC mp_obj_t mod_ujson_dump(mp_obj_t obj, mp_obj_t stream) {
    mp_get_stream_raise(stream, MP_STREAM_OP_WRITE);
    mp_print_t print = {MP_OBJ_TO_PTR(stream), mp_stream_write_adaptor};
    mp_obj_print_helper(&print, obj, PRINT_JSON);
    return mp_const_none;
}
STATIC MP_DEFINE_CONST_FUN_OBJ_2(mod_ujson_dump_obj, mod_ujson_dump);

STATIC mp_obj_t mod_ujson_dumps(mp_obj_t obj) {
    vstr_t vstr;
    mp_print_t print;
    vstr_init_print(&vstr, 8, &print);
    mp_obj_print_helper(&print, obj, PRINT_JSON);
    return mp_obj_new_str_from_vstr(&mp_type_str, &vstr);
}
STATIC MP_DEFINE_CONST_FUN_OBJ_1(mod_ujson_dumps_obj, mod_ujson_dumps);

#define JSON_DEBUG(...) (void)0
// #define JSON_DEBUG(...) mp_printf(&mp_plat_print __VA_OPT__(,) __VA_ARGS__)


// The function below implements a simple non-recursive JSON parser.
//
// The JSON specification is at http://www.ietf.org/rfc/rfc4627.txt
// The parser here will parse any valid JSON and return the correct
// corresponding Python object.  It allows through a superset of JSON, since
// it treats commas and colons as "whitespace", and doesn't care if
// brackets/braces are correctly paired.  It will raise a ValueError if the
// input is outside it's specs.
//
// Most of the work is parsing the primitives (null, false, true, numbers,
// strings).  It does 1 pass over the input stream.  It tries to be fast and
// small in code size, while not using more RAM than necessary.

typedef struct _ujson_stream_t {
    mp_obj_t stream_obj;
    mp_uint_t (*read)(mp_obj_t obj, void *buf, mp_uint_t size, int *errcode);
    int errcode;
    mp_obj_t python_readinto[2 + 1];
    mp_obj_array_t bytearray_obj;
    size_t start;
    size_t end;
    byte cur;
} ujson_stream_t;

#define S_EOF (0) // null is not allowed in json stream so is ok as EOF marker
#define S_END(s) ((s).cur == S_EOF)
#define S_CUR(s) ((s).cur)
#define S_NEXT(s) (ujson_stream_next(&(s)))

STATIC byte ujson_stream_next(ujson_stream_t *s) {
    mp_uint_t ret = s->read(s->stream_obj, &s->cur, 1, &s->errcode);
    JSON_DEBUG("  usjon_stream_next err:%2d cur: %c \n", s->errcode, s->cur);
    if (s->errcode != 0) {
        mp_raise_OSError(s->errcode);
    }
    if (ret == 0) {
        s->cur = S_EOF;
    }
    return s->cur;
}

// We read from an object's `readinto` method in chunks larger than the json
// parser needs to reduce the number of function calls done.

#define CIRCUITPY_JSON_READ_CHUNK_SIZE 64

STATIC mp_uint_t ujson_python_readinto(mp_obj_t obj, void *buf, mp_uint_t size, int *errcode) {
    (void)size;  // Ignore size because we know it's always 1.
    ujson_stream_t *s = obj;

    if (s->start == s->end) {
        *errcode = 0;
        mp_obj_t ret = mp_call_method_n_kw(1, 0, s->python_readinto);
        if (ret == mp_const_none) {
            *errcode = MP_EAGAIN;
            return MP_STREAM_ERROR;
        }
        s->start = 0;
        s->end = mp_obj_get_int(ret);
    }

    *((uint8_t *)buf) = ((uint8_t *)s->bytearray_obj.items)[s->start];
    s->start++;
    return 1;
}

STATIC mp_obj_t _mod_ujson_load(mp_obj_t stream_obj, bool return_first_json) {
    const mp_stream_p_t *stream_p = mp_proto_get(MP_QSTR_protocol_stream, stream_obj);
    ujson_stream_t s;
    uint8_t character_buffer[CIRCUITPY_JSON_READ_CHUNK_SIZE];
    if (stream_p == NULL) {
        s.start = 0;
        s.end = 0;
        mp_load_method(stream_obj, MP_QSTR_readinto, s.python_readinto);
        s.bytearray_obj.base.type = &mp_type_bytearray;
        s.bytearray_obj.typecode = BYTEARRAY_TYPECODE;
        s.bytearray_obj.len = CIRCUITPY_JSON_READ_CHUNK_SIZE;
        s.bytearray_obj.free = 0;
        s.bytearray_obj.items = character_buffer;
        s.python_readinto[2] = MP_OBJ_FROM_PTR(&s.bytearray_obj);
        s.stream_obj = &s;
        s.read = ujson_python_readinto;
    } else {
        stream_p = mp_get_stream_raise(stream_obj, MP_STREAM_OP_READ);
        s.stream_obj = stream_obj;
        s.read = stream_p->read;
        s.errcode = 0;
        s.cur = 0;
    }

    JSON_DEBUG("got JSON stream\n");
    vstr_t vstr;
    vstr_init(&vstr, 8);
    mp_obj_list_t stack; // we use a list as a simple stack for nested JSON
    stack.len = 0;
    stack.items = NULL;
    mp_obj_t stack_top = MP_OBJ_NULL;
    const mp_obj_type_t *stack_top_type = NULL;
    mp_obj_t stack_key = MP_OBJ_NULL;
    S_NEXT(s);
    for (;;) {
    cont:
        if (S_END(s)) {
            break;
        }
        mp_obj_t next = MP_OBJ_NULL;
        bool enter = false;
        byte cur = S_CUR(s);
        S_NEXT(s);
        switch (cur) {
            case ',':
            case ':':
            case ' ':
            case '\t':
            case '\n':
            case '\r':
                goto cont;
            case 'n':
                if (S_CUR(s) == 'u' && S_NEXT(s) == 'l' && S_NEXT(s) == 'l') {
                    S_NEXT(s);
                    next = mp_const_none;
                } else {
                    goto fail;
                }
                break;
            case 'f':
                if (S_CUR(s) == 'a' && S_NEXT(s) == 'l' && S_NEXT(s) == 's' && S_NEXT(s) == 'e') {
                    S_NEXT(s);
                    next = mp_const_false;
                } else {
                    goto fail;
                }
                break;
            case 't':
                if (S_CUR(s) == 'r' && S_NEXT(s) == 'u' && S_NEXT(s) == 'e') {
                    S_NEXT(s);
                    next = mp_const_true;
                } else {
                    goto fail;
                }
                break;
            case '"':
                vstr_reset(&vstr);
                for (; !S_END(s) && S_CUR(s) != '"';) {
                    byte c = S_CUR(s);
                    if (c == '\\') {
                        c = S_NEXT(s);
                        switch (c) {
                            case 'b':
                                c = 0x08;
                                break;
                            case 'f':
                                c = 0x0c;
                                break;
                            case 'n':
                                c = 0x0a;
                                break;
                            case 'r':
                                c = 0x0d;
                                break;
                            case 't':
                                c = 0x09;
                                break;
                            case 'u': {
                                mp_uint_t num = 0;
                                for (int i = 0; i < 4; i++) {
                                    c = (S_NEXT(s) | 0x20) - '0';
                                    if (c > 9) {
                                        c -= ('a' - ('9' + 1));
                                    }
                                    num = (num << 4) | c;
                                }
                                vstr_add_char(&vstr, num);
                                goto str_cont;
                            }
                        }
                    }
                    vstr_add_byte(&vstr, c);
                str_cont:
                    S_NEXT(s);
                }
                if (S_END(s)) {
                    goto fail;
                }
                S_NEXT(s);
                next = mp_obj_new_str(vstr.buf, vstr.len);
                break;
            case '-':
            case '0':
            case '1':
            case '2':
            case '3':
            case '4':
            case '5':
            case '6':
            case '7':
            case '8':
            case '9': {
                bool flt = false;
                vstr_reset(&vstr);
                for (;;) {
                    vstr_add_byte(&vstr, cur);
                    cur = S_CUR(s);
                    if (cur == '.' || cur == 'E' || cur == 'e') {
                        flt = true;
                    } else if (cur == '+' || cur == '-' || unichar_isdigit(cur)) {
                        // pass
                    } else {
                        break;
                    }
                    S_NEXT(s);
                }
                if (flt) {
                    next = mp_parse_num_decimal(vstr.buf, vstr.len, false, false, NULL);
                } else {
                    next = mp_parse_num_integer(vstr.buf, vstr.len, 10, NULL);
                }
                break;
            }
            case '[':
                next = mp_obj_new_list(0, NULL);
                enter = true;
                break;
            case '{':
                next = mp_obj_new_dict(0);
                enter = true;
                break;
            case '}':
            case ']': {
                if (stack_top == MP_OBJ_NULL) {
                    // no object at all
                    goto fail;
                }
                if (stack.len == 0) {
                    // finished; compound object
                    goto success;
                }
                stack.len -= 1;
                stack_top = stack.items[stack.len];
                stack_top_type = mp_obj_get_type(stack_top);
                goto cont;
            }
            default:
                goto fail;
        }
        if (stack_top == MP_OBJ_NULL) {
            stack_top = next;
            stack_top_type = mp_obj_get_type(stack_top);
            if (!enter) {
                // finished; single primitive only
                goto success;
            }
        } else {
            // append to list or dict
            if (stack_top_type == &mp_type_list) {
                mp_obj_list_append(stack_top, next);
            } else {
                if (stack_key == MP_OBJ_NULL) {
                    stack_key = next;
                    if (enter) {
                        goto fail;
                    }
                } else {
                    mp_obj_dict_store(stack_top, stack_key, next);
                    stack_key = MP_OBJ_NULL;
                }
            }
            if (enter) {
                if (stack.items == NULL) {
                    mp_obj_list_init(&stack, 1);
                    stack.items[0] = stack_top;
                } else {
                    mp_obj_list_append(MP_OBJ_FROM_PTR(&stack), stack_top);
                }
                stack_top = next;
                stack_top_type = mp_obj_get_type(stack_top);
            }
        }
    }
success:
<<<<<<< HEAD
    // It is legal for a stream to have contents after JSON.
    // E.g., A UART is not closed after receiving an object; in load() we will
    //   return the first complete JSON object, while in loads() we will retain
    //   strict adherence to the buffer's complete semantic.
    if (!return_first_json) {
        while (unichar_isspace(S_CUR(s))) {
            S_NEXT(s);
        }
        if (!S_END(s)) {
            // unexpected chars
            goto fail;
        }
=======
    // eat trailing whitespace
    while (unichar_isspace(S_CUR(s))) {
        S_NEXT(s);
    }
    if (!S_END(s)) {
        // unexpected chars
        goto fail;
>>>>>>> b0932fcf
    }
    if (stack_top == MP_OBJ_NULL || stack.len != 0) {
        // not exactly 1 object
        goto fail;
    }
    vstr_clear(&vstr);
    return stack_top;

fail:
<<<<<<< HEAD
    mp_raise_ValueError(translate("syntax error in JSON"));
}

STATIC mp_obj_t mod_ujson_load(mp_obj_t stream_obj) {
    return _mod_ujson_load(stream_obj, true);
=======
    mp_raise_ValueError(MP_ERROR_TEXT("syntax error in JSON"));
>>>>>>> b0932fcf
}
STATIC MP_DEFINE_CONST_FUN_OBJ_1(mod_ujson_load_obj, mod_ujson_load);

STATIC mp_obj_t mod_ujson_loads(mp_obj_t obj) {
    mp_buffer_info_t bufinfo;
    mp_get_buffer_raise(obj, &bufinfo, MP_BUFFER_READ);
    vstr_t vstr = {bufinfo.len, bufinfo.len, (char *)bufinfo.buf, true};
    mp_obj_stringio_t sio = {{&mp_type_stringio}, &vstr, 0, MP_OBJ_NULL};
    return _mod_ujson_load(MP_OBJ_FROM_PTR(&sio), false);
}
STATIC MP_DEFINE_CONST_FUN_OBJ_1(mod_ujson_loads_obj, mod_ujson_loads);

STATIC const mp_rom_map_elem_t mp_module_ujson_globals_table[] = {
    #if CIRCUITPY
    { MP_ROM_QSTR(MP_QSTR___name__), MP_ROM_QSTR(MP_QSTR_json) },
    #else
    { MP_ROM_QSTR(MP_QSTR___name__), MP_ROM_QSTR(MP_QSTR_ujson) },
    #endif
    { MP_ROM_QSTR(MP_QSTR_dump), MP_ROM_PTR(&mod_ujson_dump_obj) },
    { MP_ROM_QSTR(MP_QSTR_dumps), MP_ROM_PTR(&mod_ujson_dumps_obj) },
    { MP_ROM_QSTR(MP_QSTR_load), MP_ROM_PTR(&mod_ujson_load_obj) },
    { MP_ROM_QSTR(MP_QSTR_loads), MP_ROM_PTR(&mod_ujson_loads_obj) },
};

STATIC MP_DEFINE_CONST_DICT(mp_module_ujson_globals, mp_module_ujson_globals_table);

const mp_obj_module_t mp_module_ujson = {
    .base = { &mp_type_module },
    .globals = (mp_obj_dict_t *)&mp_module_ujson_globals,
};

#endif // MICROPY_PY_UJSON<|MERGE_RESOLUTION|>--- conflicted
+++ resolved
@@ -1,35 +1,7 @@
-<<<<<<< HEAD
 // SPDX-FileCopyrightText: 2014 MicroPython & CircuitPython contributors (https://github.com/adafruit/circuitpython/graphs/contributors)
 // SPDX-FileCopyrightText: Copyright (c) 2014-2019 Damien P. George
 //
 // SPDX-License-Identifier: MIT
-=======
-/*
- * This file is part of the MicroPython project, http://micropython.org/
- *
- * The MIT License (MIT)
- *
- * Copyright (c) 2014-2019 Damien P. George
- *
- * Permission is hereby granted, free of charge, to any person obtaining a copy
- * of this software and associated documentation files (the "Software"), to deal
- * in the Software without restriction, including without limitation the rights
- * to use, copy, modify, merge, publish, distribute, sublicense, and/or sell
- * copies of the Software, and to permit persons to whom the Software is
- * furnished to do so, subject to the following conditions:
- *
- * The above copyright notice and this permission notice shall be included in
- * all copies or substantial portions of the Software.
- *
- * THE SOFTWARE IS PROVIDED "AS IS", WITHOUT WARRANTY OF ANY KIND, EXPRESS OR
- * IMPLIED, INCLUDING BUT NOT LIMITED TO THE WARRANTIES OF MERCHANTABILITY,
- * FITNESS FOR A PARTICULAR PURPOSE AND NONINFRINGEMENT. IN NO EVENT SHALL THE
- * AUTHORS OR COPYRIGHT HOLDERS BE LIABLE FOR ANY CLAIM, DAMAGES OR OTHER
- * LIABILITY, WHETHER IN AN ACTION OF CONTRACT, TORT OR OTHERWISE, ARISING FROM,
- * OUT OF OR IN CONNECTION WITH THE SOFTWARE OR THE USE OR OTHER DEALINGS IN
- * THE SOFTWARE.
- */
->>>>>>> b0932fcf
 
 #include <stdio.h>
 
@@ -346,7 +318,6 @@
         }
     }
 success:
-<<<<<<< HEAD
     // It is legal for a stream to have contents after JSON.
     // E.g., A UART is not closed after receiving an object; in load() we will
     //   return the first complete JSON object, while in loads() we will retain
@@ -359,15 +330,6 @@
             // unexpected chars
             goto fail;
         }
-=======
-    // eat trailing whitespace
-    while (unichar_isspace(S_CUR(s))) {
-        S_NEXT(s);
-    }
-    if (!S_END(s)) {
-        // unexpected chars
-        goto fail;
->>>>>>> b0932fcf
     }
     if (stack_top == MP_OBJ_NULL || stack.len != 0) {
         // not exactly 1 object
@@ -377,15 +339,11 @@
     return stack_top;
 
 fail:
-<<<<<<< HEAD
-    mp_raise_ValueError(translate("syntax error in JSON"));
+    mp_raise_ValueError(MP_ERROR_TEXT("syntax error in JSON"));
 }
 
 STATIC mp_obj_t mod_ujson_load(mp_obj_t stream_obj) {
     return _mod_ujson_load(stream_obj, true);
-=======
-    mp_raise_ValueError(MP_ERROR_TEXT("syntax error in JSON"));
->>>>>>> b0932fcf
 }
 STATIC MP_DEFINE_CONST_FUN_OBJ_1(mod_ujson_load_obj, mod_ujson_load);
 
