// Copyright (c) 2014 Paul Sokolovsky
// SPDX-FileCopyrightText: 2014 MicroPython & CircuitPython contributors (https://github.com/adafruit/circuitpython/graphs/contributors)
//
// SPDX-License-Identifier: MIT

#include <assert.h>
#include <string.h>

#include "py/runtime.h"

#include "supervisor/shared/translate/translate.h"

#if MICROPY_PY_UHASHLIB

#if MICROPY_SSL_MBEDTLS
#include "mbedtls/version.h"
#endif

#if MICROPY_PY_UHASHLIB_SHA256

#if MICROPY_SSL_MBEDTLS
#include "mbedtls/sha256.h"
#else
#include "lib/crypto-algorithms/sha256.h"
#endif

#endif

#if MICROPY_PY_UHASHLIB_SHA1 || MICROPY_PY_UHASHLIB_MD5

#if MICROPY_SSL_AXTLS
#include "lib/axtls/crypto/crypto.h"
#endif

#if MICROPY_SSL_MBEDTLS
#include "mbedtls/md5.h"
#include "mbedtls/sha1.h"
#endif

#endif


typedef struct _mp_obj_hash_t {
    mp_obj_base_t base;
    bool final; // if set, update and digest raise an exception
    uintptr_t state[0]; // must be aligned to a machine word
} mp_obj_hash_t;

static void uhashlib_ensure_not_final(mp_obj_hash_t *self) {
    if (self->final) {
        mp_raise_ValueError(MP_ERROR_TEXT("hash is final"));
    }
}

#if MICROPY_PY_UHASHLIB_SHA256
STATIC mp_obj_t uhashlib_sha256_update(mp_obj_t self_in, mp_obj_t arg);

#if MICROPY_SSL_MBEDTLS

#if MBEDTLS_VERSION_NUMBER < 0x02070000
#define mbedtls_sha256_starts_ret mbedtls_sha256_starts
#define mbedtls_sha256_update_ret mbedtls_sha256_update
#define mbedtls_sha256_finish_ret mbedtls_sha256_finish
#endif

STATIC mp_obj_t uhashlib_sha256_make_new(const mp_obj_type_t *type, size_t n_args, size_t n_kw, const mp_obj_t *args) {
    mp_arg_check_num(n_args, n_kw, 0, 1, false);
    mp_obj_hash_t *o = mp_obj_malloc_var(mp_obj_hash_t, char, sizeof(mbedtls_sha256_context), type);
    o->final = false;
    mbedtls_sha256_init((mbedtls_sha256_context *)&o->state);
    mbedtls_sha256_starts_ret((mbedtls_sha256_context *)&o->state, 0);
    if (n_args == 1) {
        uhashlib_sha256_update(MP_OBJ_FROM_PTR(o), args[0]);
    }
    return MP_OBJ_FROM_PTR(o);
}

STATIC mp_obj_t uhashlib_sha256_update(mp_obj_t self_in, mp_obj_t arg) {
    mp_obj_hash_t *self = MP_OBJ_TO_PTR(self_in);
    uhashlib_ensure_not_final(self);
    mp_buffer_info_t bufinfo;
    mp_get_buffer_raise(arg, &bufinfo, MP_BUFFER_READ);
    mbedtls_sha256_update_ret((mbedtls_sha256_context *)&self->state, bufinfo.buf, bufinfo.len);
    return mp_const_none;
}

STATIC mp_obj_t uhashlib_sha256_digest(mp_obj_t self_in) {
    mp_obj_hash_t *self = MP_OBJ_TO_PTR(self_in);
    uhashlib_ensure_not_final(self);
    self->final = true;
    vstr_t vstr;
    vstr_init_len(&vstr, 32);
    mbedtls_sha256_finish_ret((mbedtls_sha256_context *)&self->state, (unsigned char *)vstr.buf);
    return mp_obj_new_str_from_vstr(&mp_type_bytes, &vstr);
}

#else

static void check_not_unicode(const mp_obj_t arg) {
    #if MICROPY_CPYTHON_COMPAT
    if (mp_obj_is_str(arg)) {
        mp_raise_TypeError(MP_ERROR_TEXT("a bytes-like object is required"));
    }
    #endif
}

#if MICROPY_PY_UHASHLIB_SHA256
#include "lib/crypto-algorithms/sha256.c"

STATIC mp_obj_t uhashlib_sha256_make_new(const mp_obj_type_t *type, size_t n_args, size_t n_kw, const mp_obj_t *args) {
    mp_arg_check_num(n_args, n_kw, 0, 1, false);
    mp_obj_hash_t *o = mp_obj_malloc_var(mp_obj_hash_t, char, sizeof(CRYAL_SHA256_CTX), type);
    o->final = false;
    sha256_init((CRYAL_SHA256_CTX *)o->state);
    if (n_args == 1) {
        uhashlib_sha256_update(MP_OBJ_FROM_PTR(o), args[0]);
    }
    return MP_OBJ_FROM_PTR(o);
}

STATIC mp_obj_t uhashlib_sha256_update(mp_obj_t self_in, mp_obj_t arg) {
    check_not_unicode(arg);
    mp_obj_hash_t *self = MP_OBJ_TO_PTR(self_in);
    uhashlib_ensure_not_final(self);
    mp_buffer_info_t bufinfo;
    mp_get_buffer_raise(arg, &bufinfo, MP_BUFFER_READ);
    sha256_update((CRYAL_SHA256_CTX *)self->state, bufinfo.buf, bufinfo.len);
    return mp_const_none;
}

STATIC mp_obj_t uhashlib_sha256_digest(mp_obj_t self_in) {
    mp_obj_hash_t *self = MP_OBJ_TO_PTR(self_in);
    uhashlib_ensure_not_final(self);
    self->final = true;
    vstr_t vstr;
    vstr_init_len(&vstr, SHA256_BLOCK_SIZE);
    sha256_final((CRYAL_SHA256_CTX *)self->state, (byte *)vstr.buf);
    return mp_obj_new_str_from_vstr(&mp_type_bytes, &vstr);
}
#endif

STATIC MP_DEFINE_CONST_FUN_OBJ_2(uhashlib_sha256_update_obj, uhashlib_sha256_update);
STATIC MP_DEFINE_CONST_FUN_OBJ_1(uhashlib_sha256_digest_obj, uhashlib_sha256_digest);

STATIC const mp_rom_map_elem_t uhashlib_sha256_locals_dict_table[] = {
    { MP_ROM_QSTR(MP_QSTR_update), MP_ROM_PTR(&uhashlib_sha256_update_obj) },
    { MP_ROM_QSTR(MP_QSTR_digest), MP_ROM_PTR(&uhashlib_sha256_digest_obj) },
};

STATIC MP_DEFINE_CONST_DICT(uhashlib_sha256_locals_dict, uhashlib_sha256_locals_dict_table);

STATIC const mp_obj_type_t uhashlib_sha256_type = {
    { &mp_type_type },
    .name = MP_QSTR_sha256,
    .make_new = uhashlib_sha256_make_new,
    .locals_dict = (void *)&uhashlib_sha256_locals_dict,
};
#endif

#endif

#if MICROPY_PY_UHASHLIB_SHA1
STATIC mp_obj_t uhashlib_sha1_update(mp_obj_t self_in, mp_obj_t arg);

#if MICROPY_SSL_AXTLS
<<<<<<< HEAD
STATIC mp_obj_t uhashlib_sha1_make_new(const mp_obj_type_t *type, size_t n_args, const mp_obj_t *args, mp_map_t *kw_args) {
    mp_arg_check_num(n_args, kw_args, 0, 1, false);
    mp_obj_hash_t *o = m_new_obj_var(mp_obj_hash_t, char, sizeof(SHA1_CTX));
    o->base.type = type;
=======
STATIC mp_obj_t uhashlib_sha1_make_new(const mp_obj_type_t *type, size_t n_args, size_t n_kw, const mp_obj_t *args) {
    mp_arg_check_num(n_args, n_kw, 0, 1, false);
    mp_obj_hash_t *o = mp_obj_malloc_var(mp_obj_hash_t, char, sizeof(SHA1_CTX), type);
>>>>>>> 9b486340
    o->final = false;
    SHA1_Init((SHA1_CTX *)o->state);
    if (n_args == 1) {
        uhashlib_sha1_update(MP_OBJ_FROM_PTR(o), args[0]);
    }
    return MP_OBJ_FROM_PTR(o);
}

STATIC mp_obj_t uhashlib_sha1_update(mp_obj_t self_in, mp_obj_t arg) {
    check_not_unicode(arg);
    mp_obj_hash_t *self = MP_OBJ_TO_PTR(self_in);
    uhashlib_ensure_not_final(self);
    mp_buffer_info_t bufinfo;
    mp_get_buffer_raise(arg, &bufinfo, MP_BUFFER_READ);
    SHA1_Update((SHA1_CTX *)self->state, bufinfo.buf, bufinfo.len);
    return mp_const_none;
}

STATIC mp_obj_t uhashlib_sha1_digest(mp_obj_t self_in) {
    mp_obj_hash_t *self = MP_OBJ_TO_PTR(self_in);
    uhashlib_ensure_not_final(self);
    self->final = true;
    vstr_t vstr;
    vstr_init_len(&vstr, SHA1_SIZE);
    SHA1_Final((byte *)vstr.buf, (SHA1_CTX *)self->state);
    return mp_obj_new_str_from_vstr(&mp_type_bytes, &vstr);
}
#endif

#if MICROPY_SSL_MBEDTLS

#if MBEDTLS_VERSION_NUMBER < 0x02070000
#define mbedtls_sha1_starts_ret mbedtls_sha1_starts
#define mbedtls_sha1_update_ret mbedtls_sha1_update
#define mbedtls_sha1_finish_ret mbedtls_sha1_finish
#endif

STATIC mp_obj_t uhashlib_sha1_make_new(const mp_obj_type_t *type, size_t n_args, size_t n_kw, const mp_obj_t *args) {
    mp_arg_check_num(n_args, n_kw, 0, 1, false);
    mp_obj_hash_t *o = mp_obj_malloc_var(mp_obj_hash_t, char, sizeof(mbedtls_sha1_context), type);
    o->final = false;
    mbedtls_sha1_init((mbedtls_sha1_context *)o->state);
    mbedtls_sha1_starts_ret((mbedtls_sha1_context *)o->state);
    if (n_args == 1) {
        uhashlib_sha1_update(MP_OBJ_FROM_PTR(o), args[0]);
    }
    return MP_OBJ_FROM_PTR(o);
}

STATIC mp_obj_t uhashlib_sha1_update(mp_obj_t self_in, mp_obj_t arg) {
    mp_obj_hash_t *self = MP_OBJ_TO_PTR(self_in);
    uhashlib_ensure_not_final(self);
    mp_buffer_info_t bufinfo;
    mp_get_buffer_raise(arg, &bufinfo, MP_BUFFER_READ);
    mbedtls_sha1_update_ret((mbedtls_sha1_context *)self->state, bufinfo.buf, bufinfo.len);
    return mp_const_none;
}

STATIC mp_obj_t uhashlib_sha1_digest(mp_obj_t self_in) {
    mp_obj_hash_t *self = MP_OBJ_TO_PTR(self_in);
    uhashlib_ensure_not_final(self);
    self->final = true;
    vstr_t vstr;
    vstr_init_len(&vstr, 20);
    mbedtls_sha1_finish_ret((mbedtls_sha1_context *)self->state, (byte *)vstr.buf);
    mbedtls_sha1_free((mbedtls_sha1_context *)self->state);
    return mp_obj_new_str_from_vstr(&mp_type_bytes, &vstr);
}
#endif

STATIC MP_DEFINE_CONST_FUN_OBJ_2(uhashlib_sha1_update_obj, uhashlib_sha1_update);
STATIC MP_DEFINE_CONST_FUN_OBJ_1(uhashlib_sha1_digest_obj, uhashlib_sha1_digest);

STATIC const mp_rom_map_elem_t uhashlib_sha1_locals_dict_table[] = {
    { MP_ROM_QSTR(MP_QSTR_update), MP_ROM_PTR(&uhashlib_sha1_update_obj) },
    { MP_ROM_QSTR(MP_QSTR_digest), MP_ROM_PTR(&uhashlib_sha1_digest_obj) },
};
STATIC MP_DEFINE_CONST_DICT(uhashlib_sha1_locals_dict, uhashlib_sha1_locals_dict_table);

STATIC const mp_obj_type_t uhashlib_sha1_type = {
    { &mp_type_type },
    .name = MP_QSTR_sha1,
    .make_new = uhashlib_sha1_make_new,
    .locals_dict = (void *)&uhashlib_sha1_locals_dict,
};
#endif

#if MICROPY_PY_UHASHLIB_MD5
STATIC mp_obj_t uhashlib_md5_update(mp_obj_t self_in, mp_obj_t arg);

#if MICROPY_SSL_AXTLS
STATIC mp_obj_t uhashlib_md5_make_new(const mp_obj_type_t *type, size_t n_args, size_t n_kw, const mp_obj_t *args) {
    mp_arg_check_num(n_args, n_kw, 0, 1, false);
    mp_obj_hash_t *o = mp_obj_malloc_var(mp_obj_hash_t, char, sizeof(MD5_CTX), type);
    o->final = false;
    MD5_Init((MD5_CTX *)o->state);
    if (n_args == 1) {
        uhashlib_md5_update(MP_OBJ_FROM_PTR(o), args[0]);
    }
    return MP_OBJ_FROM_PTR(o);
}

STATIC mp_obj_t uhashlib_md5_update(mp_obj_t self_in, mp_obj_t arg) {
    mp_obj_hash_t *self = MP_OBJ_TO_PTR(self_in);
    uhashlib_ensure_not_final(self);
    mp_buffer_info_t bufinfo;
    mp_get_buffer_raise(arg, &bufinfo, MP_BUFFER_READ);
    MD5_Update((MD5_CTX *)self->state, bufinfo.buf, bufinfo.len);
    return mp_const_none;
}

STATIC mp_obj_t uhashlib_md5_digest(mp_obj_t self_in) {
    mp_obj_hash_t *self = MP_OBJ_TO_PTR(self_in);
    uhashlib_ensure_not_final(self);
    self->final = true;
    vstr_t vstr;
    vstr_init_len(&vstr, MD5_SIZE);
    MD5_Final((byte *)vstr.buf, (MD5_CTX *)self->state);
    return mp_obj_new_str_from_vstr(&mp_type_bytes, &vstr);
}
#endif // MICROPY_SSL_AXTLS

#if MICROPY_SSL_MBEDTLS

#if MBEDTLS_VERSION_NUMBER < 0x02070000
#define mbedtls_md5_starts_ret mbedtls_md5_starts
#define mbedtls_md5_update_ret mbedtls_md5_update
#define mbedtls_md5_finish_ret mbedtls_md5_finish
#endif

STATIC mp_obj_t uhashlib_md5_make_new(const mp_obj_type_t *type, size_t n_args, size_t n_kw, const mp_obj_t *args) {
    mp_arg_check_num(n_args, n_kw, 0, 1, false);
    mp_obj_hash_t *o = mp_obj_malloc_var(mp_obj_hash_t, char, sizeof(mbedtls_md5_context), type);
    o->final = false;
    mbedtls_md5_init((mbedtls_md5_context *)o->state);
    mbedtls_md5_starts_ret((mbedtls_md5_context *)o->state);
    if (n_args == 1) {
        uhashlib_md5_update(MP_OBJ_FROM_PTR(o), args[0]);
    }
    return MP_OBJ_FROM_PTR(o);
}

STATIC mp_obj_t uhashlib_md5_update(mp_obj_t self_in, mp_obj_t arg) {
    mp_obj_hash_t *self = MP_OBJ_TO_PTR(self_in);
    uhashlib_ensure_not_final(self);
    mp_buffer_info_t bufinfo;
    mp_get_buffer_raise(arg, &bufinfo, MP_BUFFER_READ);
    mbedtls_md5_update_ret((mbedtls_md5_context *)self->state, bufinfo.buf, bufinfo.len);
    return mp_const_none;
}

STATIC mp_obj_t uhashlib_md5_digest(mp_obj_t self_in) {
    mp_obj_hash_t *self = MP_OBJ_TO_PTR(self_in);
    uhashlib_ensure_not_final(self);
    self->final = true;
    vstr_t vstr;
    vstr_init_len(&vstr, 16);
    mbedtls_md5_finish_ret((mbedtls_md5_context *)self->state, (byte *)vstr.buf);
    mbedtls_md5_free((mbedtls_md5_context *)self->state);
    return mp_obj_new_str_from_vstr(&mp_type_bytes, &vstr);
}
#endif // MICROPY_SSL_MBEDTLS

STATIC MP_DEFINE_CONST_FUN_OBJ_2(uhashlib_md5_update_obj, uhashlib_md5_update);
STATIC MP_DEFINE_CONST_FUN_OBJ_1(uhashlib_md5_digest_obj, uhashlib_md5_digest);

STATIC const mp_rom_map_elem_t uhashlib_md5_locals_dict_table[] = {
    { MP_ROM_QSTR(MP_QSTR_update), MP_ROM_PTR(&uhashlib_md5_update_obj) },
    { MP_ROM_QSTR(MP_QSTR_digest), MP_ROM_PTR(&uhashlib_md5_digest_obj) },
};
STATIC MP_DEFINE_CONST_DICT(uhashlib_md5_locals_dict, uhashlib_md5_locals_dict_table);

STATIC const mp_obj_type_t uhashlib_md5_type = {
    { &mp_type_type },
    .name = MP_QSTR_md5,
    .make_new = uhashlib_md5_make_new,
    .locals_dict = (void *)&uhashlib_md5_locals_dict,
};
#endif // MICROPY_PY_UHASHLIB_MD5

STATIC const mp_rom_map_elem_t mp_module_uhashlib_globals_table[] = {
    { MP_ROM_QSTR(MP_QSTR___name__), MP_ROM_QSTR(MP_QSTR_hashlib) },
    #if MICROPY_PY_UHASHLIB_SHA256
    { MP_ROM_QSTR(MP_QSTR_sha256), MP_ROM_PTR(&uhashlib_sha256_type) },
    #endif
    #if MICROPY_PY_UHASHLIB_SHA1
    { MP_ROM_QSTR(MP_QSTR_sha1), MP_ROM_PTR(&uhashlib_sha1_type) },
    #endif
    #if MICROPY_PY_UHASHLIB_MD5
    { MP_ROM_QSTR(MP_QSTR_md5), MP_ROM_PTR(&uhashlib_md5_type) },
    #endif
};

STATIC MP_DEFINE_CONST_DICT(mp_module_uhashlib_globals, mp_module_uhashlib_globals_table);

const mp_obj_module_t mp_module_uhashlib = {
    .base = { &mp_type_module },
    .globals = (mp_obj_dict_t *)&mp_module_uhashlib_globals,
};

MP_REGISTER_MODULE(MP_QSTR_uhashlib, mp_module_uhashlib);

#endif // MICROPY_PY_UHASHLIB<|MERGE_RESOLUTION|>--- conflicted
+++ resolved
@@ -1,7 +1,28 @@
-// Copyright (c) 2014 Paul Sokolovsky
-// SPDX-FileCopyrightText: 2014 MicroPython & CircuitPython contributors (https://github.com/adafruit/circuitpython/graphs/contributors)
-//
-// SPDX-License-Identifier: MIT
+/*
+ * This file is part of the MicroPython project, http://micropython.org/
+ *
+ * The MIT License (MIT)
+ *
+ * Copyright (c) 2014 Paul Sokolovsky
+ *
+ * Permission is hereby granted, free of charge, to any person obtaining a copy
+ * of this software and associated documentation files (the "Software"), to deal
+ * in the Software without restriction, including without limitation the rights
+ * to use, copy, modify, merge, publish, distribute, sublicense, and/or sell
+ * copies of the Software, and to permit persons to whom the Software is
+ * furnished to do so, subject to the following conditions:
+ *
+ * The above copyright notice and this permission notice shall be included in
+ * all copies or substantial portions of the Software.
+ *
+ * THE SOFTWARE IS PROVIDED "AS IS", WITHOUT WARRANTY OF ANY KIND, EXPRESS OR
+ * IMPLIED, INCLUDING BUT NOT LIMITED TO THE WARRANTIES OF MERCHANTABILITY,
+ * FITNESS FOR A PARTICULAR PURPOSE AND NONINFRINGEMENT. IN NO EVENT SHALL THE
+ * AUTHORS OR COPYRIGHT HOLDERS BE LIABLE FOR ANY CLAIM, DAMAGES OR OTHER
+ * LIABILITY, WHETHER IN AN ACTION OF CONTRACT, TORT OR OTHERWISE, ARISING FROM,
+ * OUT OF OR IN CONNECTION WITH THE SOFTWARE OR THE USE OR OTHER DEALINGS IN
+ * THE SOFTWARE.
+ */
 
 #include <assert.h>
 #include <string.h>
@@ -38,7 +59,6 @@
 #endif
 
 #endif
-
 
 typedef struct _mp_obj_hash_t {
     mp_obj_base_t base;
@@ -157,22 +177,13 @@
 };
 #endif
 
-#endif
-
 #if MICROPY_PY_UHASHLIB_SHA1
 STATIC mp_obj_t uhashlib_sha1_update(mp_obj_t self_in, mp_obj_t arg);
 
 #if MICROPY_SSL_AXTLS
-<<<<<<< HEAD
-STATIC mp_obj_t uhashlib_sha1_make_new(const mp_obj_type_t *type, size_t n_args, const mp_obj_t *args, mp_map_t *kw_args) {
-    mp_arg_check_num(n_args, kw_args, 0, 1, false);
-    mp_obj_hash_t *o = m_new_obj_var(mp_obj_hash_t, char, sizeof(SHA1_CTX));
-    o->base.type = type;
-=======
 STATIC mp_obj_t uhashlib_sha1_make_new(const mp_obj_type_t *type, size_t n_args, size_t n_kw, const mp_obj_t *args) {
     mp_arg_check_num(n_args, n_kw, 0, 1, false);
     mp_obj_hash_t *o = mp_obj_malloc_var(mp_obj_hash_t, char, sizeof(SHA1_CTX), type);
->>>>>>> 9b486340
     o->final = false;
     SHA1_Init((SHA1_CTX *)o->state);
     if (n_args == 1) {
@@ -182,7 +193,6 @@
 }
 
 STATIC mp_obj_t uhashlib_sha1_update(mp_obj_t self_in, mp_obj_t arg) {
-    check_not_unicode(arg);
     mp_obj_hash_t *self = MP_OBJ_TO_PTR(self_in);
     uhashlib_ensure_not_final(self);
     mp_buffer_info_t bufinfo;
@@ -373,6 +383,6 @@
     .globals = (mp_obj_dict_t *)&mp_module_uhashlib_globals,
 };
 
-MP_REGISTER_MODULE(MP_QSTR_uhashlib, mp_module_uhashlib);
+MP_REGISTER_MODULE(MP_QSTR_uhashlib, mp_module_uhashlib, MICROPY_PY_UHASHLIB);
 
 #endif // MICROPY_PY_UHASHLIB