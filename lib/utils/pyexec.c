/*
 * This file is part of the MicroPython project, http://micropython.org/
 *
 * The MIT License (MIT)
 *
 * SPDX-FileCopyrightText: Copyright (c) 2013, 2014 Damien P. George
 *
 * Permission is hereby granted, free of charge, to any person obtaining a copy
 * of this software and associated documentation files (the "Software"), to deal
 * in the Software without restriction, including without limitation the rights
 * to use, copy, modify, merge, publish, distribute, sublicense, and/or sell
 * copies of the Software, and to permit persons to whom the Software is
 * furnished to do so, subject to the following conditions:
 *
 * The above copyright notice and this permission notice shall be included in
 * all copies or substantial portions of the Software.
 *
 * THE SOFTWARE IS PROVIDED "AS IS", WITHOUT WARRANTY OF ANY KIND, EXPRESS OR
 * IMPLIED, INCLUDING BUT NOT LIMITED TO THE WARRANTIES OF MERCHANTABILITY,
 * FITNESS FOR A PARTICULAR PURPOSE AND NONINFRINGEMENT. IN NO EVENT SHALL THE
 * AUTHORS OR COPYRIGHT HOLDERS BE LIABLE FOR ANY CLAIM, DAMAGES OR OTHER
 * LIABILITY, WHETHER IN AN ACTION OF CONTRACT, TORT OR OTHERWISE, ARISING FROM,
 * OUT OF OR IN CONNECTION WITH THE SOFTWARE OR THE USE OR OTHER DEALINGS IN
 * THE SOFTWARE.
 */

#include <stdlib.h>
#include <stdio.h>
#include <stdint.h>
#include <string.h>

#include "py/compile.h"
#include "py/runtime.h"
#include "py/repl.h"
#include "py/gc.h"
#include "py/gc_long_lived.h"
#include "py/frozenmod.h"
#include "py/mphal.h"
#if MICROPY_HW_ENABLE_USB
#include "irq.h"
#include "usb.h"
#endif
#include "lib/mp-readline/readline.h"
#include "lib/utils/pyexec.h"
#include "genhdr/mpversion.h"

pyexec_mode_kind_t pyexec_mode_kind = PYEXEC_MODE_FRIENDLY_REPL;
int pyexec_system_exit = 0;
STATIC bool repl_display_debugging_info = 0;

#define EXEC_FLAG_PRINT_EOF (1)
#define EXEC_FLAG_ALLOW_DEBUGGING (2)
#define EXEC_FLAG_IS_REPL (4)
#define EXEC_FLAG_SOURCE_IS_RAW_CODE (8)
#define EXEC_FLAG_SOURCE_IS_VSTR (16)
#define EXEC_FLAG_SOURCE_IS_FILENAME (32)

// parses, compiles and executes the code in the lexer
// frees the lexer before returning
// EXEC_FLAG_PRINT_EOF prints 2 EOF chars: 1 after normal output, 1 after exception output
// EXEC_FLAG_ALLOW_DEBUGGING allows debugging info to be printed after executing the code
// EXEC_FLAG_IS_REPL is used for REPL inputs (flag passed on to mp_compile)
STATIC int parse_compile_execute(const void *source, mp_parse_input_kind_t input_kind, int exec_flags, pyexec_result_t *result) {
    int ret = 0;
    uint32_t start = 0;

    // by default a SystemExit exception returns 0
    pyexec_system_exit = 0;

    nlr_buf_t nlr;
    if (nlr_push(&nlr) == 0) {
        mp_obj_t module_fun;
        #if MICROPY_MODULE_FROZEN_MPY
        if (exec_flags & EXEC_FLAG_SOURCE_IS_RAW_CODE) {
            // source is a raw_code object, create the function
            module_fun = mp_make_function_from_raw_code(source, MP_OBJ_NULL, MP_OBJ_NULL);
        } else
        #endif
        {
            #if MICROPY_ENABLE_COMPILER
            mp_lexer_t *lex;
            if (exec_flags & EXEC_FLAG_SOURCE_IS_VSTR) {
                const vstr_t *vstr = source;
                lex = mp_lexer_new_from_str_len(MP_QSTR__lt_stdin_gt_, vstr->buf, vstr->len, 0);
            } else if (exec_flags & EXEC_FLAG_SOURCE_IS_FILENAME) {
                lex = mp_lexer_new_from_file(source);
            } else {
                lex = (mp_lexer_t *)source;
            }
            // source is a lexer, parse and compile the script
            qstr source_name = lex->source_name;
            if (input_kind == MP_PARSE_FILE_INPUT) {
                mp_store_global(MP_QSTR___file__, MP_OBJ_NEW_QSTR(source_name));
            }
            mp_parse_tree_t parse_tree = mp_parse(lex, input_kind);
            module_fun = mp_compile(&parse_tree, source_name, MP_EMIT_OPT_NONE, exec_flags & EXEC_FLAG_IS_REPL);
            // Clear the parse tree because it has a heap pointer we don't need anymore.
            *((uint32_t volatile *)&parse_tree.chunk) = 0;
            #else
            mp_raise_msg(&mp_type_RuntimeError, translate("script compilation not supported"));
            #endif
        }

        // If the code was loaded from a file it's likely to be running for a while so we'll long
        // live it and collect any garbage before running.
        if (input_kind == MP_PARSE_FILE_INPUT) {
            module_fun = make_obj_long_lived(module_fun, 6);
            gc_collect();
        }

        // execute code
        mp_hal_set_interrupt_char(CHAR_CTRL_C); // allow ctrl-C to interrupt us
        start = mp_hal_ticks_ms();
        mp_call_function_0(module_fun);
        mp_hal_set_interrupt_char(-1); // disable interrupt
        // Handle any ctrl-c interrupt that arrived just in time
        mp_handle_pending();
        nlr_pop();
        ret = 0;
        if (exec_flags & EXEC_FLAG_PRINT_EOF) {
            mp_hal_stdout_tx_strn("\x04", 1);
        }
    } else {
        // uncaught exception
        // FIXME it could be that an interrupt happens just before we disable it here
        mp_hal_set_interrupt_char(-1); // disable interrupt
        // print EOF after normal output
        if (exec_flags & EXEC_FLAG_PRINT_EOF) {
            mp_hal_stdout_tx_strn("\x04", 1);
        }
        // check for SystemExit
        if (mp_obj_is_subclass_fast(MP_OBJ_FROM_PTR(((mp_obj_base_t *)nlr.ret_val)->type), MP_OBJ_FROM_PTR(&mp_type_SystemExit))) {
            // at the moment, the value of SystemExit is unused
            ret = pyexec_system_exit;
        #if CIRCUITPY_ALARM
        } else if (mp_obj_is_subclass_fast(mp_obj_get_type((mp_obj_t)nlr.ret_val), &mp_type_DeepSleepRequest)) {
            ret = PYEXEC_DEEP_SLEEP;
        #endif
        } else {
<<<<<<< HEAD
            if ((mp_obj_t)nlr.ret_val != MP_OBJ_FROM_PTR(&MP_STATE_VM(mp_reload_exception))) {
                mp_obj_print_exception(&mp_plat_print, (mp_obj_t)nlr.ret_val);
            }
            ret = PYEXEC_EXCEPTION;
        }
    }
    if (result != NULL) {
        result->return_code = ret;
        if (ret != 0) {
            mp_obj_t return_value = (mp_obj_t)nlr.ret_val;
            result->exception_type = mp_obj_get_type(return_value);
            result->exception_line = -1;

            if (mp_obj_is_exception_instance(return_value)) {
                size_t n, *values;
                mp_obj_exception_get_traceback(return_value, &n, &values);
                if (values != NULL) {
                    result->exception_line = values[n - 2];
                }
            }
=======
            mp_obj_print_exception(&mp_plat_print, MP_OBJ_FROM_PTR(nlr.ret_val));
            ret = 0;
>>>>>>> b057fb8a
        }
    }

    // display debugging info if wanted
    if ((exec_flags & EXEC_FLAG_ALLOW_DEBUGGING) && repl_display_debugging_info) {
        mp_uint_t ticks = mp_hal_ticks_ms() - start; // TODO implement a function that does this properly
        printf("took " UINT_FMT " ms\n", ticks);
        // qstr info
        {
            size_t n_pool, n_qstr, n_str_data_bytes, n_total_bytes;
            qstr_pool_info(&n_pool, &n_qstr, &n_str_data_bytes, &n_total_bytes);
<<<<<<< HEAD
            printf("qstr:\n  n_pool=" UINT_FMT "\n  n_qstr=" UINT_FMT "\n  "
                "n_str_data_bytes=" UINT_FMT "\n  n_total_bytes=" UINT_FMT "\n",
=======
            printf("qstr:\n  n_pool=%u\n  n_qstr=%u\n  "
                "n_str_data_bytes=%u\n  n_total_bytes=%u\n",
>>>>>>> b057fb8a
                (unsigned)n_pool, (unsigned)n_qstr, (unsigned)n_str_data_bytes, (unsigned)n_total_bytes);
        }

        #if MICROPY_ENABLE_GC
        // run collection and print GC info
        gc_collect();
        gc_dump_info();
        #endif
    }

    if (exec_flags & EXEC_FLAG_PRINT_EOF) {
        mp_hal_stdout_tx_strn("\x04", 1);
    }

    return ret;
}

#if MICROPY_ENABLE_COMPILER
#if MICROPY_REPL_EVENT_DRIVEN

typedef struct _repl_t {
    // This structure originally also held current REPL line,
    // but it was moved to MP_STATE_VM(repl_line) as containing
    // root pointer. Still keep structure in case more state
    // will be added later.
    // vstr_t line;
    bool cont_line;
} repl_t;

repl_t repl;

STATIC int pyexec_raw_repl_process_char(int c);
STATIC int pyexec_friendly_repl_process_char(int c);

void pyexec_event_repl_init(void) {
    MP_STATE_VM(repl_line) = vstr_new(32);
    repl.cont_line = false;
    // no prompt before printing friendly REPL banner or entering raw REPL
    readline_init(MP_STATE_VM(repl_line), "");
    if (pyexec_mode_kind == PYEXEC_MODE_RAW_REPL) {
        pyexec_raw_repl_process_char(CHAR_CTRL_A);
    } else {
        pyexec_friendly_repl_process_char(CHAR_CTRL_B);
    }
}

STATIC int pyexec_raw_repl_process_char(int c) {
    if (c == CHAR_CTRL_A) {
        // reset raw REPL
        mp_hal_stdout_tx_str("raw REPL; CTRL-B to exit\r\n");
        goto reset;
    } else if (c == CHAR_CTRL_B) {
        // change to friendly REPL
        pyexec_mode_kind = PYEXEC_MODE_FRIENDLY_REPL;
        vstr_reset(MP_STATE_VM(repl_line));
        repl.cont_line = false;
        pyexec_friendly_repl_process_char(CHAR_CTRL_B);
        return 0;
    } else if (c == CHAR_CTRL_C) {
        // clear line
        vstr_reset(MP_STATE_VM(repl_line));
        return 0;
    } else if (c == CHAR_CTRL_D) {
        // input finished
    } else {
        // let through any other raw 8-bit value
        vstr_add_byte(MP_STATE_VM(repl_line), c);
        return 0;
    }

    // indicate reception of command
    mp_hal_stdout_tx_str("OK");

    if (MP_STATE_VM(repl_line)->len == 0) {
        // exit for a soft reset
        mp_hal_stdout_tx_str("\r\n");
        vstr_clear(MP_STATE_VM(repl_line));
        return PYEXEC_FORCED_EXIT;
    }

    int ret = parse_compile_execute(MP_STATE_VM(repl_line), MP_PARSE_FILE_INPUT, EXEC_FLAG_PRINT_EOF | EXEC_FLAG_SOURCE_IS_VSTR, NULL);
    if (ret & PYEXEC_FORCED_EXIT) {
        return ret;
    }

reset:
    vstr_reset(MP_STATE_VM(repl_line));
    mp_hal_stdout_tx_str(">");

    return 0;
}

STATIC int pyexec_friendly_repl_process_char(int c) {
    int ret = readline_process_char(c);

    if (!repl.cont_line) {

        if (ret == CHAR_CTRL_A) {
            // change to raw REPL
            pyexec_mode_kind = PYEXEC_MODE_RAW_REPL;
            mp_hal_stdout_tx_str("\r\n");
            pyexec_raw_repl_process_char(CHAR_CTRL_A);
            return 0;
        } else if (ret == CHAR_CTRL_B) {
            // reset friendly REPL
            mp_hal_stdout_tx_str("\r\n");
            mp_hal_stdout_tx_str(MICROPY_FULL_VERSION_INFO);
            mp_hal_stdout_tx_str("\r\n");
            // mp_hal_stdout_tx_str("Type \"help()\" for more information.\r\n");
            goto input_restart;
        } else if (ret == CHAR_CTRL_C) {
            // break
            mp_hal_stdout_tx_str("\r\n");
            goto input_restart;
        } else if (ret == CHAR_CTRL_D) {
            // exit for a soft reset
            mp_hal_stdout_tx_str("\r\n");
            vstr_clear(MP_STATE_VM(repl_line));
            return PYEXEC_FORCED_EXIT;
        }

        if (ret < 0) {
            return 0;
        }

        if (!mp_repl_continue_with_input(vstr_null_terminated_str(MP_STATE_VM(repl_line)))) {
            goto exec;
        }

        vstr_add_byte(MP_STATE_VM(repl_line), '\n');
        repl.cont_line = true;
        readline_note_newline("... ");
        return 0;

    } else {

        if (ret == CHAR_CTRL_C) {
            // cancel everything
            mp_hal_stdout_tx_str("\r\n");
            repl.cont_line = false;
            goto input_restart;
        } else if (ret == CHAR_CTRL_D) {
            // stop entering compound statement
            goto exec;
        }

        if (ret < 0) {
            return 0;
        }

        if (mp_repl_continue_with_input(vstr_null_terminated_str(MP_STATE_VM(repl_line)))) {
            vstr_add_byte(MP_STATE_VM(repl_line), '\n');
            readline_note_newline("... ");
            return 0;
        }

    exec:;
<<<<<<< HEAD
        int ret = parse_compile_execute(MP_STATE_VM(repl_line), MP_PARSE_SINGLE_INPUT, EXEC_FLAG_ALLOW_DEBUGGING | EXEC_FLAG_IS_REPL | EXEC_FLAG_SOURCE_IS_VSTR, NULL);
=======
        int ret = parse_compile_execute(MP_STATE_VM(repl_line), MP_PARSE_SINGLE_INPUT, EXEC_FLAG_ALLOW_DEBUGGING | EXEC_FLAG_IS_REPL | EXEC_FLAG_SOURCE_IS_VSTR);
>>>>>>> b057fb8a
        if (ret & PYEXEC_FORCED_EXIT) {
            return ret;
        }

    input_restart:
        vstr_reset(MP_STATE_VM(repl_line));
        repl.cont_line = false;
        readline_init(MP_STATE_VM(repl_line), ">>> ");
        return 0;
    }
}

uint8_t pyexec_repl_active;
int pyexec_event_repl_process_char(int c) {
    pyexec_repl_active = 1;
    int res;
    if (pyexec_mode_kind == PYEXEC_MODE_RAW_REPL) {
        res = pyexec_raw_repl_process_char(c);
    } else {
        res = pyexec_friendly_repl_process_char(c);
    }
    pyexec_repl_active = 0;
    return res;
}

#else // MICROPY_REPL_EVENT_DRIVEN

int pyexec_raw_repl(void) {
    vstr_t line;
    vstr_init(&line, 32);

raw_repl_reset:
    mp_hal_stdout_tx_str("raw REPL; CTRL-B to exit\r\n");

    for (;;) {
        vstr_reset(&line);
        mp_hal_stdout_tx_str(">");
        for (;;) {
            int c = mp_hal_stdin_rx_chr();
            if (c == CHAR_CTRL_A) {
                // reset raw REPL
                goto raw_repl_reset;
            } else if (c == CHAR_CTRL_B) {
                // change to friendly REPL
                mp_hal_stdout_tx_str("\r\n");
                vstr_clear(&line);
                pyexec_mode_kind = PYEXEC_MODE_FRIENDLY_REPL;
                return 0;
            } else if (c == CHAR_CTRL_C) {
                // clear line
                vstr_reset(&line);
            } else if (c == CHAR_CTRL_D) {
                // input finished
                break;
            } else {
                // let through any other raw 8-bit value
                vstr_add_byte(&line, c);
            }
        }

        // indicate reception of command
        mp_hal_stdout_tx_str("OK");

        if (line.len == 0) {
            // exit for a soft reset
            mp_hal_stdout_tx_str("\r\n");
            vstr_clear(&line);
            return PYEXEC_FORCED_EXIT;
        }

        int ret = parse_compile_execute(&line, MP_PARSE_FILE_INPUT, EXEC_FLAG_PRINT_EOF | EXEC_FLAG_SOURCE_IS_VSTR, NULL);
        if (ret & PYEXEC_FORCED_EXIT) {
            return ret;
        }
    }
}

int pyexec_friendly_repl(void) {
    vstr_t line;
    vstr_init(&line, 32);

    #if defined(USE_HOST_MODE) && MICROPY_HW_HAS_LCD
    // in host mode, we enable the LCD for the repl
    mp_obj_t lcd_o = mp_call_function_0(mp_load_name(qstr_from_str("LCD")));
    mp_call_function_1(mp_load_attr(lcd_o, qstr_from_str("light")), mp_const_true);
    #endif

friendly_repl_reset:
    mp_hal_stdout_tx_str("\r\n");
    mp_hal_stdout_tx_str(MICROPY_FULL_VERSION_INFO);
    mp_hal_stdout_tx_str("\r\n");
    // mp_hal_stdout_tx_str("Type \"help()\" for more information.\r\n");

    // to test ctrl-C
    /*
    {
        uint32_t x[4] = {0x424242, 0xdeaddead, 0x242424, 0xdeadbeef};
        for (;;) {
            nlr_buf_t nlr;
            printf("pyexec_repl: %p\n", x);
            mp_hal_set_interrupt_char(CHAR_CTRL_C);
            if (nlr_push(&nlr) == 0) {
                for (;;) {
                }
            } else {
                printf("break\n");
            }
        }
    }
    */

    for (;;) {
    input_restart:

        #if MICROPY_HW_ENABLE_USB
        if (usb_vcp_is_enabled()) {
            // If the user gets to here and interrupts are disabled then
            // they'll never see the prompt, traceback etc. The USB REPL needs
            // interrupts to be enabled or no transfers occur. So we try to
            // do the user a favor and reenable interrupts.
            if (query_irq() == IRQ_STATE_DISABLED) {
                enable_irq(IRQ_STATE_ENABLED);
                mp_hal_stdout_tx_str("PYB: enabling IRQs\r\n");
            }
        }
        #endif

        // If the GC is locked at this point there is no way out except a reset,
        // so force the GC to be unlocked to help the user debug what went wrong.
        if (MP_STATE_MEM(gc_lock_depth) != 0) {
            MP_STATE_MEM(gc_lock_depth) = 0;
        }

        vstr_reset(&line);
        int ret = readline(&line, ">>> ");
        mp_parse_input_kind_t parse_input_kind = MP_PARSE_SINGLE_INPUT;

        if (ret == CHAR_CTRL_A) {
            // change to raw REPL
            mp_hal_stdout_tx_str("\r\n");
            vstr_clear(&line);
            pyexec_mode_kind = PYEXEC_MODE_RAW_REPL;
            return 0;
        } else if (ret == CHAR_CTRL_B) {
            // reset friendly REPL
            mp_hal_stdout_tx_str("\r\n");
            goto friendly_repl_reset;
        } else if (ret == CHAR_CTRL_C) {
            // break
            mp_hal_stdout_tx_str("\r\n");
            continue;
        } else if (ret == CHAR_CTRL_D) {
            // exit for a soft reset
            mp_hal_stdout_tx_str("\r\n");
            vstr_clear(&line);
            return PYEXEC_FORCED_EXIT;
        } else if (ret == CHAR_CTRL_E) {
            // paste mode
            mp_hal_stdout_tx_str("\r\npaste mode; Ctrl-C to cancel, Ctrl-D to finish\r\n=== ");
            vstr_reset(&line);
            for (;;) {
                char c = mp_hal_stdin_rx_chr();
                if (c == CHAR_CTRL_C) {
                    // cancel everything
                    mp_hal_stdout_tx_str("\r\n");
                    goto input_restart;
                } else if (c == CHAR_CTRL_D) {
                    // end of input
                    mp_hal_stdout_tx_str("\r\n");
                    break;
                } else {
                    // add char to buffer and echo
                    vstr_add_byte(&line, c);
                    if (c == '\r') {
                        mp_hal_stdout_tx_str("\r\n=== ");
                    } else {
                        mp_hal_stdout_tx_strn(&c, 1);
                    }
                }
            }
            parse_input_kind = MP_PARSE_FILE_INPUT;
        } else if (vstr_len(&line) == 0) {
            continue;
        } else {
            // got a line with non-zero length, see if it needs continuing
            while (mp_repl_continue_with_input(vstr_null_terminated_str(&line))) {
                vstr_add_byte(&line, '\n');
                ret = readline(&line, "... ");
                if (ret == CHAR_CTRL_C) {
                    // cancel everything
                    mp_hal_stdout_tx_str("\r\n");
                    goto input_restart;
                } else if (ret == CHAR_CTRL_D) {
                    // stop entering compound statement
                    break;
                }
            }
        }

        ret = parse_compile_execute(&line, parse_input_kind, EXEC_FLAG_ALLOW_DEBUGGING | EXEC_FLAG_IS_REPL | EXEC_FLAG_SOURCE_IS_VSTR, NULL);
        if (ret & PYEXEC_FORCED_EXIT) {
            return ret;
        }
    }
}

#endif // MICROPY_REPL_EVENT_DRIVEN
#endif // MICROPY_ENABLE_COMPILER

int pyexec_file(const char *filename, pyexec_result_t *result) {
    return parse_compile_execute(filename, MP_PARSE_FILE_INPUT, EXEC_FLAG_SOURCE_IS_FILENAME, result);
}

#if MICROPY_MODULE_FROZEN
int pyexec_frozen_module(const char *name) {
    void *frozen_data;
    int frozen_type = mp_find_frozen_module(name, strlen(name), &frozen_data);

    switch (frozen_type) {
        #if MICROPY_MODULE_FROZEN_STR
        case MP_FROZEN_STR:
            return parse_compile_execute(frozen_data, MP_PARSE_FILE_INPUT, 0, NULL);
        #endif

        #if MICROPY_MODULE_FROZEN_MPY
        case MP_FROZEN_MPY:
            return parse_compile_execute(frozen_data, MP_PARSE_FILE_INPUT, EXEC_FLAG_SOURCE_IS_RAW_CODE, NULL);
        #endif

        default:
            printf("could not find module '%s'\n", name);
            return false;
    }
}
#endif

mp_obj_t pyb_set_repl_info(mp_obj_t o_value) {
    repl_display_debugging_info = mp_obj_get_int(o_value);
    return mp_const_none;
}

MP_DEFINE_CONST_FUN_OBJ_1(pyb_set_repl_info_obj, pyb_set_repl_info);<|MERGE_RESOLUTION|>--- conflicted
+++ resolved
@@ -137,9 +137,8 @@
             ret = PYEXEC_DEEP_SLEEP;
         #endif
         } else {
-<<<<<<< HEAD
             if ((mp_obj_t)nlr.ret_val != MP_OBJ_FROM_PTR(&MP_STATE_VM(mp_reload_exception))) {
-                mp_obj_print_exception(&mp_plat_print, (mp_obj_t)nlr.ret_val);
+                mp_obj_print_exception(&mp_plat_print, MP_OBJ_FROM_PTR(nlr.ret_val));
             }
             ret = PYEXEC_EXCEPTION;
         }
@@ -158,10 +157,6 @@
                     result->exception_line = values[n - 2];
                 }
             }
-=======
-            mp_obj_print_exception(&mp_plat_print, MP_OBJ_FROM_PTR(nlr.ret_val));
-            ret = 0;
->>>>>>> b057fb8a
         }
     }
 
@@ -173,13 +168,8 @@
         {
             size_t n_pool, n_qstr, n_str_data_bytes, n_total_bytes;
             qstr_pool_info(&n_pool, &n_qstr, &n_str_data_bytes, &n_total_bytes);
-<<<<<<< HEAD
             printf("qstr:\n  n_pool=" UINT_FMT "\n  n_qstr=" UINT_FMT "\n  "
                 "n_str_data_bytes=" UINT_FMT "\n  n_total_bytes=" UINT_FMT "\n",
-=======
-            printf("qstr:\n  n_pool=%u\n  n_qstr=%u\n  "
-                "n_str_data_bytes=%u\n  n_total_bytes=%u\n",
->>>>>>> b057fb8a
                 (unsigned)n_pool, (unsigned)n_qstr, (unsigned)n_str_data_bytes, (unsigned)n_total_bytes);
         }
 
@@ -337,11 +327,7 @@
         }
 
     exec:;
-<<<<<<< HEAD
         int ret = parse_compile_execute(MP_STATE_VM(repl_line), MP_PARSE_SINGLE_INPUT, EXEC_FLAG_ALLOW_DEBUGGING | EXEC_FLAG_IS_REPL | EXEC_FLAG_SOURCE_IS_VSTR, NULL);
-=======
-        int ret = parse_compile_execute(MP_STATE_VM(repl_line), MP_PARSE_SINGLE_INPUT, EXEC_FLAG_ALLOW_DEBUGGING | EXEC_FLAG_IS_REPL | EXEC_FLAG_SOURCE_IS_VSTR);
->>>>>>> b057fb8a
         if (ret & PYEXEC_FORCED_EXIT) {
             return ret;
         }
