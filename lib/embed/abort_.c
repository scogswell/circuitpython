--- conflicted
+++ resolved
@@ -5,9 +5,5 @@
 NORETURN void abort_(void);
 
 NORETURN void abort_(void) {
-<<<<<<< HEAD
-    mp_raise_msg(&mp_type_RuntimeError, translate("abort() called"));
-=======
     mp_raise_msg(&mp_type_RuntimeError, MP_ERROR_TEXT("abort() called"));
->>>>>>> b0932fcf
 }