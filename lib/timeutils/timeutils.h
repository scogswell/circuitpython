/*
 * This file is part of the MicroPython project, http://micropython.org/
 *
 * The MIT License (MIT)
 *
 * SPDX-FileCopyrightText: Copyright (c) 2013, 2014 Damien P. George
 * Copyright (c) 2015 Daniel Campora
 *
 * Permission is hereby granted, free of charge, to any person obtaining a copy
 * of this software and associated documentation files (the "Software"), to deal
 * in the Software without restriction, including without limitation the rights
 * to use, copy, modify, merge, publish, distribute, sublicense, and/or sell
 * copies of the Software, and to permit persons to whom the Software is
 * furnished to do so, subject to the following conditions:
 *
 * The above copyright notice and this permission notice shall be included in
 * all copies or substantial portions of the Software.
 *
 * THE SOFTWARE IS PROVIDED "AS IS", WITHOUT WARRANTY OF ANY KIND, EXPRESS OR
 * IMPLIED, INCLUDING BUT NOT LIMITED TO THE WARRANTIES OF MERCHANTABILITY,
 * FITNESS FOR A PARTICULAR PURPOSE AND NONINFRINGEMENT. IN NO EVENT SHALL THE
 * AUTHORS OR COPYRIGHT HOLDERS BE LIABLE FOR ANY CLAIM, DAMAGES OR OTHER
 * LIABILITY, WHETHER IN AN ACTION OF CONTRACT, TORT OR OTHERWISE, ARISING FROM,
 * OUT OF OR IN CONNECTION WITH THE SOFTWARE OR THE USE OR OTHER DEALINGS IN
 * THE SOFTWARE.
 */
#ifndef MICROPY_INCLUDED_LIB_TIMEUTILS_TIMEUTILS_H
#define MICROPY_INCLUDED_LIB_TIMEUTILS_TIMEUTILS_H

<<<<<<< HEAD
#define EPOCH1970_EPOCH2000_DIFF_SECS    946684800
=======
// The number of seconds between 1970/1/1 and 2000/1/1 is calculated using:
// time.mktime((2000,1,1,0,0,0,0,0,0)) - time.mktime((1970,1,1,0,0,0,0,0,0))
#define TIMEUTILS_SECONDS_1970_TO_2000 (946684800ULL)
>>>>>>> b0932fcf

typedef struct _timeutils_struct_time_t {
    uint16_t tm_year;       // i.e. 2014
    uint8_t tm_mon;         // 1..12
    uint8_t tm_mday;        // 1..31
    uint8_t tm_hour;        // 0..23
    uint8_t tm_min;         // 0..59
    uint8_t tm_sec;         // 0..59
    uint8_t tm_wday;        // 0..6  0 = Monday
    uint16_t tm_yday;       // 1..366
} timeutils_struct_time_t;

static inline uint64_t timeutils_seconds_since_2000_to_nanoseconds_since_1970(mp_uint_t s) {
    return ((uint64_t)s + TIMEUTILS_SECONDS_1970_TO_2000) * 1000000000ULL;
}

static inline mp_uint_t timeutils_seconds_since_2000_from_nanoseconds_since_1970(uint64_t ns) {
    return ns / 1000000000ULL - TIMEUTILS_SECONDS_1970_TO_2000;
}

bool timeutils_is_leap_year(mp_uint_t year);
mp_uint_t timeutils_days_in_month(mp_uint_t year, mp_uint_t month);
mp_uint_t timeutils_year_day(mp_uint_t year, mp_uint_t month, mp_uint_t date);

void timeutils_seconds_since_2000_to_struct_time(mp_uint_t t,
    timeutils_struct_time_t *tm);

mp_uint_t timeutils_seconds_since_2000(mp_uint_t year, mp_uint_t month,
    mp_uint_t date, mp_uint_t hour, mp_uint_t minute, mp_uint_t second);

void timeutils_seconds_since_epoch_to_struct_time(mp_uint_t t, timeutils_struct_time_t *tm);

mp_uint_t timeutils_seconds_since_epoch(mp_uint_t year, mp_uint_t month, mp_uint_t date,
    mp_uint_t hour, mp_uint_t minute, mp_uint_t second);

mp_uint_t timeutils_mktime(mp_uint_t year, mp_int_t month, mp_int_t mday,
    mp_int_t hours, mp_int_t minutes, mp_int_t seconds);

static inline uint64_t timeutils_nanoseconds_since_1970(mp_uint_t year, mp_uint_t month,
    mp_uint_t date, mp_uint_t hour, mp_uint_t minute, mp_uint_t second) {
    return timeutils_seconds_since_2000_to_nanoseconds_since_1970(
        timeutils_seconds_since_2000(year, month, date, hour, minute, second));
}

#endif // MICROPY_INCLUDED_LIB_TIMEUTILS_TIMEUTILS_H<|MERGE_RESOLUTION|>--- conflicted
+++ resolved
@@ -27,13 +27,9 @@
 #ifndef MICROPY_INCLUDED_LIB_TIMEUTILS_TIMEUTILS_H
 #define MICROPY_INCLUDED_LIB_TIMEUTILS_TIMEUTILS_H
 
-<<<<<<< HEAD
-#define EPOCH1970_EPOCH2000_DIFF_SECS    946684800
-=======
 // The number of seconds between 1970/1/1 and 2000/1/1 is calculated using:
 // time.mktime((2000,1,1,0,0,0,0,0,0)) - time.mktime((1970,1,1,0,0,0,0,0,0))
 #define TIMEUTILS_SECONDS_1970_TO_2000 (946684800ULL)
->>>>>>> b0932fcf
 
 typedef struct _timeutils_struct_time_t {
     uint16_t tm_year;       // i.e. 2014
